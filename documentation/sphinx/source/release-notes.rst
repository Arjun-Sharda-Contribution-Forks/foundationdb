#############
Release Notes
#############

7.0.0
=====

Features
--------
* Improved the slow task profiler to also report backtraces for periods when the run loop is saturated. `(PR #2608) <https://github.com/apple/foundationdb/pull/2608>`_

Performance
-----------

* Improve GRV tail latencies, particularly as the transaction rate gets nearer the ratekeeper limit. `(PR #2735) <https://github.com/apple/foundationdb/pull/2735>`_
* The proxies are now more responsive to changes in workload when unthrottling lower priority transactions. `(PR #2735) <https://github.com/apple/foundationdb/pull/2735>`_

Fixes
-----

Status
------
* Replaced ``cluster.database_locked`` status field with ``cluster.database_lock_state``, which contains two subfields: ``locked`` (boolean) and ``lock_uid`` (which contains the database lock uid if the database is locked). `(PR #2058) <https://github.com/apple/foundationdb/pull/2058>`_

Bindings
--------
<<<<<<< HEAD

* Add a transaction size limit for both database option and transaction option. `(PR #1725) <https://github.com/apple/foundationdb/pull/1725>`_.
* Added a new API to get the approximated transaction size before commit, e.g., ``fdb_transaction_get_approximate_size`` in the C binding. `(PR #1756) <https://github.com/apple/foundationdb/pull/1756>`_.
* C: ``fdb_future_get_version`` has been renamed to ``fdb_future_get_int64``. `(PR #1756) <https://github.com/apple/foundationdb/pull/1756>`_.
* C: Applications linking to libfdb_c can now use ``pkg-config foundationdb-client`` or ``find_package(FoundationDB-Client ...)`` (for cmake) to get the proper flags for compiling and linking. `(PR #1636) <https://github.com/apple/foundationdb/pull/1636>`_.
* Go: The Go bindings now require Go version 1.11 or later.
* Go: Fix issue with finalizers running too early that could lead to undefined behavior. `(PR #1451) <https://github.com/apple/foundationdb/pull/1451>`_.
* Go: Added a `Close` function to `RangeIterator` which **must** be called to free resources returned from `Transaction.GetRange`. `(PR #1910) <https://github.com/apple/foundationdb/pull/1910>`_.
* Go: Finalizers are no longer used to clean up native resources. `Future` results are now copied from the native heap to the Go heap, and native resources are freed immediately. `(PR #1910) <https://github.com/apple/foundationdb/pull/1910>`_.
* Added transaction option to control the field length of keys and values in debug transaction logging in order to avoid truncation. `(PR #1844) <https://github.com/apple/foundationdb/pull/1844>`_.
=======
* API version updated to 630. See the :ref:`API version upgrade guide <api-version-upgrade-guide-630>` for upgrade details.
* Java: Introduced ``keyAfter`` utility function that can be used to create the immediate next key for a given byte array. `(PR #2458) <https://github.com/apple/foundationdb/pull/2458>`_
* C: The ``FDBKeyValue`` struct's ``key`` and ``value`` members have changed type from ``void*`` to ``uint8_t*``. `(PR #2622) <https://github.com/apple/foundationdb/pull/2622>`_
* Deprecated ``enable_slow_task_profiling`` transaction option and replaced it with ``enable_run_loop_profiling``. `(PR #2608) <https://github.com/apple/foundationdb/pull/2608>`_
>>>>>>> a6fe8c1d

Other Changes
-------------
* Double the number of shard locations that the client will cache locally. `(PR #2198) <https://github.com/apple/foundationdb/pull/2198>`_
* Add an option for transactions to report conflicting keys by calling getRange with the special key prefix \xff\xff/transaction/conflicting_keys/. `(PR 2257) <https://github.com/apple/foundationdb/pull/2257>`_

Earlier release notes
---------------------
* :doc:`6.2 (API Version 620) </old-release-notes/release-notes-620>`
* :doc:`6.1 (API Version 610) </old-release-notes/release-notes-610>`
* :doc:`6.0 (API Version 600) </old-release-notes/release-notes-600>`
* :doc:`5.2 (API Version 520) </old-release-notes/release-notes-520>`
* :doc:`5.1 (API Version 510) </old-release-notes/release-notes-510>`
* :doc:`5.0 (API Version 500) </old-release-notes/release-notes-500>`
* :doc:`4.6 (API Version 460) </old-release-notes/release-notes-460>`
* :doc:`4.5 (API Version 450) </old-release-notes/release-notes-450>`
* :doc:`4.4 (API Version 440) </old-release-notes/release-notes-440>`
* :doc:`4.3 (API Version 430) </old-release-notes/release-notes-430>`
* :doc:`4.2 (API Version 420) </old-release-notes/release-notes-420>`
* :doc:`4.1 (API Version 410) </old-release-notes/release-notes-410>`
* :doc:`4.0 (API Version 400) </old-release-notes/release-notes-400>`
* :doc:`3.0 (API Version 300) </old-release-notes/release-notes-300>`
* :doc:`2.0 (API Version 200) </old-release-notes/release-notes-200>`
* :doc:`1.0 (API Version 100) </old-release-notes/release-notes-100>`
* :doc:`Beta 3 (API Version 23) </old-release-notes/release-notes-023>`
* :doc:`Beta 2 (API Version 22) </old-release-notes/release-notes-022>`
* :doc:`Beta 1 (API Version 21) </old-release-notes/release-notes-021>`
* :doc:`Alpha 6 (API Version 16) </old-release-notes/release-notes-016>`
* :doc:`Alpha 5 (API Version 14) </old-release-notes/release-notes-014>`<|MERGE_RESOLUTION|>--- conflicted
+++ resolved
@@ -24,23 +24,13 @@
 
 Bindings
 --------
-<<<<<<< HEAD
-
-* Add a transaction size limit for both database option and transaction option. `(PR #1725) <https://github.com/apple/foundationdb/pull/1725>`_.
-* Added a new API to get the approximated transaction size before commit, e.g., ``fdb_transaction_get_approximate_size`` in the C binding. `(PR #1756) <https://github.com/apple/foundationdb/pull/1756>`_.
-* C: ``fdb_future_get_version`` has been renamed to ``fdb_future_get_int64``. `(PR #1756) <https://github.com/apple/foundationdb/pull/1756>`_.
-* C: Applications linking to libfdb_c can now use ``pkg-config foundationdb-client`` or ``find_package(FoundationDB-Client ...)`` (for cmake) to get the proper flags for compiling and linking. `(PR #1636) <https://github.com/apple/foundationdb/pull/1636>`_.
-* Go: The Go bindings now require Go version 1.11 or later.
-* Go: Fix issue with finalizers running too early that could lead to undefined behavior. `(PR #1451) <https://github.com/apple/foundationdb/pull/1451>`_.
-* Go: Added a `Close` function to `RangeIterator` which **must** be called to free resources returned from `Transaction.GetRange`. `(PR #1910) <https://github.com/apple/foundationdb/pull/1910>`_.
-* Go: Finalizers are no longer used to clean up native resources. `Future` results are now copied from the native heap to the Go heap, and native resources are freed immediately. `(PR #1910) <https://github.com/apple/foundationdb/pull/1910>`_.
-* Added transaction option to control the field length of keys and values in debug transaction logging in order to avoid truncation. `(PR #1844) <https://github.com/apple/foundationdb/pull/1844>`_.
-=======
 * API version updated to 630. See the :ref:`API version upgrade guide <api-version-upgrade-guide-630>` for upgrade details.
 * Java: Introduced ``keyAfter`` utility function that can be used to create the immediate next key for a given byte array. `(PR #2458) <https://github.com/apple/foundationdb/pull/2458>`_
 * C: The ``FDBKeyValue`` struct's ``key`` and ``value`` members have changed type from ``void*`` to ``uint8_t*``. `(PR #2622) <https://github.com/apple/foundationdb/pull/2622>`_
 * Deprecated ``enable_slow_task_profiling`` transaction option and replaced it with ``enable_run_loop_profiling``. `(PR #2608) <https://github.com/apple/foundationdb/pull/2608>`_
->>>>>>> a6fe8c1d
+* Go: Added a `Close` function to `RangeIterator` which **must** be called to free resources returned from `Transaction.GetRange`. `(PR #1910) <https://github.com/apple/foundationdb/pull/1910>`_.
+* Go: Finalizers are no longer used to clean up native resources. `Future` results are now copied from the native heap to the Go heap, and native resources are freed immediately. `(PR #1910) <https://github.com/apple/foundationdb/pull/1910>`_.
+
 
 Other Changes
 -------------
