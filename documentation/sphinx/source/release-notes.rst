--- conflicted
+++ resolved
@@ -2,42 +2,8 @@
 Release Notes
 #############
 
-<<<<<<< HEAD
-7.0.0
+6.3.0
 =====
-=======
-6.2.20
-======
-
-Fixes
------
-
-* In rare scenarios, clients could send corrupted data to the server. `(PR #2976) <https://github.com/apple/foundationdb/pull/2976>`_
-* Internal tools like ``fdbbackup`` are no longer tracked as clients in status (introduced in 6.2.18) `(PR #2849) <https://github.com/apple/foundationdb/pull/2849>`_
-* Changed TLS error handling to match the behavior of 6.2.15. `(PR #2993) <https://github.com/apple/foundationdb/pull/2993>`_ `(PR #2977) <https://github.com/apple/foundationdb/pull/2977>`_
-
-6.2.19
-======
-
-Fixes
------
-
-* Protect the proxies from running out of memory when bombarded with requests from clients. `(PR #2812) <https://github.com/apple/foundationdb/pull/2812>`_.
-* One process with a ``proxy`` class would not become the first proxy when put with other ``stateless`` class processes. `(PR #2819) <https://github.com/apple/foundationdb/pull/2819>`_.
-* If a transaction log stalled on a disk operation during recruitment the cluster would become unavailable until the process died. `(PR #2815) <https://github.com/apple/foundationdb/pull/2815>`_.
-* Avoid recruiting satellite transaction logs when ``usable_regions=1``. `(PR #2813) <https://github.com/apple/foundationdb/pull/2813>`_.
-* Prevent the cluster from having too many active generations as a safety measure against repeated failures. `(PR #2814) <https://github.com/apple/foundationdb/pull/2814>`_.
-* ``fdbcli`` status JSON could become truncated because of unprintable characters. `(PR #2807) <https://github.com/apple/foundationdb/pull/2807>`_.
-* The data distributor used too much CPU in large clusters (broken in 6.2.16). `(PR #2806) <https://github.com/apple/foundationdb/pull/2806>`_.
-
-Status
-------
-
-* Added ``cluster.workload.operations.memory_errors`` to measure the number of requests rejected by the proxies because the memory limit has been exceeded. `(PR #2812) <https://github.com/apple/foundationdb/pull/2812>`_.
-* Added ``cluster.workload.operations.location_requests`` to measure the number of outgoing key server location responses from the proxies. `(PR #2812) <https://github.com/apple/foundationdb/pull/2812>`_.
-* Added ``cluster.recovery_state.active_generations`` to track the number of generations for which the cluster still requires transaction logs. `(PR #2814) <https://github.com/apple/foundationdb/pull/2814>`_.
-* Added ``network.tls_policy_failures`` to the ``processes`` section to record the number of TLS policy failures each process has observed. `(PR #2811) <https://github.com/apple/foundationdb/pull/2811>`_.
->>>>>>> c0d54951
 
 Features
 --------
@@ -64,26 +30,6 @@
 * Deprecated ``enable_slow_task_profiling`` transaction option and replaced it with ``enable_run_loop_profiling``. `(PR #2608) <https://github.com/apple/foundationdb/pull/2608>`_
 * Go: Added a ``Close`` function to ``RangeIterator`` which **must** be called to free resources returned from ``Transaction.GetRange``. `(PR #1910) <https://github.com/apple/foundationdb/pull/1910>`_.
 * Go: Finalizers are no longer used to clean up native resources. ``Future`` results are now copied from the native heap to the Go heap, and native resources are freed immediately. `(PR #1910) <https://github.com/apple/foundationdb/pull/1910>`_.
-
-<<<<<<< HEAD
-=======
-* API version updated to 620. See the :ref:`API version upgrade guide <api-version-upgrade-guide-620>` for upgrade details.
-* Add a transaction size limit as both a database option and a transaction option. `(PR #1725) <https://github.com/apple/foundationdb/pull/1725>`_.
-* Added a new API to get the approximated transaction size before commit, e.g., ``fdb_transaction_get_approximate_size`` in the C binding. `(PR #1756) <https://github.com/apple/foundationdb/pull/1756>`_.
-* C: ``fdb_future_get_version`` has been renamed to ``fdb_future_get_int64``. `(PR #1756) <https://github.com/apple/foundationdb/pull/1756>`_.
-* C: Applications linking to ``libfdb_c`` can now use ``pkg-config foundationdb-client`` or ``find_package(FoundationDB-Client ...)`` (for cmake) to get the proper flags for compiling and linking. `(PR #1636) <https://github.com/apple/foundationdb/pull/1636>`_.
-* Go: The Go bindings now require Go version 1.11 or later.
-* Go: Finalizers could run too early leading to undefined behavior. `(PR #1451) <https://github.com/apple/foundationdb/pull/1451>`_.
-* Added a transaction option to control the field length of keys and values in debug transaction logging in order to avoid truncation. `(PR #1844) <https://github.com/apple/foundationdb/pull/1844>`_.
-* Added a transaction option to control the whether ``get_addresses_for_key`` includes a port in the address. This will be deprecated in api version 630, and addresses will include ports by default. [6.2.4] `(PR #2060) <https://github.com/apple/foundationdb/pull/2060>`_.
-* Python: ``Versionstamp`` comparisons didn't work in Python 3. [6.2.4] `(PR #2089) <https://github.com/apple/foundationdb/pull/2089>`_.
-
-Features
---------
-
-* Added the ``cleanup`` command to ``fdbbackup`` which can be used to remove orphaned backups or DRs. [6.2.5] `(PR #2170) <https://github.com/apple/foundationdb/pull/2170>`_.
-* Added the ability to configure ``satellite_logs`` by satellite location. This will overwrite the region configure of ``satellite_logs`` if both are present. [6.2.6] `(PR #2241) <https://github.com/apple/foundationdb/pull/2241>`_.
->>>>>>> c0d54951
 
 Other Changes
 -------------
