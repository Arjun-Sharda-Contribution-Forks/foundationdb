--- conflicted
+++ resolved
@@ -3602,9 +3602,7 @@
 				wait(tr.onError(e));
 			}
 		}
-<<<<<<< HEAD
-
-=======
+
 		TraceEvent("FastRestoreAgentRestoreFinished")
 		    .detail("ClearRestoreRequestDoneKey", restoreRequestDoneKeyValue.present());
 		// Only this agent can clear the restoreRequestDoneKey
@@ -3615,32 +3613,14 @@
 			return Void();
 		}));
 
-		TraceEvent("FastRestoreAgentRestoreFinished").detail("UnlockDBStart", randomUID);
->>>>>>> df064ac9
-		try {
-			// TODO: We do not unlock db when we test addPrefix and removePrefix feature;
-			if (unlockDB) {
-				TraceEvent("FastRestoreAgentRestoreFinished").detail("UnlockDBStart", randomUID);
-				wait(unlockDatabase(cx, randomUID));
-			} else {
-				TraceEvent("FastRestoreAgentRestoreFinished").detail("DBLeftLockedAfterRestore", randomUID);
-			}
-		} catch (Error& e) {
-			// TODO: Does this error ever happen?
-			if (e.code() == error_code_operation_cancelled) { // Should only happen in simulation
-				ASSERT(false);
-				TraceEvent(SevWarnAlways, "FastRestoreAgentOnCancelingActor")
-				    .detail("DBLock", randomUID)
-				    .detail("ManualCheck", "Is DB locked");
-			} else {
-				TraceEvent(SevError, "FastRestoreAgentUnlockDBFailed")
-				    .detail("DBLock", randomUID)
-				    .detail("ErrorCode", e.code())
-				    .detail("Error", e.what());
-				throw;
-			}
-		}
-		TraceEvent("FastRestoreAgentRestoreFinished").detail("UnlockDBFinish", randomUID);
+		if (unlockDB) {
+			TraceEvent("FastRestoreAgentRestoreFinished").detail("UnlockDBStart", randomUID);
+			wait(unlockDatabase(cx, randomUID));
+			TraceEvent("FastRestoreAgentRestoreFinished").detail("UnlockDBFinish", randomUID);
+		} else {
+			TraceEvent("FastRestoreAgentRestoreFinished").detail("DBLeftLockedAfterRestore", randomUID);
+		}
+
 		return Void();
 	}
 
