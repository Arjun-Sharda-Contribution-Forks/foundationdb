/*
 * Knobs.cpp
 *
 * This source file is part of the FoundationDB open source project
 *
 * Copyright 2013-2018 Apple Inc. and the FoundationDB project authors
 *
 * Licensed under the Apache License, Version 2.0 (the "License");
 * you may not use this file except in compliance with the License.
 * You may obtain a copy of the License at
 *
 *     http://www.apache.org/licenses/LICENSE-2.0
 *
 * Unless required by applicable law or agreed to in writing, software
 * distributed under the License is distributed on an "AS IS" BASIS,
 * WITHOUT WARRANTIES OR CONDITIONS OF ANY KIND, either express or implied.
 * See the License for the specific language governing permissions and
 * limitations under the License.
 */

#include "fdbclient/Knobs.h"
#include "fdbclient/FDBTypes.h"
#include "fdbclient/SystemData.h"
#include "flow/UnitTest.h"

ClientKnobs const* CLIENT_KNOBS = new ClientKnobs();

#define init( knob, value ) initKnob( knob, value, #knob )

ClientKnobs::ClientKnobs() {
	initialize();
}

void ClientKnobs::initialize(bool randomize) {
	// clang-format off

	init( TOO_MANY,                            1000000 );

	init( SYSTEM_MONITOR_INTERVAL,                 5.0 );

	init( FAILURE_MAX_DELAY,                       5.0 );
	init( FAILURE_MIN_DELAY,                       4.0 ); if( randomize && BUGGIFY ) FAILURE_MIN_DELAY = 1.0;
	init( FAILURE_TIMEOUT_DELAY,     FAILURE_MIN_DELAY );
	init( CLIENT_FAILURE_TIMEOUT_DELAY, FAILURE_MIN_DELAY );
	init( FAILURE_EMERGENCY_DELAY,                30.0 );
	init( FAILURE_MAX_GENERATIONS,                  10 );
	init( RECOVERY_DELAY_START_GENERATION,          70 );
	init( RECOVERY_DELAY_SECONDS_PER_GENERATION,  60.0 );
	init( MAX_GENERATIONS,                         100 );
	init( MAX_GENERATIONS_OVERRIDE,                  0 );

	init( COORDINATOR_RECONNECTION_DELAY,          1.0 );
	init( CLIENT_EXAMPLE_AMOUNT,                    20 );
	init( MAX_CLIENT_STATUS_AGE,                   1.0 );
	init( MAX_PROXY_CONNECTIONS,                     5 ); if( randomize && BUGGIFY ) MAX_PROXY_CONNECTIONS = 1;
	init( STATUS_IDLE_TIMEOUT,                   120.0 );

	// wrong_shard_server sometimes comes from the only nonfailed server, so we need to avoid a fast spin

	init( WRONG_SHARD_SERVER_DELAY,                .01 ); if( randomize && BUGGIFY ) WRONG_SHARD_SERVER_DELAY = deterministicRandom()->random01(); // FLOW_KNOBS->PREVENT_FAST_SPIN_DELAY; // SOMEDAY: This delay can limit performance of retrieving data when the cache is mostly wrong (e.g. dumping the database after a test)
	init( FUTURE_VERSION_RETRY_DELAY,              .01 ); if( randomize && BUGGIFY ) FUTURE_VERSION_RETRY_DELAY = deterministicRandom()->random01();// FLOW_KNOBS->PREVENT_FAST_SPIN_DELAY;
	init( REPLY_BYTE_LIMIT,                      80000 );
	init( DEFAULT_BACKOFF,                         .01 ); if( randomize && BUGGIFY ) DEFAULT_BACKOFF = deterministicRandom()->random01();
	init( DEFAULT_MAX_BACKOFF,                     1.0 );
	init( BACKOFF_GROWTH_RATE,                     2.0 );
	init( RESOURCE_CONSTRAINED_MAX_BACKOFF,       30.0 );
	init( PROXY_COMMIT_OVERHEAD_BYTES,              23 ); //The size of serializing 7 tags (3 primary, 3 remote, 1 log router) + 2 for the tag length
	init( DEFAULT_SMOOTH_AMOUNT,                   5.0 );
	init( INIT_MEAN_SHARD_BYTES,                  1024 );

	init( TRANSACTION_SIZE_LIMIT,                  1e7 );
	init( KEY_SIZE_LIMIT,                          1e4 );
	init( SYSTEM_KEY_SIZE_LIMIT,                   3e4 );
	init( VALUE_SIZE_LIMIT,                        1e5 );
	init( SPLIT_KEY_SIZE_LIMIT,                    KEY_SIZE_LIMIT/2 ); if( randomize && BUGGIFY ) SPLIT_KEY_SIZE_LIMIT = KEY_SIZE_LIMIT - 31;//serverKeysPrefixFor(UID()).size() - 1;
	init( METADATA_VERSION_CACHE_SIZE,            1000 );

	init( MAX_BATCH_SIZE,                         1000 ); if( randomize && BUGGIFY ) MAX_BATCH_SIZE = 1;
	init( GRV_BATCH_TIMEOUT,                     0.005 ); if( randomize && BUGGIFY ) GRV_BATCH_TIMEOUT = 0.1;
	init( BROADCAST_BATCH_SIZE,                     20 ); if( randomize && BUGGIFY ) BROADCAST_BATCH_SIZE = 1;
	init( TRANSACTION_TIMEOUT_DELAY_INTERVAL,     10.0 ); if( randomize && BUGGIFY ) TRANSACTION_TIMEOUT_DELAY_INTERVAL = 1.0;

	init( LOCATION_CACHE_EVICTION_SIZE,         600000 );
	init( LOCATION_CACHE_EVICTION_SIZE_SIM,         10 ); if( randomize && BUGGIFY ) LOCATION_CACHE_EVICTION_SIZE_SIM = 3;

	init( GET_RANGE_SHARD_LIMIT,                     2 );
	init( WARM_RANGE_SHARD_LIMIT,                  100 );
	init( STORAGE_METRICS_SHARD_LIMIT,             100 ); if( randomize && BUGGIFY ) STORAGE_METRICS_SHARD_LIMIT = 3;
	init( SHARD_COUNT_LIMIT,                        80 ); if( randomize && BUGGIFY ) SHARD_COUNT_LIMIT = 3;
	init( STORAGE_METRICS_UNFAIR_SPLIT_LIMIT,  2.0/3.0 );
	init( STORAGE_METRICS_TOO_MANY_SHARDS_DELAY,  15.0 );
	init( AGGREGATE_HEALTH_METRICS_MAX_STALENESS,  0.5 );
	init( DETAILED_HEALTH_METRICS_MAX_STALENESS,   5.0 );
<<<<<<< HEAD
	init( AVG_SHARD_SIZE_MAX_STALENESS,           30.0 );
	init( TAG_ENCODE_KEY_SERVERS,                false ); if( randomize && BUGGIFY ) TAG_ENCODE_KEY_SERVERS = true;
=======
	init( TAG_ENCODE_KEY_SERVERS,                 true ); if( randomize && BUGGIFY ) TAG_ENCODE_KEY_SERVERS = false;
>>>>>>> 9471d936

	//KeyRangeMap
	init( KRM_GET_RANGE_LIMIT,                     1e5 ); if( randomize && BUGGIFY ) KRM_GET_RANGE_LIMIT = 10;
	init( KRM_GET_RANGE_LIMIT_BYTES,               1e8 ); if( randomize && BUGGIFY ) KRM_GET_RANGE_LIMIT_BYTES = 10000; //This must be sufficiently larger than KEY_SIZE_LIMIT to ensure that at least two entries will be returned from an attempt to read a key range map

	init( DEFAULT_MAX_OUTSTANDING_WATCHES,         1e4 );
	init( ABSOLUTE_MAX_WATCHES,                    1e6 );
	init( WATCH_POLLING_TIME,                      1.0 ); if( randomize && BUGGIFY ) WATCH_POLLING_TIME = 5.0;
	init( NO_RECENT_UPDATES_DURATION,             20.0 ); if( randomize && BUGGIFY ) NO_RECENT_UPDATES_DURATION = 0.1;
	init( FAST_WATCH_TIMEOUT,                     20.0 ); if( randomize && BUGGIFY ) FAST_WATCH_TIMEOUT = 1.0;
	init( WATCH_TIMEOUT,                         900.0 ); if( randomize && BUGGIFY ) WATCH_TIMEOUT = 20.0;

	// Core
	init( CORE_VERSIONSPERSECOND,		           1e6 );
	init( LOG_RANGE_BLOCK_SIZE,                    1e6 ); //Dependent on CORE_VERSIONSPERSECOND
	init( MUTATION_BLOCK_SIZE,	            	  10000 );

	// TaskBucket
	init( TASKBUCKET_LOGGING_DELAY,                5.0 );
	init( TASKBUCKET_MAX_PRIORITY,                   1 );
	init( TASKBUCKET_CHECK_TIMEOUT_CHANCE,        0.02 ); if( randomize && BUGGIFY ) TASKBUCKET_CHECK_TIMEOUT_CHANCE = 1.0;
	init( TASKBUCKET_TIMEOUT_JITTER_OFFSET,        0.9 );
	init( TASKBUCKET_TIMEOUT_JITTER_RANGE,         0.2 );
	init( TASKBUCKET_CHECK_ACTIVE_DELAY,           0.5 );
	init( TASKBUCKET_CHECK_ACTIVE_AMOUNT,           10 );
	init( TASKBUCKET_TIMEOUT_VERSIONS,     60*CORE_VERSIONSPERSECOND ); if( randomize && BUGGIFY ) TASKBUCKET_TIMEOUT_VERSIONS = 30*CORE_VERSIONSPERSECOND;
	init( TASKBUCKET_MAX_TASK_KEYS,               1000 ); if( randomize && BUGGIFY ) TASKBUCKET_MAX_TASK_KEYS = 20;

	//Backup
	init( BACKUP_CONCURRENT_DELETES,               100 );
	init( BACKUP_SIMULATED_LIMIT_BYTES,		       1e6 ); if( randomize && BUGGIFY ) BACKUP_SIMULATED_LIMIT_BYTES = 1000;
	init( BACKUP_GET_RANGE_LIMIT_BYTES,		       1e6 );
	init( BACKUP_LOCK_BYTES,                       1e8 );
	init( BACKUP_RANGE_TIMEOUT,   TASKBUCKET_TIMEOUT_VERSIONS/CORE_VERSIONSPERSECOND/2.0 );
	init( BACKUP_RANGE_MINWAIT,   std::max(1.0, BACKUP_RANGE_TIMEOUT/2.0));
	init( BACKUP_SNAPSHOT_DISPATCH_INTERVAL_SEC,  10 * 60 );  // 10 minutes
	init( BACKUP_DEFAULT_SNAPSHOT_INTERVAL_SEC,   3600 * 24 * 10); // 10 days
	init( BACKUP_SHARD_TASK_LIMIT,                1000 ); if( randomize && BUGGIFY ) BACKUP_SHARD_TASK_LIMIT = 4;
	init( BACKUP_AGGREGATE_POLL_RATE_UPDATE_INTERVAL, 60);
	init( BACKUP_AGGREGATE_POLL_RATE,              2.0 ); // polls per second target for all agents on the cluster
	init( BACKUP_LOG_WRITE_BATCH_MAX_SIZE,         1e6 ); //Must be much smaller than TRANSACTION_SIZE_LIMIT
	init( BACKUP_LOG_ATOMIC_OPS_SIZE,			  1000 );
	init( BACKUP_OPERATION_COST_OVERHEAD,		    50 );
	init( BACKUP_MAX_LOG_RANGES,                    21 ); if( randomize && BUGGIFY ) BACKUP_MAX_LOG_RANGES = 4;
	init( BACKUP_SIM_COPY_LOG_RANGES,              100 );
	init( BACKUP_VERSION_DELAY,           5*CORE_VERSIONSPERSECOND );
	bool buggifyMapLimits = randomize && BUGGIFY;
	init( BACKUP_MAP_KEY_LOWER_LIMIT,              1e4 ); if( buggifyMapLimits ) BACKUP_MAP_KEY_LOWER_LIMIT = 4;
	init( BACKUP_MAP_KEY_UPPER_LIMIT,              1e5 ); if( buggifyMapLimits ) BACKUP_MAP_KEY_UPPER_LIMIT = 30;
	init( BACKUP_COPY_TASKS,                        90 );
	init( BACKUP_BLOCK_SIZE,   LOG_RANGE_BLOCK_SIZE/10 );
	init( COPY_LOG_BLOCK_SIZE,              LOG_RANGE_BLOCK_SIZE ); // the maximum possible value due the getLogRanges limitations
	init( COPY_LOG_BLOCKS_PER_TASK,               1000 );
	init( COPY_LOG_PREFETCH_BLOCKS,                  3 );
	init( COPY_LOG_READ_AHEAD_BYTES,        BACKUP_LOCK_BYTES / COPY_LOG_PREFETCH_BLOCKS); // each task will use up to COPY_LOG_PREFETCH_BLOCKS * COPY_LOG_READ_AHEAD_BYTES memory
	init( COPY_LOG_TASK_DURATION_NANOS,	      1e10 ); // 10 seconds
	init( BACKUP_TASKS_PER_AGENT,                   10 );
	init( BACKUP_POLL_PROGRESS_SECONDS,             10 );
	init( VERSIONS_PER_SECOND,                     1e6 ); // Must be the same as SERVER_KNOBS->VERSIONS_PER_SECOND
	init( SIM_BACKUP_TASKS_PER_AGENT,               10 );
	init( BACKUP_RANGEFILE_BLOCK_SIZE,      1024 * 1024);
	init( BACKUP_LOGFILE_BLOCK_SIZE,        1024 * 1024);
	init( BACKUP_DISPATCH_ADDTASK_SIZE,             50 );
	init( RESTORE_DISPATCH_ADDTASK_SIZE,           150 );
	init( RESTORE_DISPATCH_BATCH_SIZE,           30000 ); if( randomize && BUGGIFY ) RESTORE_DISPATCH_BATCH_SIZE = 20;
	init( RESTORE_WRITE_TX_SIZE,            256 * 1024 );
	init( APPLY_MAX_LOCK_BYTES,                    1e9 );
	init( APPLY_MIN_LOCK_BYTES,                   11e6 ); //Must be bigger than TRANSACTION_SIZE_LIMIT
	init( APPLY_BLOCK_SIZE,     LOG_RANGE_BLOCK_SIZE/5 );
	init( APPLY_MAX_DECAY_RATE,                   0.99 );
	init( APPLY_MAX_INCREASE_FACTOR,               1.1 );
	init( BACKUP_ERROR_DELAY,                     10.0 );
	init( BACKUP_STATUS_DELAY,                    40.0 );
	init( BACKUP_STATUS_JITTER,                   0.05 );
	init( MIN_CLEANUP_SECONDS,                  3600.0 );

	// Configuration
	init( DEFAULT_AUTO_PROXIES,                      3 );
	init( DEFAULT_AUTO_RESOLVERS,                    1 );
	init( DEFAULT_AUTO_LOGS,                         3 );

	init( IS_ACCEPTABLE_DELAY,                     1.5 );

	init( HTTP_READ_SIZE,                     128*1024 );
	init( HTTP_SEND_SIZE,                      32*1024 );
	init( HTTP_VERBOSE_LEVEL,                        0 );
	init( HTTP_REQUEST_ID_HEADER,                   "" );
	init( BLOBSTORE_CONNECT_TRIES,                  10 );
	init( BLOBSTORE_CONNECT_TIMEOUT,                10 );
	init( BLOBSTORE_MAX_CONNECTION_LIFE,           120 );
	init( BLOBSTORE_REQUEST_TRIES,                  10 );
	init( BLOBSTORE_REQUEST_TIMEOUT_MIN,            60 );

	init( BLOBSTORE_CONCURRENT_UPLOADS, BACKUP_TASKS_PER_AGENT*2 );
	init( BLOBSTORE_CONCURRENT_LISTS,               20 );
	init( BLOBSTORE_CONCURRENT_REQUESTS, BLOBSTORE_CONCURRENT_UPLOADS + BLOBSTORE_CONCURRENT_LISTS + 5);

	init( BLOBSTORE_CONCURRENT_WRITES_PER_FILE,      5 );
	init( BLOBSTORE_CONCURRENT_READS_PER_FILE,       3 );
	init( BLOBSTORE_READ_BLOCK_SIZE,       1024 * 1024 );
	init( BLOBSTORE_READ_AHEAD_BLOCKS,               0 );
	init( BLOBSTORE_READ_CACHE_BLOCKS_PER_FILE,      2 );
	init( BLOBSTORE_MULTIPART_MAX_PART_SIZE,  20000000 );
	init( BLOBSTORE_MULTIPART_MIN_PART_SIZE,   5242880 );

	// These are basically unlimited by default but can be used to reduce blob IO if needed
	init( BLOBSTORE_REQUESTS_PER_SECOND,            200 );
	init( BLOBSTORE_MAX_SEND_BYTES_PER_SECOND,      1e9 );
	init( BLOBSTORE_MAX_RECV_BYTES_PER_SECOND,      1e9 );

	init( BLOBSTORE_LIST_REQUESTS_PER_SECOND,       200 );
	init( BLOBSTORE_WRITE_REQUESTS_PER_SECOND,       50 );
	init( BLOBSTORE_READ_REQUESTS_PER_SECOND,       100 );
	init( BLOBSTORE_DELETE_REQUESTS_PER_SECOND,     200 );

	// Client Status Info
	init(CSI_SAMPLING_PROBABILITY, -1.0);
	init(CSI_SIZE_LIMIT, std::numeric_limits<int64_t>::max());
	if (randomize && BUGGIFY) {
		CSI_SAMPLING_PROBABILITY = deterministicRandom()->random01() / 10; // rand range 0 - 0.1
		CSI_SIZE_LIMIT = deterministicRandom()->randomInt(1024 * 1024, 100 * 1024 * 1024); // 1 MB - 100 MB
	}
	init(CSI_STATUS_DELAY,						  10.0  );

	init( CONSISTENCY_CHECK_RATE_LIMIT_MAX,        50e6 ); // Limit in per sec
	init( CONSISTENCY_CHECK_ONE_ROUND_TARGET_COMPLETION_TIME,	7 * 24 * 60 * 60 ); // 7 days
	
	//fdbcli		
	init( CLI_CONNECT_PARALLELISM,                  400 );
	init( CLI_CONNECT_TIMEOUT,                     10.0 );

	// trace
	init( TRACE_LOG_FILE_IDENTIFIER_MAX_LENGTH,      50 );

	// transaction tags
	init( MAX_TAGS_PER_TRANSACTION,                   5 );
	init( MAX_TRANSACTION_TAG_LENGTH,                16 );
	init( COMMIT_SAMPLE_BYTE,                     16384 ); if( randomize && BUGGIFY ) COMMIT_SAMPLE_BYTE = 4096; // The same as SERVER_KNOBS->OPERATION_COST_BYTE_FACTOR
	init( READ_TAG_SAMPLE_RATE,                    0.01 ); if( randomize && BUGGIFY ) READ_TAG_SAMPLE_RATE = 1.0; // Communicated to clients from cluster
	init( TAG_THROTTLE_SMOOTHING_WINDOW,            2.0 );
	init( TAG_THROTTLE_RECHECK_INTERVAL,            5.0 ); if( randomize && BUGGIFY ) TAG_THROTTLE_RECHECK_INTERVAL = 0.0;
	init( TAG_THROTTLE_EXPIRATION_INTERVAL,        60.0 ); if( randomize && BUGGIFY ) TAG_THROTTLE_EXPIRATION_INTERVAL = 1.0;

	// clang-format on
}

TEST_CASE("/fdbclient/knobs/initialize") {
	// This test depends on TASKBUCKET_TIMEOUT_VERSIONS being defined as a constant multiple of CORE_VERSIONSPERSECOND
	ClientKnobs clientKnobs;
	int initialCoreVersionsPerSecond = clientKnobs.CORE_VERSIONSPERSECOND;
	int initialTaskBucketTimeoutVersions = clientKnobs.TASKBUCKET_TIMEOUT_VERSIONS;
	clientKnobs.setKnob("core_versionspersecond", format("%ld", initialCoreVersionsPerSecond * 2));
	ASSERT(clientKnobs.CORE_VERSIONSPERSECOND == initialCoreVersionsPerSecond * 2);
	ASSERT(clientKnobs.TASKBUCKET_TIMEOUT_VERSIONS == initialTaskBucketTimeoutVersions);
	clientKnobs.initialize();
	ASSERT(clientKnobs.CORE_VERSIONSPERSECOND == initialCoreVersionsPerSecond * 2);
	ASSERT(clientKnobs.TASKBUCKET_TIMEOUT_VERSIONS == initialTaskBucketTimeoutVersions * 2);
	return Void();
}<|MERGE_RESOLUTION|>--- conflicted
+++ resolved
@@ -91,12 +91,8 @@
 	init( STORAGE_METRICS_TOO_MANY_SHARDS_DELAY,  15.0 );
 	init( AGGREGATE_HEALTH_METRICS_MAX_STALENESS,  0.5 );
 	init( DETAILED_HEALTH_METRICS_MAX_STALENESS,   5.0 );
-<<<<<<< HEAD
 	init( AVG_SHARD_SIZE_MAX_STALENESS,           30.0 );
-	init( TAG_ENCODE_KEY_SERVERS,                false ); if( randomize && BUGGIFY ) TAG_ENCODE_KEY_SERVERS = true;
-=======
 	init( TAG_ENCODE_KEY_SERVERS,                 true ); if( randomize && BUGGIFY ) TAG_ENCODE_KEY_SERVERS = false;
->>>>>>> 9471d936
 
 	//KeyRangeMap
 	init( KRM_GET_RANGE_LIMIT,                     1e5 ); if( randomize && BUGGIFY ) KRM_GET_RANGE_LIMIT = 10;
