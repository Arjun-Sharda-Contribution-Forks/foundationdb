/*
 * NativeAPI.actor.cpp
 *
 * This source file is part of the FoundationDB open source project
 *
 * Copyright 2013-2018 Apple Inc. and the FoundationDB project authors
 *
 * Licensed under the Apache License, Version 2.0 (the "License");
 * you may not use this file except in compliance with the License.
 * You may obtain a copy of the License at
 *
 *     http://www.apache.org/licenses/LICENSE-2.0
 *
 * Unless required by applicable law or agreed to in writing, software
 * distributed under the License is distributed on an "AS IS" BASIS,
 * WITHOUT WARRANTIES OR CONDITIONS OF ANY KIND, either express or implied.
 * See the License for the specific language governing permissions and
 * limitations under the License.
 */

#include "fdbclient/NativeAPI.actor.h"

#include <iterator>
#include <regex>
#include <unordered_set>

#include "fdbclient/Atomic.h"
#include "fdbclient/ClusterInterface.h"
#include "fdbclient/CoordinationInterface.h"
#include "fdbclient/DatabaseContext.h"
#include "fdbclient/KeyRangeMap.h"
#include "fdbclient/Knobs.h"
#include "fdbclient/ManagementAPI.actor.h"
#include "fdbclient/MasterProxyInterface.h"
#include "fdbclient/MonitorLeader.h"
#include "fdbclient/MutationList.h"
#include "fdbclient/ReadYourWrites.h"
#include "fdbclient/SpecialKeySpace.actor.h"
#include "fdbclient/StorageServerInterface.h"
#include "fdbclient/SystemData.h"
#include "fdbrpc/LoadBalance.h"
#include "fdbrpc/Net2FileSystem.h"
#include "fdbrpc/simulator.h"
#include "flow/ActorCollection.h"
#include "flow/DeterministicRandom.h"
#include "flow/Knobs.h"
#include "flow/Platform.h"
#include "flow/SystemMonitor.h"
#include "flow/TLSConfig.actor.h"
#include "flow/UnitTest.h"

#include "fdbclient/IncludeVersions.h"

#ifdef WIN32
#define WIN32_LEAN_AND_MEAN
#include <Windows.h>
#undef min
#undef max
#else
#include <time.h>
#endif
#include "flow/actorcompiler.h" // This must be the last #include.

extern const char* getSourceVersion();

using std::max;
using std::min;
using std::pair;

NetworkOptions networkOptions;
TLSConfig tlsConfig(TLSEndpointType::CLIENT);

// The default values, TRACE_DEFAULT_ROLL_SIZE and TRACE_DEFAULT_MAX_LOGS_SIZE are located in Trace.h.
NetworkOptions::NetworkOptions()
	: localAddress(""), clusterFile(""), traceDirectory(Optional<std::string>()),
	  traceRollSize(TRACE_DEFAULT_ROLL_SIZE), traceMaxLogsSize(TRACE_DEFAULT_MAX_LOGS_SIZE), traceLogGroup("default"),
	  traceFormat("xml"), traceClockSource("now"), runLoopProfilingEnabled(false), supportedVersions(new ReferencedObject<Standalone<VectorRef<ClientVersionRef>>>()) {}

static const Key CLIENT_LATENCY_INFO_PREFIX = LiteralStringRef("client_latency/");
static const Key CLIENT_LATENCY_INFO_CTR_PREFIX = LiteralStringRef("client_latency_counter/");

Reference<StorageServerInfo> StorageServerInfo::getInterface( DatabaseContext *cx, StorageServerInterface const& ssi, LocalityData const& locality ) {
	auto it = cx->server_interf.find( ssi.id() );
	if( it != cx->server_interf.end() ) {
		if(it->second->interf.getValue.getEndpoint().token != ssi.getValue.getEndpoint().token) {
			if(it->second->interf.locality == ssi.locality) {
				//FIXME: load balance holds pointers to individual members of the interface, and this assignment will swap out the object they are
				//       pointing to. This is technically correct, but is very unnatural. We may want to refactor load balance to take an AsyncVar<Reference<Interface>>
				//       so that it is notified when the interface changes.
				it->second->interf = ssi;
			} else {
				it->second->notifyContextDestroyed();
				Reference<StorageServerInfo> loc( new StorageServerInfo(cx, ssi, locality) );
				cx->server_interf[ ssi.id() ] = loc.getPtr();
				return loc;
			}
		}

		return Reference<StorageServerInfo>::addRef( it->second );
	}

	Reference<StorageServerInfo> loc( new StorageServerInfo(cx, ssi, locality) );
	cx->server_interf[ ssi.id() ] = loc.getPtr();
	return loc;
}

void StorageServerInfo::notifyContextDestroyed() {
	cx = NULL;
}

StorageServerInfo::~StorageServerInfo() {
	if( cx ) {
		auto it = cx->server_interf.find( interf.id() );
		if( it != cx->server_interf.end() )
			cx->server_interf.erase( it );
		cx = NULL;
	}
}

std::string printable( const VectorRef<KeyValueRef>& val ) {
	std::string s;
	for(int i=0; i<val.size(); i++)
		s = s + printable(val[i].key) + format(":%d ",val[i].value.size());
	return s;
}

std::string printable( const KeyValueRef& val ) {
	return printable(val.key) + format(":%d ",val.value.size());
}

std::string printable( const VectorRef<StringRef>& val ) {
	std::string s;
	for(int i=0; i<val.size(); i++)
		s = s + printable(val[i]) + " ";
	return s;
}

std::string printable( const StringRef& val ) {
	return val.printable();
}

std::string printable( const std::string& str ) {
	return StringRef(str).printable();
}

std::string printable( const KeyRangeRef& range ) {
	return printable(range.begin) + " - " + printable(range.end);
}

int unhex( char c ) {
	if (c >= '0' && c <= '9')
		return c-'0';
	if (c >= 'a' && c <= 'f')
		return c-'a'+10;
	if (c >= 'A' && c <= 'F')
		return c-'A'+10;
	UNREACHABLE();
}

std::string unprintable( std::string const& val ) {
	std::string s;
	for(int i=0; i<val.size(); i++) {
		char c = val[i];
		if ( c == '\\' ) {
			if (++i == val.size()) ASSERT(false);
			if (val[i] == '\\') {
				s += '\\';
			} else if (val[i] == 'x') {
				if (i+2 >= val.size()) ASSERT(false);
				s += char((unhex(val[i+1])<<4) + unhex(val[i+2]));
				i += 2;
			} else
				ASSERT(false);
		} else
			s += c;
	}
	return s;
}

void DatabaseContext::validateVersion(Version version) {
	// Version could be 0 if the INITIALIZE_NEW_DATABASE option is set. In that case, it is illegal to perform any
	// reads. We throw client_invalid_operation because the caller didn't directly set the version, so the
	// version_invalid error might be confusing.
	if (version == 0) {
		throw client_invalid_operation();
	}
	if (switchable && version < minAcceptableReadVersion) {
		TEST(true); // Attempted to read a version lower than any this client has seen from the current cluster
		throw transaction_too_old();
	}

	ASSERT(version > 0 || version == latestVersion);
}

void validateOptionValue(Optional<StringRef> value, bool shouldBePresent) {
	if(shouldBePresent && !value.present())
		throw invalid_option_value();
	if(!shouldBePresent && value.present() && value.get().size() > 0)
		throw invalid_option_value();
}

void dumpMutations( const MutationListRef& mutations ) {
	for(auto m=mutations.begin(); m; ++m) {
		switch (m->type) {
			case MutationRef::SetValue: printf("  '%s' := '%s'\n", printable(m->param1).c_str(), printable(m->param2).c_str()); break;
			case MutationRef::AddValue: printf("  '%s' += '%s'", printable(m->param1).c_str(), printable(m->param2).c_str()); break;
			case MutationRef::ClearRange: printf("  Clear ['%s','%s')\n", printable(m->param1).c_str(), printable(m->param2).c_str()); break;
			default: printf("  Unknown mutation %d('%s','%s')\n", m->type, printable(m->param1).c_str(), printable(m->param2).c_str()); break;
		}
	}
}

template <> void addref( DatabaseContext* ptr ) { ptr->addref(); }
template <> void delref( DatabaseContext* ptr ) { ptr->delref(); }

ACTOR Future<Void> databaseLogger( DatabaseContext *cx ) {
	state double lastLogged = 0;
	loop {
		wait(delay(CLIENT_KNOBS->SYSTEM_MONITOR_INTERVAL, TaskPriority::FlushTrace));
		TraceEvent ev("TransactionMetrics", cx->dbId);

		ev.detail("Elapsed", (lastLogged == 0) ? 0 : now() - lastLogged)
			.detail("Cluster", cx->getConnectionFile() ? cx->getConnectionFile()->getConnectionString().clusterKeyName().toString() : "")
			.detail("Internal", cx->internal);

		cx->cc.logToTraceEvent(ev);

		ev.detail("MeanLatency", cx->latencies.mean())
			.detail("MedianLatency", cx->latencies.median())
			.detail("Latency90", cx->latencies.percentile(0.90))
			.detail("Latency98", cx->latencies.percentile(0.98))
			.detail("MaxLatency", cx->latencies.max())
			.detail("MeanRowReadLatency", cx->readLatencies.mean())
			.detail("MedianRowReadLatency", cx->readLatencies.median())
			.detail("MaxRowReadLatency", cx->readLatencies.max())
			.detail("MeanGRVLatency", cx->GRVLatencies.mean())
			.detail("MedianGRVLatency", cx->GRVLatencies.median())
			.detail("MaxGRVLatency", cx->GRVLatencies.max())
			.detail("MeanCommitLatency", cx->commitLatencies.mean())
			.detail("MedianCommitLatency", cx->commitLatencies.median())
			.detail("MaxCommitLatency", cx->commitLatencies.max())
			.detail("MeanMutationsPerCommit", cx->mutationsPerCommit.mean())
			.detail("MedianMutationsPerCommit", cx->mutationsPerCommit.median())
			.detail("MaxMutationsPerCommit", cx->mutationsPerCommit.max())
			.detail("MeanBytesPerCommit", cx->bytesPerCommit.mean())
			.detail("MedianBytesPerCommit", cx->bytesPerCommit.median())
			.detail("MaxBytesPerCommit", cx->bytesPerCommit.max());

		cx->latencies.clear();
		cx->readLatencies.clear();
		cx->GRVLatencies.clear();
		cx->commitLatencies.clear();
		cx->mutationsPerCommit.clear();
		cx->bytesPerCommit.clear();

		lastLogged = now();
	}
}

struct TrInfoChunk {
	ValueRef value;
	Key key;
};

ACTOR static Future<Void> transactionInfoCommitActor(Transaction *tr, std::vector<TrInfoChunk> *chunks) {
	state const Key clientLatencyAtomicCtr = CLIENT_LATENCY_INFO_CTR_PREFIX.withPrefix(fdbClientInfoPrefixRange.begin);
	state int retryCount = 0;
	loop{
		try {
			tr->reset();
			tr->setOption(FDBTransactionOptions::ACCESS_SYSTEM_KEYS);
			tr->setOption(FDBTransactionOptions::LOCK_AWARE);
			state Future<Standalone<StringRef> > vstamp = tr->getVersionstamp();
			int64_t numCommitBytes = 0;
			for (auto &chunk : *chunks) {
				tr->atomicOp(chunk.key, chunk.value, MutationRef::SetVersionstampedKey);
				numCommitBytes += chunk.key.size() + chunk.value.size() - 4; // subtract number of bytes of key that denotes verstion stamp index
			}
			tr->atomicOp(clientLatencyAtomicCtr, StringRef((uint8_t*)&numCommitBytes, 8), MutationRef::AddValue);
			wait(tr->commit());
			return Void();
		}
		catch (Error& e) {
			retryCount++;
			if (retryCount == 10)
				throw;
			wait(tr->onError(e));
		}
	}
}


ACTOR static Future<Void> delExcessClntTxnEntriesActor(Transaction *tr, int64_t clientTxInfoSizeLimit) {
	state const Key clientLatencyName = CLIENT_LATENCY_INFO_PREFIX.withPrefix(fdbClientInfoPrefixRange.begin);
	state const Key clientLatencyAtomicCtr = CLIENT_LATENCY_INFO_CTR_PREFIX.withPrefix(fdbClientInfoPrefixRange.begin);
	TraceEvent(SevInfo, "DelExcessClntTxnEntriesCalled");
	loop{
		try {
			tr->reset();
			tr->setOption(FDBTransactionOptions::ACCESS_SYSTEM_KEYS);
			tr->setOption(FDBTransactionOptions::LOCK_AWARE);
			Optional<Value> ctrValue = wait(tr->get(KeyRef(clientLatencyAtomicCtr), true));
			if (!ctrValue.present()) {
				TraceEvent(SevInfo, "NumClntTxnEntriesNotFound");
				return Void();
			}
			state int64_t txInfoSize = 0;
			ASSERT(ctrValue.get().size() == sizeof(int64_t));
			memcpy(&txInfoSize, ctrValue.get().begin(), ctrValue.get().size());
			if (txInfoSize < clientTxInfoSizeLimit)
				return Void();
			int getRangeByteLimit = (txInfoSize - clientTxInfoSizeLimit) < CLIENT_KNOBS->TRANSACTION_SIZE_LIMIT ? (txInfoSize - clientTxInfoSizeLimit) : CLIENT_KNOBS->TRANSACTION_SIZE_LIMIT;
			GetRangeLimits limit(CLIENT_KNOBS->ROW_LIMIT_UNLIMITED, getRangeByteLimit);
			Standalone<RangeResultRef> txEntries = wait(tr->getRange(KeyRangeRef(clientLatencyName, strinc(clientLatencyName)), limit));
			state int64_t numBytesToDel = 0;
			KeyRef endKey;
			for (auto &kv : txEntries) {
				endKey = kv.key;
				numBytesToDel += kv.key.size() + kv.value.size();
				if (txInfoSize - numBytesToDel <= clientTxInfoSizeLimit)
					break;
			}
			if (numBytesToDel) {
				tr->clear(KeyRangeRef(txEntries[0].key, strinc(endKey)));
				TraceEvent(SevInfo, "DeletingExcessCntTxnEntries").detail("BytesToBeDeleted", numBytesToDel);
				int64_t bytesDel = -numBytesToDel;
				tr->atomicOp(clientLatencyAtomicCtr, StringRef((uint8_t*)&bytesDel, 8), MutationRef::AddValue);
				wait(tr->commit());
			}
			if (txInfoSize - numBytesToDel <= clientTxInfoSizeLimit)
				return Void();
		}
		catch (Error& e) {
			wait(tr->onError(e));
		}
	}
}

// The reason for getting a pointer to DatabaseContext instead of a reference counted object is because reference counting will increment reference count for
// DatabaseContext which holds the future of this actor. This creates a cyclic reference and hence this actor and Database object will not be destroyed at all.
ACTOR static Future<Void> clientStatusUpdateActor(DatabaseContext *cx) {
	state const std::string clientLatencyName = CLIENT_LATENCY_INFO_PREFIX.withPrefix(fdbClientInfoPrefixRange.begin).toString();
	state Transaction tr;
	state std::vector<TrInfoChunk> commitQ;
	state int txBytes = 0;

	loop {
		try {
			ASSERT(cx->clientStatusUpdater.outStatusQ.empty());
			cx->clientStatusUpdater.inStatusQ.swap(cx->clientStatusUpdater.outStatusQ);
			// Split Transaction Info into chunks
			state std::vector<TrInfoChunk> trChunksQ;
			for (auto &entry : cx->clientStatusUpdater.outStatusQ) {
				auto &bw = entry.second;
				int64_t value_size_limit = BUGGIFY ? deterministicRandom()->randomInt(1e3, CLIENT_KNOBS->VALUE_SIZE_LIMIT) : CLIENT_KNOBS->VALUE_SIZE_LIMIT;
				int num_chunks = (bw.getLength() + value_size_limit - 1) / value_size_limit;
				std::string random_id = deterministicRandom()->randomAlphaNumeric(16);
				std::string user_provided_id = entry.first.size() ? entry.first + "/" : "";
				for (int i = 0; i < num_chunks; i++) {
					TrInfoChunk chunk;
					BinaryWriter chunkBW(Unversioned());
					chunkBW << bigEndian32(i+1) << bigEndian32(num_chunks);
					chunk.key = KeyRef(clientLatencyName + std::string(10, '\x00') + "/" + random_id + "/" + chunkBW.toValue().toString() + "/" + user_provided_id + std::string(4, '\x00'));
					int32_t pos = littleEndian32(clientLatencyName.size());
					memcpy(mutateString(chunk.key) + chunk.key.size() - sizeof(int32_t), &pos, sizeof(int32_t));
					if (i == num_chunks - 1) {
						chunk.value = ValueRef(static_cast<uint8_t *>(bw.getData()) + (i * value_size_limit), bw.getLength() - (i * value_size_limit));
					}
					else {
						chunk.value = ValueRef(static_cast<uint8_t *>(bw.getData()) + (i * value_size_limit), value_size_limit);
					}
					trChunksQ.push_back(std::move(chunk));
				}
			}

			// Commit the chunks splitting into different transactions if needed
			state int64_t dataSizeLimit = BUGGIFY ? deterministicRandom()->randomInt(200e3, 1.5 * CLIENT_KNOBS->TRANSACTION_SIZE_LIMIT) : 0.8 * CLIENT_KNOBS->TRANSACTION_SIZE_LIMIT;
			state std::vector<TrInfoChunk>::iterator tracking_iter = trChunksQ.begin();
			tr = Transaction(Database(Reference<DatabaseContext>::addRef(cx)));
			ASSERT(commitQ.empty() && (txBytes == 0));
			loop {
				state std::vector<TrInfoChunk>::iterator iter = tracking_iter;
				txBytes = 0;
				commitQ.clear();
				try {
					while (iter != trChunksQ.end()) {
						if (iter->value.size() + iter->key.size() + txBytes > dataSizeLimit) {
							wait(transactionInfoCommitActor(&tr, &commitQ));
							tracking_iter = iter;
							commitQ.clear();
							txBytes = 0;
						}
						commitQ.push_back(*iter);
						txBytes += iter->value.size() + iter->key.size();
						++iter;
					}
					if (!commitQ.empty()) {
						wait(transactionInfoCommitActor(&tr, &commitQ));
						commitQ.clear();
						txBytes = 0;
					}
					break;
				}
				catch (Error &e) {
					if (e.code() == error_code_transaction_too_large) {
						dataSizeLimit /= 2;
						ASSERT(dataSizeLimit >= CLIENT_KNOBS->VALUE_SIZE_LIMIT + CLIENT_KNOBS->KEY_SIZE_LIMIT);
					}
					else {
						TraceEvent(SevWarnAlways, "ClientTrInfoErrorCommit")
							.error(e)
							.detail("TxBytes", txBytes);
						commitQ.clear();
						txBytes = 0;
						throw;
					}
				}
			}
			cx->clientStatusUpdater.outStatusQ.clear();
			double clientSamplingProbability = std::isinf(cx->clientInfo->get().clientTxnInfoSampleRate) ? CLIENT_KNOBS->CSI_SAMPLING_PROBABILITY : cx->clientInfo->get().clientTxnInfoSampleRate;
			int64_t clientTxnInfoSizeLimit = cx->clientInfo->get().clientTxnInfoSizeLimit == -1 ? CLIENT_KNOBS->CSI_SIZE_LIMIT : cx->clientInfo->get().clientTxnInfoSizeLimit;
			if (!trChunksQ.empty() && deterministicRandom()->random01() < clientSamplingProbability)
				wait(delExcessClntTxnEntriesActor(&tr, clientTxnInfoSizeLimit));

			// tr is destructed because it hold a reference to DatabaseContext which creates a cycle mentioned above.
			// Hence destroy the transacation before sleeping to give a chance for the actor to be cleanedup if the Database is destroyed by the user.
			tr = Transaction();
			wait(delay(CLIENT_KNOBS->CSI_STATUS_DELAY));
		}
		catch (Error& e) {
			if (e.code() == error_code_actor_cancelled) {
				throw;
			}
			cx->clientStatusUpdater.outStatusQ.clear();
			TraceEvent(SevWarnAlways, "UnableToWriteClientStatus").error(e);
			// tr is destructed because it hold a reference to DatabaseContext which creates a cycle mentioned above.
			// Hence destroy the transacation before sleeping to give a chance for the actor to be cleanedup if the Database is destroyed by the user.
			tr = Transaction();
			wait(delay(10.0));
		}
	}
}

ACTOR static Future<Void> monitorMasterProxiesChange(Reference<AsyncVar<ClientDBInfo>> clientDBInfo, AsyncTrigger *triggerVar) {
	state vector< MasterProxyInterface > curProxies;
	curProxies = clientDBInfo->get().proxies;

	loop{
		wait(clientDBInfo->onChange());
		if (clientDBInfo->get().proxies != curProxies) {
			curProxies = clientDBInfo->get().proxies;
			triggerVar->trigger();
		}
	}
}

ACTOR static Future<HealthMetrics> getHealthMetricsActor(DatabaseContext *cx, bool detailed) {
	if (now() - cx->healthMetricsLastUpdated < CLIENT_KNOBS->AGGREGATE_HEALTH_METRICS_MAX_STALENESS) {
		if (detailed) {
			return cx->healthMetrics;
		}
		else {
			HealthMetrics result;
			result.update(cx->healthMetrics, false, false);
			return result;
		}
	}
	state bool sendDetailedRequest = detailed && now() - cx->detailedHealthMetricsLastUpdated >
		CLIENT_KNOBS->DETAILED_HEALTH_METRICS_MAX_STALENESS;
	loop {
		choose {
			when(wait(cx->onMasterProxiesChanged())) {}
			when(GetHealthMetricsReply rep =
				 wait(basicLoadBalance(cx->getMasterProxies(false), &MasterProxyInterface::getHealthMetrics,
							 GetHealthMetricsRequest(sendDetailedRequest)))) {
				cx->healthMetrics.update(rep.healthMetrics, detailed, true);
				if (detailed) {
					cx->healthMetricsLastUpdated = now();
					cx->detailedHealthMetricsLastUpdated = now();
					return cx->healthMetrics;
				}
				else {
					cx->healthMetricsLastUpdated = now();
					HealthMetrics result;
					result.update(cx->healthMetrics, false, false);
					return result;
				}
			}
		}
	}
}

Future<HealthMetrics> DatabaseContext::getHealthMetrics(bool detailed = false) {
	return getHealthMetricsActor(this, detailed);
}
DatabaseContext::DatabaseContext(Reference<AsyncVar<Reference<ClusterConnectionFile>>> connectionFile,
                                 Reference<AsyncVar<ClientDBInfo>> clientInfo, Future<Void> clientInfoMonitor,
                                 TaskPriority taskID, LocalityData const& clientLocality,
                                 bool enableLocalityLoadBalance, bool lockAware, bool internal, int apiVersion,
                                 bool switchable)
  : connectionFile(connectionFile), clientInfo(clientInfo), clientInfoMonitor(clientInfoMonitor), taskID(taskID),
    clientLocality(clientLocality), enableLocalityLoadBalance(enableLocalityLoadBalance), lockAware(lockAware),
    apiVersion(apiVersion), switchable(switchable), provisional(false), cc("TransactionMetrics"),
    transactionReadVersions("ReadVersions", cc), transactionReadVersionsCompleted("ReadVersionsCompleted", cc),
    transactionReadVersionBatches("ReadVersionBatches", cc),
    transactionBatchReadVersions("BatchPriorityReadVersions", cc),
    transactionDefaultReadVersions("DefaultPriorityReadVersions", cc),
    transactionImmediateReadVersions("ImmediatePriorityReadVersions", cc),
    transactionBatchReadVersionsCompleted("BatchPriorityReadVersionsCompleted", cc),
    transactionDefaultReadVersionsCompleted("DefaultPriorityReadVersionsCompleted", cc),
    transactionImmediateReadVersionsCompleted("ImmediatePriorityReadVersionsCompleted", cc),
    transactionLogicalReads("LogicalUncachedReads", cc), transactionPhysicalReads("PhysicalReadRequests", cc),
    transactionPhysicalReadsCompleted("PhysicalReadRequestsCompleted", cc),
    transactionGetKeyRequests("GetKeyRequests", cc), transactionGetValueRequests("GetValueRequests", cc),
    transactionGetRangeRequests("GetRangeRequests", cc), transactionWatchRequests("WatchRequests", cc),
    transactionGetAddressesForKeyRequests("GetAddressesForKeyRequests", cc), transactionBytesRead("BytesRead", cc),
    transactionKeysRead("KeysRead", cc), transactionMetadataVersionReads("MetadataVersionReads", cc),
    transactionCommittedMutations("CommittedMutations", cc),
    transactionCommittedMutationBytes("CommittedMutationBytes", cc), transactionSetMutations("SetMutations", cc),
    transactionClearMutations("ClearMutations", cc), transactionAtomicMutations("AtomicMutations", cc),
    transactionsCommitStarted("CommitStarted", cc), transactionsCommitCompleted("CommitCompleted", cc),
    transactionKeyServerLocationRequests("KeyServerLocationRequests", cc),
    transactionKeyServerLocationRequestsCompleted("KeyServerLocationRequestsCompleted", cc),
    transactionsTooOld("TooOld", cc), transactionsFutureVersions("FutureVersions", cc),
    transactionsNotCommitted("NotCommitted", cc), transactionsMaybeCommitted("MaybeCommitted", cc),
    transactionsResourceConstrained("ResourceConstrained", cc), transactionsThrottled("Throttled", cc),
    transactionsProcessBehind("ProcessBehind", cc), outstandingWatches(0), latencies(1000), readLatencies(1000),
    commitLatencies(1000), GRVLatencies(1000), mutationsPerCommit(1000), bytesPerCommit(1000), mvCacheInsertLocation(0),
    healthMetricsLastUpdated(0), detailedHealthMetricsLastUpdated(0), internal(internal),
    specialKeySpace(std::make_shared<SpecialKeySpace>(normalKeys.begin, specialKeys.end)),
    cKImpl(std::make_shared<ConflictingKeysImpl>(conflictingKeysRange)),
    rCRImpl(std::make_shared<ReadConflictRangeImpl>(readConflictRangeKeysRange)),
    wCRImpl(std::make_shared<WriteConflictRangeImpl>(writeConflictRangeKeysRange)) {
	dbId = deterministicRandom()->randomUniqueID();
	connected = clientInfo->get().proxies.size() ? Void() : clientInfo->onChange();

	metadataVersionCache.resize(CLIENT_KNOBS->METADATA_VERSION_CACHE_SIZE);
	maxOutstandingWatches = CLIENT_KNOBS->DEFAULT_MAX_OUTSTANDING_WATCHES;

	snapshotRywEnabled = apiVersionAtLeast(300) ? 1 : 0;

	logger = databaseLogger( this );
	locationCacheSize = g_network->isSimulated() ?
			CLIENT_KNOBS->LOCATION_CACHE_EVICTION_SIZE_SIM :
			CLIENT_KNOBS->LOCATION_CACHE_EVICTION_SIZE;

	getValueSubmitted.init(LiteralStringRef("NativeAPI.GetValueSubmitted"));
	getValueCompleted.init(LiteralStringRef("NativeAPI.GetValueCompleted"));

	monitorMasterProxiesInfoChange = monitorMasterProxiesChange(clientInfo, &masterProxiesChangeTrigger);
	clientStatusUpdater.actor = clientStatusUpdateActor(this);
	specialKeySpace->registerKeyRange(conflictingKeysRange, cKImpl.get());
	specialKeySpace->registerKeyRange(readConflictRangeKeysRange, rCRImpl.get());
	specialKeySpace->registerKeyRange(writeConflictRangeKeysRange, wCRImpl.get());
}

DatabaseContext::DatabaseContext( const Error &err ) : deferredError(err), cc("TransactionMetrics"), transactionReadVersions("ReadVersions", cc), 
	transactionReadVersionsCompleted("ReadVersionsCompleted", cc), transactionReadVersionBatches("ReadVersionBatches", cc), transactionBatchReadVersions("BatchPriorityReadVersions", cc), 
	transactionDefaultReadVersions("DefaultPriorityReadVersions", cc), transactionImmediateReadVersions("ImmediatePriorityReadVersions", cc), 
	transactionBatchReadVersionsCompleted("BatchPriorityReadVersionsCompleted", cc), transactionDefaultReadVersionsCompleted("DefaultPriorityReadVersionsCompleted", cc), 
	transactionImmediateReadVersionsCompleted("ImmediatePriorityReadVersionsCompleted", cc), transactionLogicalReads("LogicalUncachedReads", cc), transactionPhysicalReads("PhysicalReadRequests", cc), 
	transactionPhysicalReadsCompleted("PhysicalReadRequestsCompleted", cc), transactionGetKeyRequests("GetKeyRequests", cc), transactionGetValueRequests("GetValueRequests", cc), 
	transactionGetRangeRequests("GetRangeRequests", cc), transactionWatchRequests("WatchRequests", cc), transactionGetAddressesForKeyRequests("GetAddressesForKeyRequests", cc), 
	transactionBytesRead("BytesRead", cc), transactionKeysRead("KeysRead", cc), transactionMetadataVersionReads("MetadataVersionReads", cc), transactionCommittedMutations("CommittedMutations", cc), 
	transactionCommittedMutationBytes("CommittedMutationBytes", cc), transactionSetMutations("SetMutations", cc), transactionClearMutations("ClearMutations", cc), 
	transactionAtomicMutations("AtomicMutations", cc), transactionsCommitStarted("CommitStarted", cc), transactionsCommitCompleted("CommitCompleted", cc), 
	transactionKeyServerLocationRequests("KeyServerLocationRequests", cc), transactionKeyServerLocationRequestsCompleted("KeyServerLocationRequestsCompleted", cc), transactionsTooOld("TooOld", cc), 
	transactionsFutureVersions("FutureVersions", cc), transactionsNotCommitted("NotCommitted", cc), transactionsMaybeCommitted("MaybeCommitted", cc), 
	transactionsResourceConstrained("ResourceConstrained", cc), transactionsThrottled("Throttled", cc), transactionsProcessBehind("ProcessBehind", cc), latencies(1000), readLatencies(1000), commitLatencies(1000),
	GRVLatencies(1000), mutationsPerCommit(1000), bytesPerCommit(1000), 
	internal(false) {}


Database DatabaseContext::create(Reference<AsyncVar<ClientDBInfo>> clientInfo, Future<Void> clientInfoMonitor, LocalityData clientLocality, bool enableLocalityLoadBalance, TaskPriority taskID, bool lockAware, int apiVersion, bool switchable) {
	return Database( new DatabaseContext( Reference<AsyncVar<Reference<ClusterConnectionFile>>>(), clientInfo, clientInfoMonitor, taskID, clientLocality, enableLocalityLoadBalance, lockAware, true, apiVersion, switchable ) );
}

DatabaseContext::~DatabaseContext() {
	monitorMasterProxiesInfoChange.cancel();
	for(auto it = server_interf.begin(); it != server_interf.end(); it = server_interf.erase(it))
		it->second->notifyContextDestroyed();
	ASSERT_ABORT( server_interf.empty() );
	locationCache.insert( allKeys, Reference<LocationInfo>() );
}

pair<KeyRange,Reference<LocationInfo>> DatabaseContext::getCachedLocation( const KeyRef& key, bool isBackward ) {
	if( isBackward ) {
		auto range = locationCache.rangeContainingKeyBefore(key);
		return std::make_pair(range->range(), range->value());
	}
	else {
		auto range = locationCache.rangeContaining(key);
		return std::make_pair(range->range(), range->value());
	}
}

bool DatabaseContext::getCachedLocations( const KeyRangeRef& range, vector<std::pair<KeyRange,Reference<LocationInfo>>>& result, int limit, bool reverse ) {
	result.clear();

	auto begin = locationCache.rangeContaining(range.begin);
	auto end = locationCache.rangeContainingKeyBefore(range.end);

	loop {
		auto r = reverse ? end : begin;
		if (!r->value()){
			TEST(result.size()); // had some but not all cached locations
			result.clear();
			return false;
		}
		result.emplace_back(r->range() & range, r->value());
		if (result.size() == limit || begin == end) {
			break;
		}

		if(reverse)
			--end;
		else
			++begin;
	}

	return true;
}

Reference<LocationInfo> DatabaseContext::setCachedLocation( const KeyRangeRef& keys, const vector<StorageServerInterface>& servers ) {
	vector<Reference<ReferencedInterface<StorageServerInterface>>> serverRefs;
	serverRefs.reserve(servers.size());
	for(auto& interf : servers) {
		serverRefs.push_back( StorageServerInfo::getInterface( this, interf, clientLocality ) );
	}

	int maxEvictionAttempts = 100, attempts = 0;
	Reference<LocationInfo> loc = Reference<LocationInfo>( new LocationInfo(serverRefs) );
	while( locationCache.size() > locationCacheSize && attempts < maxEvictionAttempts) {
		TEST( true ); // NativeAPI storage server locationCache entry evicted
		attempts++;
		auto r = locationCache.randomRange();
		Key begin = r.begin(), end = r.end();  // insert invalidates r, so can't be passed a mere reference into it
		locationCache.insert( KeyRangeRef(begin, end), Reference<LocationInfo>() );
	}
	locationCache.insert( keys, loc );
	return std::move(loc);
}

void DatabaseContext::invalidateCache( const KeyRef& key, bool isBackward ) {
	if( isBackward )
		locationCache.rangeContainingKeyBefore(key)->value() = Reference<LocationInfo>();
	else
		locationCache.rangeContaining(key)->value() = Reference<LocationInfo>();
}

void DatabaseContext::invalidateCache( const KeyRangeRef& keys ) {
	auto rs = locationCache.intersectingRanges(keys);
	Key begin = rs.begin().begin(), end = rs.end().begin();  // insert invalidates rs, so can't be passed a mere reference into it
	locationCache.insert( KeyRangeRef(begin, end), Reference<LocationInfo>() );
}

Future<Void> DatabaseContext::onMasterProxiesChanged() {
	return this->masterProxiesChangeTrigger.onTrigger();
}

int64_t extractIntOption( Optional<StringRef> value, int64_t minValue, int64_t maxValue ) {
	validateOptionValue(value, true);
	if( value.get().size() != 8 ) {
		throw invalid_option_value();
	}

	int64_t passed = *((int64_t*)(value.get().begin()));
	if( passed > maxValue || passed < minValue ) {
		throw invalid_option_value();
	}

	return passed;
}

uint64_t extractHexOption( StringRef value ) {
	char* end;
	uint64_t id = strtoull( value.toString().c_str(), &end, 16 );
	if (*end)
		throw invalid_option_value();
	return id;
}

void DatabaseContext::setOption( FDBDatabaseOptions::Option option, Optional<StringRef> value) {
	int defaultFor = FDBDatabaseOptions::optionInfo.getMustExist(option).defaultFor;
	if (defaultFor >= 0) {
		ASSERT(FDBTransactionOptions::optionInfo.find((FDBTransactionOptions::Option)defaultFor) !=
		       FDBTransactionOptions::optionInfo.end());
		transactionDefaults.addOption((FDBTransactionOptions::Option)defaultFor, value.castTo<Standalone<StringRef>>());
	}
	else {
		switch(option) {
			case FDBDatabaseOptions::LOCATION_CACHE_SIZE:
				locationCacheSize = (int)extractIntOption(value, 0, std::numeric_limits<int>::max());
				break;
			case FDBDatabaseOptions::MACHINE_ID:
				clientLocality = LocalityData( clientLocality.processId(), value.present() ? Standalone<StringRef>(value.get()) : Optional<Standalone<StringRef>>(), clientLocality.machineId(), clientLocality.dcId() );
				if( clientInfo->get().proxies.size() )
					masterProxies = Reference<ProxyInfo>( new ProxyInfo( clientInfo->get().proxies ) );
				server_interf.clear();
				locationCache.insert( allKeys, Reference<LocationInfo>() );
				break;
			case FDBDatabaseOptions::MAX_WATCHES:
				maxOutstandingWatches = (int)extractIntOption(value, 0, CLIENT_KNOBS->ABSOLUTE_MAX_WATCHES);
				break;
			case FDBDatabaseOptions::DATACENTER_ID:
				clientLocality = LocalityData(clientLocality.processId(), clientLocality.zoneId(), clientLocality.machineId(), value.present() ? Standalone<StringRef>(value.get()) : Optional<Standalone<StringRef>>());
				if( clientInfo->get().proxies.size() )
					masterProxies = Reference<ProxyInfo>( new ProxyInfo( clientInfo->get().proxies ));
				server_interf.clear();
				locationCache.insert( allKeys, Reference<LocationInfo>() );
				break;
			case FDBDatabaseOptions::SNAPSHOT_RYW_ENABLE:
				validateOptionValue(value, false);
				snapshotRywEnabled++;
				break;
			case FDBDatabaseOptions::SNAPSHOT_RYW_DISABLE:
				validateOptionValue(value, false);
				snapshotRywEnabled--;
				break;
			default:
				break;
		}
	}
}

void DatabaseContext::addWatch() {
	if(outstandingWatches >= maxOutstandingWatches)
		throw too_many_watches();

	++outstandingWatches;
}

void DatabaseContext::removeWatch() {
	--outstandingWatches;
	ASSERT(outstandingWatches >= 0);
}

Future<Void> DatabaseContext::onConnected() {
	return connected;
}

ACTOR static Future<Void> switchConnectionFileImpl(Reference<ClusterConnectionFile> connFile, DatabaseContext* self) {
	TEST(true); // Switch connection file
	TraceEvent("SwitchConnectionFile")
	    .detail("ConnectionFile", connFile->canGetFilename() ? connFile->getFilename() : "")
	    .detail("ConnectionString", connFile->getConnectionString().toString());

	// Reset state from former cluster.
	self->masterProxies.clear();
	self->minAcceptableReadVersion = std::numeric_limits<Version>::max();
	self->invalidateCache(allKeys);

	auto clearedClientInfo = self->clientInfo->get();
	clearedClientInfo.proxies.clear();
	clearedClientInfo.id = deterministicRandom()->randomUniqueID();
	self->clientInfo->set(clearedClientInfo);
	self->connectionFile->set(connFile);

	state Database db(Reference<DatabaseContext>::addRef(self));
	state Transaction tr(db);
	loop {
		tr.setOption(FDBTransactionOptions::READ_LOCK_AWARE);
		try {
			TraceEvent("SwitchConnectionFileAttemptingGRV");
			Version v = wait(tr.getReadVersion());
			TraceEvent("SwitchConnectionFileGotRV")
			    .detail("ReadVersion", v)
			    .detail("MinAcceptableReadVersion", self->minAcceptableReadVersion);
			ASSERT(self->minAcceptableReadVersion != std::numeric_limits<Version>::max());
			self->connectionFileChangedTrigger.trigger();
			return Void();
		} catch (Error& e) {
			TraceEvent("SwitchConnectionFileError").detail("Error", e.what());
			wait(tr.onError(e));
		}
	}
}

Reference<ClusterConnectionFile> DatabaseContext::getConnectionFile() {
	if(connectionFile) {
		return connectionFile->get();
	}
	return Reference<ClusterConnectionFile>();
}

Future<Void> DatabaseContext::switchConnectionFile(Reference<ClusterConnectionFile> standby) {
	ASSERT(switchable);
	return switchConnectionFileImpl(standby, this);
}

Future<Void> DatabaseContext::connectionFileChanged() {
	return connectionFileChangedTrigger.onTrigger();
}

extern IPAddress determinePublicIPAutomatically(ClusterConnectionString const& ccs);

Database Database::createDatabase( Reference<ClusterConnectionFile> connFile, int apiVersion, bool internal, LocalityData const& clientLocality, DatabaseContext *preallocatedDb ) {
	if(!g_network)
		throw network_not_setup();

	if(connFile) {
		if(networkOptions.traceDirectory.present() && !traceFileIsOpen()) {
			g_network->initMetrics();
			FlowTransport::transport().initMetrics();
			initTraceEventMetrics();

			auto publicIP = determinePublicIPAutomatically( connFile->getConnectionString() );
			selectTraceFormatter(networkOptions.traceFormat);
			selectTraceClockSource(networkOptions.traceClockSource);
			openTraceFile(NetworkAddress(publicIP, ::getpid()), networkOptions.traceRollSize,
			              networkOptions.traceMaxLogsSize, networkOptions.traceDirectory.get(), "trace",
			              networkOptions.traceLogGroup, networkOptions.traceFileIdentifier);

			TraceEvent("ClientStart")
				.detail("SourceVersion", getSourceVersion())
				.detail("Version", FDB_VT_VERSION)
				.detail("PackageName", FDB_VT_PACKAGE_NAME)
				.detail("ClusterFile", connFile->getFilename().c_str())
				.detail("ConnectionString", connFile->getConnectionString().toString())
				.detailf("ActualTime", "%lld", DEBUG_DETERMINISM ? 0 : time(NULL))
				.detail("ApiVersion", apiVersion)
				.detailf("ImageOffset", "%p", platform::getImageOffset())
				.trackLatest("ClientStart");

			initializeSystemMonitorMachineState(SystemMonitorMachineState(IPAddress(publicIP)));

			systemMonitor();
			uncancellable( recurring( &systemMonitor, CLIENT_KNOBS->SYSTEM_MONITOR_INTERVAL, TaskPriority::FlushTrace ) );
		}
	}

	g_network->initTLS();

	Reference<AsyncVar<ClientDBInfo>> clientInfo(new AsyncVar<ClientDBInfo>());
	Reference<AsyncVar<Reference<ClusterConnectionFile>>> connectionFile(new AsyncVar<Reference<ClusterConnectionFile>>());
	connectionFile->set(connFile);
	Future<Void> clientInfoMonitor = monitorProxies(connectionFile, clientInfo, networkOptions.supportedVersions, StringRef(networkOptions.traceLogGroup));

	DatabaseContext *db;
	if(preallocatedDb) {
		db = new (preallocatedDb) DatabaseContext(connectionFile, clientInfo, clientInfoMonitor, TaskPriority::DefaultEndpoint, clientLocality, true, false, internal, apiVersion, /*switchable*/ true);
	}
	else {
		db = new DatabaseContext(connectionFile, clientInfo, clientInfoMonitor, TaskPriority::DefaultEndpoint, clientLocality, true, false, internal, apiVersion, /*switchable*/ true);
	}

	return Database(db);
}

Database Database::createDatabase( std::string connFileName, int apiVersion, bool internal, LocalityData const& clientLocality ) {
	Reference<ClusterConnectionFile> rccf = Reference<ClusterConnectionFile>(new ClusterConnectionFile(ClusterConnectionFile::lookupClusterFileName(connFileName).first));
	return Database::createDatabase(rccf, apiVersion, internal, clientLocality);
}

const UniqueOrderedOptionList<FDBTransactionOptions>& Database::getTransactionDefaults() const {
	ASSERT(db);
	return db->transactionDefaults;
}

void setNetworkOption(FDBNetworkOptions::Option option, Optional<StringRef> value) {
	std::regex identifierRegex("^[a-zA-Z0-9_]*$");
	switch(option) {
		// SOMEDAY: If the network is already started, should these five throw an error?
		case FDBNetworkOptions::TRACE_ENABLE:
			networkOptions.traceDirectory = value.present() ? value.get().toString() : "";
			break;
		case FDBNetworkOptions::TRACE_ROLL_SIZE:
			validateOptionValue(value, true);
			networkOptions.traceRollSize = extractIntOption(value, 0, std::numeric_limits<int64_t>::max());
			break;
		case FDBNetworkOptions::TRACE_MAX_LOGS_SIZE:
			validateOptionValue(value, true);
			networkOptions.traceMaxLogsSize = extractIntOption(value, 0, std::numeric_limits<int64_t>::max());
			break;
		case FDBNetworkOptions::TRACE_FORMAT:
			validateOptionValue(value, true);
			networkOptions.traceFormat = value.get().toString();
			if (!validateTraceFormat(networkOptions.traceFormat)) {
				fprintf(stderr, "Unrecognized trace format: `%s'\n", networkOptions.traceFormat.c_str());
				throw invalid_option_value();
			}
			break;
		case FDBNetworkOptions::TRACE_FILE_IDENTIFIER:
			validateOptionValue(value, true);
			networkOptions.traceFileIdentifier = value.get().toString();
			if (networkOptions.traceFileIdentifier.length() > CLIENT_KNOBS->TRACE_LOG_FILE_IDENTIFIER_MAX_LENGTH) {
				fprintf(stderr, "Trace file identifier provided is too long.\n");
				throw invalid_option_value();
			} else if (!std::regex_match(networkOptions.traceFileIdentifier, identifierRegex)) {
				fprintf(stderr, "Trace file identifier should only contain alphanumerics and underscores.\n");
				throw invalid_option_value();
			}
			break;

		case FDBNetworkOptions::TRACE_LOG_GROUP:
			if(value.present()) {
				if (traceFileIsOpen()) {
					setTraceLogGroup(value.get().toString());
				}
				else {
					networkOptions.traceLogGroup = value.get().toString();
				}
			}
			break;
		case FDBNetworkOptions::TRACE_CLOCK_SOURCE:
			validateOptionValue(value, true);
			networkOptions.traceClockSource = value.get().toString();
			if (!validateTraceClockSource(networkOptions.traceClockSource)) {
				fprintf(stderr, "Unrecognized trace clock source: `%s'\n", networkOptions.traceClockSource.c_str());
				throw invalid_option_value();
			}
			break;
		case FDBNetworkOptions::KNOB: {
			validateOptionValue(value, true);

			std::string optionValue = value.get().toString();
			TraceEvent("SetKnob").detail("KnobString", optionValue);

			size_t eq = optionValue.find_first_of('=');
			if(eq == optionValue.npos) {
				TraceEvent(SevWarnAlways, "InvalidKnobString").detail("KnobString", optionValue);
				throw invalid_option_value();
			}

			std::string knobName = optionValue.substr(0, eq);
			std::string knobValue = optionValue.substr(eq+1);
			if (const_cast<FlowKnobs*>(FLOW_KNOBS)->setKnob(knobName, knobValue))
			{
				// update dependent knobs
				const_cast<FlowKnobs*>(FLOW_KNOBS)->initialize();
			}
			else if (const_cast<ClientKnobs*>(CLIENT_KNOBS)->setKnob(knobName, knobValue))
			{
				// update dependent knobs
				const_cast<ClientKnobs*>(CLIENT_KNOBS)->initialize();
			}
			else
			{
				TraceEvent(SevWarnAlways, "UnrecognizedKnob").detail("Knob", knobName.c_str());
				fprintf(stderr, "FoundationDB client ignoring unrecognized knob option '%s'\n", knobName.c_str());
			}
			break;
		}
		case FDBNetworkOptions::TLS_PLUGIN:
			validateOptionValue(value, true);
			break;
		case FDBNetworkOptions::TLS_CERT_PATH:
			validateOptionValue(value, true);
			tlsConfig.setCertificatePath(value.get().toString());
			break;
		case FDBNetworkOptions::TLS_CERT_BYTES: {
			validateOptionValue(value, true);
			tlsConfig.setCertificateBytes(value.get().toString());
			break;
		}
		case FDBNetworkOptions::TLS_CA_PATH: {
			validateOptionValue(value, true);
			tlsConfig.setCAPath(value.get().toString());
			break;
		}
		case FDBNetworkOptions::TLS_CA_BYTES: {
			validateOptionValue(value, true);
			tlsConfig.setCABytes(value.get().toString());
			break;
		}
		case FDBNetworkOptions::TLS_PASSWORD:
			validateOptionValue(value, true);
			tlsConfig.setPassword(value.get().toString());
			break;
		case FDBNetworkOptions::TLS_KEY_PATH:
			validateOptionValue(value, true);
			tlsConfig.setKeyPath(value.get().toString());
			break;
		case FDBNetworkOptions::TLS_KEY_BYTES: {
			validateOptionValue(value, true);
			tlsConfig.setKeyBytes(value.get().toString());
			break;
		}
		case FDBNetworkOptions::TLS_VERIFY_PEERS:
			validateOptionValue(value, true);
			tlsConfig.clearVerifyPeers();
			tlsConfig.addVerifyPeers( value.get().toString() );
			break;
		case FDBNetworkOptions::CLIENT_BUGGIFY_ENABLE:
			enableBuggify(true, BuggifyType::Client);
			break;
		case FDBNetworkOptions::CLIENT_BUGGIFY_DISABLE:
			enableBuggify(false, BuggifyType::Client);
			break;
		case FDBNetworkOptions::CLIENT_BUGGIFY_SECTION_ACTIVATED_PROBABILITY:
			validateOptionValue(value, true);
			clearBuggifySections(BuggifyType::Client);
			P_BUGGIFIED_SECTION_ACTIVATED[int(BuggifyType::Client)] = double(extractIntOption(value, 0, 100))/100.0;
			break;
		case FDBNetworkOptions::CLIENT_BUGGIFY_SECTION_FIRED_PROBABILITY:
			validateOptionValue(value, true);
			P_BUGGIFIED_SECTION_FIRES[int(BuggifyType::Client)] = double(extractIntOption(value, 0, 100))/100.0;
			break;
		case FDBNetworkOptions::DISABLE_CLIENT_STATISTICS_LOGGING:
			validateOptionValue(value, false);
			networkOptions.logClientInfo = false;
			break;
		case FDBNetworkOptions::SUPPORTED_CLIENT_VERSIONS:
		{
			// The multi-version API should be providing us these guarantees
			ASSERT(g_network);
			ASSERT(value.present());

			Standalone<VectorRef<ClientVersionRef>> supportedVersions;
			std::string versionString = value.get().toString();

			size_t index = 0;
			size_t nextIndex = 0;
			while(nextIndex != versionString.npos) {
				nextIndex = versionString.find(';', index);
				supportedVersions.push_back_deep(supportedVersions.arena(), ClientVersionRef(versionString.substr(index, nextIndex-index)));
				index = nextIndex + 1;
			}

			ASSERT(supportedVersions.size() > 0);
			networkOptions.supportedVersions->set(supportedVersions);

			break;
		}
		case FDBNetworkOptions::ENABLE_RUN_LOOP_PROFILING: // Same as ENABLE_SLOW_TASK_PROFILING
			validateOptionValue(value, false);
			networkOptions.runLoopProfilingEnabled = true;
			break;
		default:
			break;
	}
}

void setupNetwork(uint64_t transportId, bool useMetrics) {
	if( g_network )
		throw network_already_setup();

	if (!networkOptions.logClientInfo.present())
		networkOptions.logClientInfo = true;

	TLS::DisableOpenSSLAtExitHandler();
	g_network = newNet2(tlsConfig, false, useMetrics || networkOptions.traceDirectory.present());
	g_network->addStopCallback( Net2FileSystem::stop );
	g_network->addStopCallback( TLS::DestroyOpenSSLGlobalState );
	FlowTransport::createInstance(true, transportId);
	Net2FileSystem::newFileSystem();
}

void runNetwork() {
	if(!g_network)
		throw network_not_setup();

	if(networkOptions.traceDirectory.present() && networkOptions.runLoopProfilingEnabled) {
		setupRunLoopProfiler();
	}

	g_network->run();

	if(networkOptions.traceDirectory.present())
		systemMonitor();
}

void stopNetwork() {
	if(!g_network)
		throw network_not_setup();

	g_network->stop();
	closeTraceFile();
}

Reference<ProxyInfo> DatabaseContext::getMasterProxies(bool useProvisionalProxies) {
	if (masterProxiesLastChange != clientInfo->get().id) {
		masterProxiesLastChange = clientInfo->get().id;
		masterProxies.clear();
		if( clientInfo->get().proxies.size() ) {
			masterProxies = Reference<ProxyInfo>( new ProxyInfo( clientInfo->get().proxies ));
			provisional = clientInfo->get().proxies[0].provisional;
		}
	}
	if(provisional && !useProvisionalProxies) {
		return Reference<ProxyInfo>();
	}
	return masterProxies;
}

//Actor which will wait until the MultiInterface<MasterProxyInterface> returned by the DatabaseContext cx is not NULL
ACTOR Future<Reference<ProxyInfo>> getMasterProxiesFuture(DatabaseContext *cx, bool useProvisionalProxies) {
	loop{
		Reference<ProxyInfo> proxies = cx->getMasterProxies(useProvisionalProxies);
		if (proxies)
			return proxies;
		wait( cx->onMasterProxiesChanged() );
	}
}

//Returns a future which will not be set until the ProxyInfo of this DatabaseContext is not NULL
Future<Reference<ProxyInfo>> DatabaseContext::getMasterProxiesFuture(bool useProvisionalProxies) {
	return ::getMasterProxiesFuture(this, useProvisionalProxies);
}

void GetRangeLimits::decrement( VectorRef<KeyValueRef> const& data ) {
	if( rows != CLIENT_KNOBS->ROW_LIMIT_UNLIMITED ) {
		ASSERT(data.size() <= rows);
		rows -= data.size();
	}

	minRows = std::max(0, minRows - data.size());

	if( bytes != CLIENT_KNOBS->BYTE_LIMIT_UNLIMITED )
		bytes = std::max( 0, bytes - (int)data.expectedSize() - (8-(int)sizeof(KeyValueRef))*data.size() );
}

void GetRangeLimits::decrement( KeyValueRef const& data ) {
	minRows = std::max(0, minRows - 1);
	if( rows != CLIENT_KNOBS->ROW_LIMIT_UNLIMITED )
		rows--;
	if( bytes != CLIENT_KNOBS->BYTE_LIMIT_UNLIMITED )
		bytes = std::max( 0, bytes - (int)8 - (int)data.expectedSize() );
}

// True if either the row or byte limit has been reached
bool GetRangeLimits::isReached() {
	return rows == 0 || (bytes == 0 && minRows == 0);
}

// True if data would cause the row or byte limit to be reached
bool GetRangeLimits::reachedBy( VectorRef<KeyValueRef> const& data ) {
	return ( rows != CLIENT_KNOBS->ROW_LIMIT_UNLIMITED && data.size() >= rows )
		|| ( bytes != CLIENT_KNOBS->BYTE_LIMIT_UNLIMITED && (int)data.expectedSize() + (8-(int)sizeof(KeyValueRef))*data.size() >= bytes && data.size() >= minRows );
}

bool GetRangeLimits::hasByteLimit() {
	return bytes != CLIENT_KNOBS->BYTE_LIMIT_UNLIMITED;
}

bool GetRangeLimits::hasRowLimit() {
	return rows != CLIENT_KNOBS->ROW_LIMIT_UNLIMITED;
}

bool GetRangeLimits::hasSatisfiedMinRows() {
	return hasByteLimit() && minRows == 0;
}

AddressExclusion AddressExclusion::parse( StringRef const& key ) {
	//Must not change: serialized to the database!
	auto parsedIp = IPAddress::parse(key.toString());
	if (parsedIp.present()) {
		return AddressExclusion(parsedIp.get());
	}

	// Not a whole machine, includes `port'.
	try {
		auto addr = NetworkAddress::parse(key.toString());
		if (addr.isTLS()) {
			TraceEvent(SevWarnAlways, "AddressExclusionParseError")
				.detail("String", key)
				.detail("Description", "Address inclusion string should not include `:tls' suffix.");
			return AddressExclusion();
		}
		return AddressExclusion(addr.ip, addr.port);
	} catch (Error& ) {
		TraceEvent(SevWarnAlways, "AddressExclusionParseError").detail("String", key);
		return AddressExclusion();
	}
}

Future<Standalone<RangeResultRef>> getRange(
	Database const& cx,
	Future<Version> const& fVersion,
	KeySelector const& begin,
	KeySelector const& end,
	GetRangeLimits const& limits,
	bool const& reverse,
	TransactionInfo const& info);

ACTOR Future<Optional<Value>> getValue(Future<Version> version, Key key, Database cx, TransactionInfo info,
                                       Reference<TransactionLogInfo> trLogInfo);

ACTOR Future<Optional<StorageServerInterface>> fetchServerInterface( Database cx, TransactionInfo info, UID id, Future<Version> ver = latestVersion ) {
	Optional<Value> val = wait( getValue(ver, serverListKeyFor(id), cx, info, Reference<TransactionLogInfo>()) );
	if( !val.present() ) {
		// A storage server has been removed from serverList since we read keyServers
		return Optional<StorageServerInterface>();
	}

	return decodeServerListValue(val.get());
}

ACTOR Future<Optional<vector<StorageServerInterface>>> transactionalGetServerInterfaces( Future<Version> ver, Database cx, TransactionInfo info, vector<UID> ids ) {
	state vector< Future< Optional<StorageServerInterface> > > serverListEntries;
	for( int s = 0; s < ids.size(); s++ ) {
		serverListEntries.push_back( fetchServerInterface( cx, info, ids[s], ver ) );
	}

	vector<Optional<StorageServerInterface>> serverListValues = wait( getAll(serverListEntries) );
	vector<StorageServerInterface> serverInterfaces;
	for( int s = 0; s < serverListValues.size(); s++ ) {
		if( !serverListValues[s].present() ) {
			// A storage server has been removed from ServerList since we read keyServers
			return Optional<vector<StorageServerInterface>>();
		}
		serverInterfaces.push_back( serverListValues[s].get() );
	}
	return serverInterfaces;
}

//If isBackward == true, returns the shard containing the key before 'key' (an infinitely long, inexpressible key). Otherwise returns the shard containing key
ACTOR Future< pair<KeyRange,Reference<LocationInfo>> > getKeyLocation_internal( Database cx, Key key, TransactionInfo info, bool isBackward = false ) {
	if (isBackward) {
		ASSERT( key != allKeys.begin && key <= allKeys.end );
	} else {
		ASSERT( key < allKeys.end );
	}

	if( info.debugID.present() )
		g_traceBatch.addEvent("TransactionDebug", info.debugID.get().first(), "NativeAPI.getKeyLocation.Before");

	loop {
		++cx->transactionKeyServerLocationRequests;
		choose {
			when ( wait( cx->onMasterProxiesChanged() ) ) {}
			when ( GetKeyServerLocationsReply rep = wait( basicLoadBalance( cx->getMasterProxies(info.useProvisionalProxies), &MasterProxyInterface::getKeyServersLocations, GetKeyServerLocationsRequest(key, Optional<KeyRef>(), 100, isBackward, key.arena()), TaskPriority::DefaultPromiseEndpoint ) ) ) {
				++cx->transactionKeyServerLocationRequestsCompleted;
				if( info.debugID.present() )
					g_traceBatch.addEvent("TransactionDebug", info.debugID.get().first(), "NativeAPI.getKeyLocation.After");
				ASSERT( rep.results.size() == 1 );

				auto locationInfo = cx->setCachedLocation(rep.results[0].first, rep.results[0].second);
				return std::make_pair(KeyRange(rep.results[0].first, rep.arena), locationInfo);
			}
		}
	}
}

template <class F>
Future<pair<KeyRange, Reference<LocationInfo>>> getKeyLocation( Database const& cx, Key const& key, F StorageServerInterface::*member, TransactionInfo const& info, bool isBackward = false ) {
	auto ssi = cx->getCachedLocation( key, isBackward );
	if (!ssi.second) {
		return getKeyLocation_internal( cx, key, info, isBackward );
	}

	for(int i = 0; i < ssi.second->size(); i++) {
		if( IFailureMonitor::failureMonitor().onlyEndpointFailed(ssi.second->get(i, member).getEndpoint()) ) {
			cx->invalidateCache( key );
			ssi.second.clear();
			return getKeyLocation_internal( cx, key, info, isBackward );
		}
	}

	return ssi;
}

ACTOR Future< vector< pair<KeyRange,Reference<LocationInfo>> > > getKeyRangeLocations_internal( Database cx, KeyRange keys, int limit, bool reverse, TransactionInfo info ) {
	if( info.debugID.present() )
		g_traceBatch.addEvent("TransactionDebug", info.debugID.get().first(), "NativeAPI.getKeyLocations.Before");

	loop {
		++cx->transactionKeyServerLocationRequests;
		choose {
			when ( wait( cx->onMasterProxiesChanged() ) ) {}
			when ( GetKeyServerLocationsReply _rep = wait( basicLoadBalance( cx->getMasterProxies(info.useProvisionalProxies), &MasterProxyInterface::getKeyServersLocations, GetKeyServerLocationsRequest(keys.begin, keys.end, limit, reverse, keys.arena()), TaskPriority::DefaultPromiseEndpoint ) ) ) {
				++cx->transactionKeyServerLocationRequestsCompleted;
				state GetKeyServerLocationsReply rep = _rep;
				if( info.debugID.present() )
					g_traceBatch.addEvent("TransactionDebug", info.debugID.get().first(), "NativeAPI.getKeyLocations.After");
				ASSERT( rep.results.size() );

				state vector< pair<KeyRange,Reference<LocationInfo>> > results;
				state int shard = 0;
				for (; shard < rep.results.size(); shard++) {
					//FIXME: these shards are being inserted into the map sequentially, it would be much more CPU efficient to save the map pairs and insert them all at once.
					results.emplace_back(rep.results[shard].first & keys, cx->setCachedLocation(rep.results[shard].first, rep.results[shard].second));
					wait(yield());
				}

				return results;
			}
		}
	}
}

template <class F>
Future< vector< pair<KeyRange,Reference<LocationInfo>> > > getKeyRangeLocations( Database const& cx, KeyRange const& keys, int limit, bool reverse, F StorageServerInterface::*member, TransactionInfo const& info ) {
	ASSERT (!keys.empty());

	vector< pair<KeyRange,Reference<LocationInfo>> > locations;
	if (!cx->getCachedLocations(keys, locations, limit, reverse)) {
		return getKeyRangeLocations_internal( cx, keys, limit, reverse, info );
	}

	bool foundFailed = false;
	for(auto& it : locations) {
		bool onlyEndpointFailed = false;
		for(int i = 0; i < it.second->size(); i++) {
			if( IFailureMonitor::failureMonitor().onlyEndpointFailed(it.second->get(i, member).getEndpoint()) ) {
				onlyEndpointFailed = true;
				break;
			}
		}

		if( onlyEndpointFailed ) {
			cx->invalidateCache( it.first.begin );
			foundFailed = true;
		}
	}

	if(foundFailed) {
		return getKeyRangeLocations_internal( cx, keys, limit, reverse, info );
	}

	return locations;
}

ACTOR Future<Void> warmRange_impl( Transaction *self, Database cx, KeyRange keys ) {
	state int totalRanges = 0;
	state int totalRequests = 0;
	loop {
		vector<pair<KeyRange, Reference<LocationInfo>>> locations = wait(getKeyRangeLocations_internal(cx, keys, CLIENT_KNOBS->WARM_RANGE_SHARD_LIMIT, false, self->info));
		totalRanges += CLIENT_KNOBS->WARM_RANGE_SHARD_LIMIT;
		totalRequests++;
		if(locations.size() == 0 || totalRanges >= cx->locationCacheSize || locations[locations.size()-1].first.end >= keys.end)
			break;

		keys = KeyRangeRef(locations[locations.size()-1].first.end, keys.end);

		if(totalRequests%20 == 0) {
			//To avoid blocking the proxies from starting other transactions, occasionally get a read version.
			state Transaction tr(cx);
			loop {
				try {
					tr.setOption( FDBTransactionOptions::LOCK_AWARE );
					tr.setOption( FDBTransactionOptions::CAUSAL_READ_RISKY );
					wait(success( tr.getReadVersion() ));
					break;
				} catch( Error &e ) {
					wait( tr.onError(e) );
				}
			}
		}
	}

	return Void();
}

Future<Void> Transaction::warmRange(Database cx, KeyRange keys) {
	return warmRange_impl(this, cx, keys);
}

ACTOR Future<Optional<Value>> getValue( Future<Version> version, Key key, Database cx, TransactionInfo info, Reference<TransactionLogInfo> trLogInfo )
{
	state Version ver = wait( version );
	cx->validateVersion(ver);

	loop {
		state pair<KeyRange, Reference<LocationInfo>> ssi = wait( getKeyLocation(cx, key, &StorageServerInterface::getValue, info) );
		state Optional<UID> getValueID = Optional<UID>();
		state uint64_t startTime;
		state double startTimeD;
		try {
			if( info.debugID.present() ) {
				getValueID = nondeterministicRandom()->randomUniqueID();

				g_traceBatch.addAttach("GetValueAttachID", info.debugID.get().first(), getValueID.get().first());
				g_traceBatch.addEvent("GetValueDebug", getValueID.get().first(), "NativeAPI.getValue.Before"); //.detail("TaskID", g_network->getCurrentTask());
				/*TraceEvent("TransactionDebugGetValueInfo", getValueID.get())
					.detail("Key", key)
					.detail("ReqVersion", ver)
					.detail("Servers", describe(ssi.second->get()));*/
			}

			++cx->getValueSubmitted;
			startTime = timer_int();
			startTimeD = now();
			++cx->transactionPhysicalReads;

			state GetValueReply reply;
			try {
				if (CLIENT_BUGGIFY) {
					throw deterministicRandom()->randomChoice(
						std::vector<Error>{ transaction_too_old(), future_version() });
				}
				choose {
					when(wait(cx->connectionFileChanged())) { throw transaction_too_old(); }
					when(GetValueReply _reply =
							wait(loadBalance(ssi.second, &StorageServerInterface::getValue,
											GetValueRequest(key, ver, getValueID), TaskPriority::DefaultPromiseEndpoint, false,
											cx->enableLocalityLoadBalance ? &cx->queueModel : nullptr))) {
						reply = _reply;
					}
				}
				++cx->transactionPhysicalReadsCompleted;
			}
			catch(Error&) {
				++cx->transactionPhysicalReadsCompleted;
				throw;
			}

			double latency = now() - startTimeD;
			cx->readLatencies.addSample(latency);
			if (trLogInfo) {
				int valueSize = reply.value.present() ? reply.value.get().size() : 0;
				trLogInfo->addLog(FdbClientLogEvents::EventGet(startTimeD, latency, valueSize, key));
			}
			cx->getValueCompleted->latency = timer_int() - startTime;
			cx->getValueCompleted->log();

			if( info.debugID.present() ) {
				g_traceBatch.addEvent("GetValueDebug", getValueID.get().first(), "NativeAPI.getValue.After"); //.detail("TaskID", g_network->getCurrentTask());
				/*TraceEvent("TransactionDebugGetValueDone", getValueID.get())
					.detail("Key", key)
					.detail("ReqVersion", ver)
					.detail("ReplySize", reply.value.present() ? reply.value.get().size() : -1);*/
			}

			cx->transactionBytesRead += reply.value.present() ? reply.value.get().size() : 0;
			++cx->transactionKeysRead;
			return reply.value;
		} catch (Error& e) {
			cx->getValueCompleted->latency = timer_int() - startTime;
			cx->getValueCompleted->log();
			if( info.debugID.present() ) {
				g_traceBatch.addEvent("GetValueDebug", getValueID.get().first(), "NativeAPI.getValue.Error"); //.detail("TaskID", g_network->getCurrentTask());
				/*TraceEvent("TransactionDebugGetValueDone", getValueID.get())
					.detail("Key", key)
					.detail("ReqVersion", ver)
					.detail("ReplySize", reply.value.present() ? reply.value.get().size() : -1);*/
			}
			if (e.code() == error_code_wrong_shard_server || e.code() == error_code_all_alternatives_failed ||
				(e.code() == error_code_transaction_too_old && ver == latestVersion) ) {
				cx->invalidateCache( key );
				wait(delay(CLIENT_KNOBS->WRONG_SHARD_SERVER_DELAY, info.taskID));
			} else {
				if (trLogInfo)
					trLogInfo->addLog(FdbClientLogEvents::EventGetError(startTimeD, static_cast<int>(e.code()), key));
				throw e;
			}
		}
	}
}

ACTOR Future<Key> getKey( Database cx, KeySelector k, Future<Version> version, TransactionInfo info ) {
	wait(success(version));

	if( info.debugID.present() )
		g_traceBatch.addEvent("TransactionDebug", info.debugID.get().first(), "NativeAPI.getKey.AfterVersion");

	loop {
		if (k.getKey() == allKeys.end) {
			if (k.offset > 0) return allKeys.end;
			k.orEqual = false;
		}
		else if (k.getKey() == allKeys.begin && k.offset <= 0) {
			return Key();
		}

		Key locationKey(k.getKey(), k.arena());
		state pair<KeyRange, Reference<LocationInfo>> ssi = wait( getKeyLocation(cx, locationKey, &StorageServerInterface::getKey, info, k.isBackward()) );

		try {
			if( info.debugID.present() )
				g_traceBatch.addEvent("TransactionDebug", info.debugID.get().first(), "NativeAPI.getKey.Before"); //.detail("StartKey", k.getKey()).detail("Offset",k.offset).detail("OrEqual",k.orEqual);
			++cx->transactionPhysicalReads;
			state GetKeyReply reply;
			try {
				choose {
					when(wait(cx->connectionFileChanged())) { throw transaction_too_old(); }
					when(GetKeyReply _reply =
							wait(loadBalance(ssi.second, &StorageServerInterface::getKey, GetKeyRequest(k, version.get()),
											TaskPriority::DefaultPromiseEndpoint, false,
											cx->enableLocalityLoadBalance ? &cx->queueModel : nullptr))) {
						reply = _reply;
					}
				}
				++cx->transactionPhysicalReadsCompleted;
			} catch(Error&) {
				++cx->transactionPhysicalReadsCompleted;
				throw;
			}
			if( info.debugID.present() )
				g_traceBatch.addEvent("TransactionDebug", info.debugID.get().first(), "NativeAPI.getKey.After"); //.detail("NextKey",reply.sel.key).detail("Offset", reply.sel.offset).detail("OrEqual", k.orEqual);
			k = reply.sel;
			if (!k.offset && k.orEqual) {
				return k.getKey();
			}
		} catch (Error& e) {
			if (e.code() == error_code_wrong_shard_server || e.code() == error_code_all_alternatives_failed) {
				cx->invalidateCache(k.getKey(), k.isBackward());

				wait(delay(CLIENT_KNOBS->WRONG_SHARD_SERVER_DELAY, info.taskID));
			} else {
				TraceEvent(SevInfo, "GetKeyError")
					.error(e)
					.detail("AtKey", k.getKey())
					.detail("Offset", k.offset);
				throw e;
			}
		}
	}
}

ACTOR Future<Version> waitForCommittedVersion( Database cx, Version version ) {
	try {
		loop {
			choose {
				when ( wait( cx->onMasterProxiesChanged() ) ) {}
				when ( GetReadVersionReply v = wait( basicLoadBalance( cx->getMasterProxies(false), &MasterProxyInterface::getConsistentReadVersion, GetReadVersionRequest( 0, GetReadVersionRequest::PRIORITY_SYSTEM_IMMEDIATE ), cx->taskID ) ) ) {
					cx->minAcceptableReadVersion = std::min(cx->minAcceptableReadVersion, v.version);

					if (v.version >= version)
						return v.version;
					// SOMEDAY: Do the wait on the server side, possibly use less expensive source of committed version (causal consistency is not needed for this purpose)
					wait( delay( CLIENT_KNOBS->FUTURE_VERSION_RETRY_DELAY, cx->taskID ) );
				}
			}
		}
	} catch (Error& e) {
		TraceEvent(SevError, "WaitForCommittedVersionError").error(e);
		throw;
	}
}

ACTOR Future<Version> getRawVersion( Database cx ) {
	loop {
		choose {
			when ( wait( cx->onMasterProxiesChanged() ) ) {}
			when ( GetReadVersionReply v = wait( basicLoadBalance( cx->getMasterProxies(false), &MasterProxyInterface::getConsistentReadVersion, GetReadVersionRequest( 0, GetReadVersionRequest::PRIORITY_SYSTEM_IMMEDIATE ), cx->taskID ) ) ) {
				return v.version;
			}
		}
	}
}

ACTOR Future<Void> readVersionBatcher(
	DatabaseContext* cx, FutureStream<std::pair<Promise<GetReadVersionReply>, Optional<UID>>> versionStream,
	uint32_t flags);

ACTOR Future<Void> watchValue(Future<Version> version, Key key, Optional<Value> value, Database cx,
                              TransactionInfo info) {
	state Version ver = wait( version );
	cx->validateVersion(ver);
	ASSERT(ver != latestVersion);

	loop {
		state pair<KeyRange, Reference<LocationInfo>> ssi = wait( getKeyLocation(cx, key, &StorageServerInterface::watchValue, info ) );

		try {
			state Optional<UID> watchValueID = Optional<UID>();
			if( info.debugID.present() ) {
				watchValueID = nondeterministicRandom()->randomUniqueID();

				g_traceBatch.addAttach("WatchValueAttachID", info.debugID.get().first(), watchValueID.get().first());
				g_traceBatch.addEvent("WatchValueDebug", watchValueID.get().first(), "NativeAPI.watchValue.Before"); //.detail("TaskID", g_network->getCurrentTask());
			}
			state WatchValueReply resp;
			choose {
				when(WatchValueReply r = wait(loadBalance(ssi.second, &StorageServerInterface::watchValue,
				                                          WatchValueRequest(key, value, ver, watchValueID),
				                                          TaskPriority::DefaultPromiseEndpoint))) {
					resp = r;
				}
				when(wait(cx->connectionFile ? cx->connectionFile->onChange() : Never())) { wait(Never()); }
			}
			if( info.debugID.present() ) {
				g_traceBatch.addEvent("WatchValueDebug", watchValueID.get().first(), "NativeAPI.watchValue.After"); //.detail("TaskID", g_network->getCurrentTask());
			}

			//FIXME: wait for known committed version on the storage server before replying,
			//cannot do this until the storage server is notified on knownCommittedVersion changes from tlog (faster than the current update loop)
			Version v = wait(waitForCommittedVersion(cx, resp.version));

			//TraceEvent("WatcherCommitted").detail("CommittedVersion", v).detail("WatchVersion", resp.version).detail("Key",  key ).detail("Value", value);

			// False if there is a master failure between getting the response and getting the committed version,
			// Dependent on SERVER_KNOBS->MAX_VERSIONS_IN_FLIGHT
			if (v - resp.version < 50000000) return Void();
			ver = v;
		} catch (Error& e) {
			if (e.code() == error_code_wrong_shard_server || e.code() == error_code_all_alternatives_failed) {
				cx->invalidateCache( key );
				wait(delay(CLIENT_KNOBS->WRONG_SHARD_SERVER_DELAY, info.taskID));
			} else if( e.code() == error_code_watch_cancelled || e.code() == error_code_process_behind ) {
				TEST( e.code() == error_code_watch_cancelled ); // Too many watches on the storage server, poll for changes instead
				TEST( e.code() == error_code_process_behind ); // The storage servers are all behind
				wait(delay(CLIENT_KNOBS->WATCH_POLLING_TIME, info.taskID));
			} else if ( e.code() == error_code_timed_out ) { //The storage server occasionally times out watches in case it was cancelled
				TEST( true ); // A watch timed out
				wait(delay(CLIENT_KNOBS->FUTURE_VERSION_RETRY_DELAY, info.taskID));
			} else {
				state Error err = e;
				wait(delay(CLIENT_KNOBS->FUTURE_VERSION_RETRY_DELAY, info.taskID));
				throw err;
			}
		}
	}
}

void transformRangeLimits(GetRangeLimits limits, bool reverse, GetKeyValuesRequest &req) {
	if(limits.bytes != 0) {
		if(!limits.hasRowLimit())
			req.limit = CLIENT_KNOBS->REPLY_BYTE_LIMIT; // Can't get more than this many rows anyway
		else
			req.limit = std::min( CLIENT_KNOBS->REPLY_BYTE_LIMIT, limits.rows );

		if(reverse)
			req.limit *= -1;

		if(!limits.hasByteLimit())
			req.limitBytes = CLIENT_KNOBS->REPLY_BYTE_LIMIT;
		else
			req.limitBytes = std::min( CLIENT_KNOBS->REPLY_BYTE_LIMIT, limits.bytes );
	}
	else {
		req.limitBytes = CLIENT_KNOBS->REPLY_BYTE_LIMIT;
		req.limit = reverse ? -limits.minRows : limits.minRows;
	}
}

ACTOR Future<Standalone<RangeResultRef>> getExactRange( Database cx, Version version,
	KeyRange keys, GetRangeLimits limits, bool reverse, TransactionInfo info )
{
	state Standalone<RangeResultRef> output;

	//printf("getExactRange( '%s', '%s' )\n", keys.begin.toString().c_str(), keys.end.toString().c_str());
	loop {
		state vector< pair<KeyRange, Reference<LocationInfo>> > locations = wait( getKeyRangeLocations( cx, keys, CLIENT_KNOBS->GET_RANGE_SHARD_LIMIT, reverse, &StorageServerInterface::getKeyValues, info ) );
		ASSERT( locations.size() );
		state int shard = 0;
		loop {
			const KeyRangeRef& range = locations[shard].first;

			GetKeyValuesRequest req;
			req.version = version;
			req.begin = firstGreaterOrEqual( range.begin );
			req.end = firstGreaterOrEqual( range.end );

			transformRangeLimits(limits, reverse, req);
			ASSERT(req.limitBytes > 0 && req.limit != 0 && req.limit < 0 == reverse);

			//FIXME: buggify byte limits on internal functions that use them, instead of globally
			req.debugID = info.debugID;

			try {
				if( info.debugID.present() ) {
					g_traceBatch.addEvent("TransactionDebug", info.debugID.get().first(), "NativeAPI.getExactRange.Before");
					/*TraceEvent("TransactionDebugGetExactRangeInfo", info.debugID.get())
						.detail("ReqBeginKey", req.begin.getKey())
						.detail("ReqEndKey", req.end.getKey())
						.detail("ReqLimit", req.limit)
						.detail("ReqLimitBytes", req.limitBytes)
						.detail("ReqVersion", req.version)
						.detail("Reverse", reverse)
						.detail("Servers", locations[shard].second->description());*/
				}
				++cx->transactionPhysicalReads;
				state GetKeyValuesReply rep;
				try {
					choose {
						when(wait(cx->connectionFileChanged())) { throw transaction_too_old(); }
						when(GetKeyValuesReply _rep =
								wait(loadBalance(locations[shard].second, &StorageServerInterface::getKeyValues, req,
												TaskPriority::DefaultPromiseEndpoint, false,
												cx->enableLocalityLoadBalance ? &cx->queueModel : nullptr))) {
							rep = _rep;
						}
					}
					++cx->transactionPhysicalReadsCompleted;
				} catch(Error&) {
					++cx->transactionPhysicalReadsCompleted;
					throw;
				}
				if( info.debugID.present() )
					g_traceBatch.addEvent("TransactionDebug", info.debugID.get().first(), "NativeAPI.getExactRange.After");
				output.arena().dependsOn( rep.arena );
				output.append( output.arena(), rep.data.begin(), rep.data.size() );

				if( limits.hasRowLimit() && rep.data.size() > limits.rows ) {
					TraceEvent(SevError, "GetExactRangeTooManyRows").detail("RowLimit", limits.rows).detail("DeliveredRows", output.size());
					ASSERT( false );
				}
				limits.decrement( rep.data );

				if (limits.isReached()) {
					output.more = true;
					return output;
				}

				bool more = rep.more;
				// If the reply says there is more but we know that we finished the shard, then fix rep.more
				if( reverse && more && rep.data.size() > 0 && output[output.size()-1].key == locations[shard].first.begin )
					more = false;

				if (more) {
					if( !rep.data.size() ) {
						TraceEvent(SevError, "GetExactRangeError").detail("Reason", "More data indicated but no rows present")
							.detail("LimitBytes", limits.bytes).detail("LimitRows", limits.rows)
							.detail("OutputSize", output.size()).detail("OutputBytes", output.expectedSize())
							.detail("BlockSize", rep.data.size()).detail("BlockBytes", rep.data.expectedSize());
						ASSERT( false );
					}
					TEST(true);   // GetKeyValuesReply.more in getExactRange
					// Make next request to the same shard with a beginning key just after the last key returned
					if( reverse )
						locations[shard].first = KeyRangeRef( locations[shard].first.begin, output[output.size()-1].key );
					else
						locations[shard].first = KeyRangeRef( keyAfter( output[output.size()-1].key ), locations[shard].first.end );
				}

				if (!more || locations[shard].first.empty()) {
					TEST(true);
					if(shard == locations.size()-1) {
						const KeyRangeRef& range = locations[shard].first;
						KeyRef begin = reverse ? keys.begin : range.end;
						KeyRef end = reverse ? range.begin : keys.end;

						if(begin >= end) {
							output.more = false;
							return output;
						}
						TEST(true); //Multiple requests of key locations

						keys = KeyRangeRef(begin, end);
						break;
					}

					++shard;
				}

				// Soft byte limit - return results early if the user specified a byte limit and we got results
				// This can prevent problems where the desired range spans many shards and would be too slow to
				// fetch entirely.
				if(limits.hasSatisfiedMinRows() && output.size() > 0) {
					output.more = true;
					return output;
				}

			} catch (Error& e) {
				if (e.code() == error_code_wrong_shard_server || e.code() == error_code_all_alternatives_failed) {
					const KeyRangeRef& range = locations[shard].first;

					if( reverse )
						keys = KeyRangeRef( keys.begin, range.end );
					else
						keys = KeyRangeRef( range.begin, keys.end );

					cx->invalidateCache( keys );
					wait( delay(CLIENT_KNOBS->WRONG_SHARD_SERVER_DELAY, info.taskID ));
					break;
				} else {
					TraceEvent(SevInfo, "GetExactRangeError")
						.error(e)
						.detail("ShardBegin", locations[shard].first.begin)
						.detail("ShardEnd", locations[shard].first.end);
					throw;
				}
			}
		}
	}
}

Future<Key> resolveKey( Database const& cx, KeySelector const& key, Version const& version, TransactionInfo const& info ) {
	if( key.isFirstGreaterOrEqual() )
		return Future<Key>( key.getKey() );

	if( key.isFirstGreaterThan() )
		return Future<Key>( keyAfter( key.getKey() ) );

	return getKey( cx, key, version, info );
}

ACTOR Future<Standalone<RangeResultRef>> getRangeFallback( Database cx, Version version,
	KeySelector begin, KeySelector end, GetRangeLimits limits, bool reverse, TransactionInfo info )
{
	if(version == latestVersion) {
		state Transaction transaction(cx);
		transaction.setOption(FDBTransactionOptions::CAUSAL_READ_RISKY);
		transaction.setOption(FDBTransactionOptions::LOCK_AWARE);
		transaction.setOption(FDBTransactionOptions::PRIORITY_SYSTEM_IMMEDIATE);
		Version ver = wait( transaction.getReadVersion() );
		version = ver;
	}

	Future<Key> fb = resolveKey(cx, begin, version, info);
	state Future<Key> fe = resolveKey(cx, end, version, info);

	state Key b = wait(fb);
	state Key e = wait(fe);
	if (b >= e) {
		return Standalone<RangeResultRef>();
	}

	//if e is allKeys.end, we have read through the end of the database
	//if b is allKeys.begin, we have either read through the beginning of the database,
	//or allKeys.begin exists in the database and will be part of the conflict range anyways

	Standalone<RangeResultRef> _r = wait( getExactRange(cx, version, KeyRangeRef(b, e), limits, reverse, info) );
	Standalone<RangeResultRef> r = _r;

	if(b == allKeys.begin && ((reverse && !r.more) || !reverse))
		r.readToBegin = true;
	if(e == allKeys.end && ((!reverse && !r.more) || reverse))
		r.readThroughEnd = true;


	ASSERT( !limits.hasRowLimit() || r.size() <= limits.rows );

	// If we were limiting bytes and the returned range is twice the request (plus 10K) log a warning
	if( limits.hasByteLimit() && r.expectedSize() > size_t(limits.bytes + CLIENT_KNOBS->SYSTEM_KEY_SIZE_LIMIT + CLIENT_KNOBS->VALUE_SIZE_LIMIT + 1) && limits.minRows == 0 ) {
		TraceEvent(SevWarnAlways, "GetRangeFallbackTooMuchData")
			.detail("LimitBytes", limits.bytes)
			.detail("DeliveredBytes", r.expectedSize())
			.detail("LimitRows", limits.rows)
			.detail("DeliveredRows", r.size());
	}

	return r;
}

void getRangeFinished(Database cx, Reference<TransactionLogInfo> trLogInfo, double startTime, KeySelector begin, KeySelector end, bool snapshot,
	Promise<std::pair<Key, Key>> conflictRange, bool reverse, Standalone<RangeResultRef> result)
{
	int64_t bytes = 0;
	for(const KeyValueRef &kv : result) {
		bytes += kv.key.size() + kv.value.size();
	}

	cx->transactionBytesRead += bytes;
	cx->transactionKeysRead += result.size();
	
	if( trLogInfo ) {
		trLogInfo->addLog(FdbClientLogEvents::EventGetRange(startTime, now()-startTime, bytes, begin.getKey(), end.getKey()));
	}

	if( !snapshot ) {
		Key rangeBegin;
		Key rangeEnd;

		if(result.readToBegin) {
			rangeBegin = allKeys.begin;
		}
		else if(((!reverse || !result.more || begin.offset > 1) && begin.offset > 0) || result.size() == 0) {
			rangeBegin = Key(begin.getKey(), begin.arena());
		}
		else {
			rangeBegin = reverse ? result.end()[-1].key : result[0].key;
		}

		if(end.offset > begin.offset && end.getKey() < rangeBegin) {
			rangeBegin = Key(end.getKey(), end.arena());
		}

		if(result.readThroughEnd) {
			rangeEnd = allKeys.end;
		}
		else if(((reverse || !result.more || end.offset <= 0) && end.offset <= 1) || result.size() == 0) {
			rangeEnd = Key(end.getKey(), end.arena());
		}
		else {
			rangeEnd = keyAfter(reverse ? result[0].key : result.end()[-1].key);
		}

		if(begin.offset < end.offset && begin.getKey() > rangeEnd) {
			rangeEnd = Key(begin.getKey(), begin.arena());
		}

		conflictRange.send(std::make_pair(rangeBegin, rangeEnd));
	}
}

ACTOR Future<Standalone<RangeResultRef>> getRange( Database cx, Reference<TransactionLogInfo> trLogInfo, Future<Version> fVersion,
	KeySelector begin, KeySelector end, GetRangeLimits limits, Promise<std::pair<Key, Key>> conflictRange, bool snapshot, bool reverse,
	TransactionInfo info )
{
	state GetRangeLimits originalLimits( limits );
	state KeySelector originalBegin = begin;
	state KeySelector originalEnd = end;
	state Standalone<RangeResultRef> output;

	try {
		state Version version = wait( fVersion );
		cx->validateVersion(version);

		state double startTime = now();
		state Version readVersion = version; // Needed for latestVersion requests; if more, make future requests at the version that the first one completed
											 // FIXME: Is this really right?  Weaken this and see if there is a problem; if so maybe there is a much subtler problem even with this.

		if( begin.getKey() == allKeys.begin && begin.offset < 1 ) {
			output.readToBegin = true;
			begin = KeySelector(firstGreaterOrEqual( begin.getKey() ), begin.arena());
		}

		ASSERT( !limits.isReached() );
		ASSERT( (!limits.hasRowLimit() || limits.rows >= limits.minRows) && limits.minRows >= 0 );

		loop {
			if( end.getKey() == allKeys.begin && (end.offset < 1 || end.isFirstGreaterOrEqual()) ) {
				getRangeFinished(cx, trLogInfo, startTime, originalBegin, originalEnd, snapshot, conflictRange, reverse, output);
				return output;
			}

			Key locationKey = reverse ? Key(end.getKey(), end.arena()) : Key(begin.getKey(), begin.arena());
			bool locationBackward = reverse ? (end-1).isBackward() : begin.isBackward();
			state pair<KeyRange, Reference<LocationInfo>> beginServer = wait( getKeyLocation( cx, locationKey, &StorageServerInterface::getKeyValues, info, locationBackward ) );
			state KeyRange shard = beginServer.first;
			state bool modifiedSelectors = false;
			state GetKeyValuesRequest req;

			req.isFetchKeys = (info.taskID == TaskPriority::FetchKeys);
			req.version = readVersion;

			if( reverse && (begin-1).isDefinitelyLess(shard.begin) &&
				( !begin.isFirstGreaterOrEqual() || begin.getKey() != shard.begin ) ) { //In this case we would be setting modifiedSelectors to true, but not modifying anything

				req.begin = firstGreaterOrEqual( shard.begin );
				modifiedSelectors = true;
			}
			else req.begin = begin;

			if( !reverse && end.isDefinitelyGreater(shard.end) ) {
				req.end = firstGreaterOrEqual( shard.end );
				modifiedSelectors = true;
			}
			else req.end = end;

			transformRangeLimits(limits, reverse, req);
			ASSERT(req.limitBytes > 0 && req.limit != 0 && req.limit < 0 == reverse);

			req.debugID = info.debugID;
			try {
				if( info.debugID.present() ) {
					g_traceBatch.addEvent("TransactionDebug", info.debugID.get().first(), "NativeAPI.getRange.Before");
					/*TraceEvent("TransactionDebugGetRangeInfo", info.debugID.get())
						.detail("ReqBeginKey", req.begin.getKey())
						.detail("ReqEndKey", req.end.getKey())
						.detail("OriginalBegin", originalBegin.toString())
						.detail("OriginalEnd", originalEnd.toString())
						.detail("Begin", begin.toString())
						.detail("End", end.toString())
						.detail("Shard", shard)
						.detail("ReqLimit", req.limit)
						.detail("ReqLimitBytes", req.limitBytes)
						.detail("ReqVersion", req.version)
						.detail("Reverse", reverse)
						.detail("ModifiedSelectors", modifiedSelectors)
						.detail("Servers", beginServer.second->description());*/
				}

				++cx->transactionPhysicalReads;
				++cx->transactionGetRangeRequests;
				state GetKeyValuesReply rep;
				try {
					if (CLIENT_BUGGIFY) {
						throw deterministicRandom()->randomChoice(std::vector<Error>{
								transaction_too_old(), future_version()
									});
					}
					GetKeyValuesReply _rep = wait( loadBalance(beginServer.second, &StorageServerInterface::getKeyValues, req, TaskPriority::DefaultPromiseEndpoint, false, cx->enableLocalityLoadBalance ? &cx->queueModel : NULL ) );
					rep = _rep;
					++cx->transactionPhysicalReadsCompleted;
				} catch(Error&) {
					++cx->transactionPhysicalReadsCompleted;
					throw;
				}

				if( info.debugID.present() ) {
					g_traceBatch.addEvent("TransactionDebug", info.debugID.get().first(), "NativeAPI.getRange.After");//.detail("SizeOf", rep.data.size());
					/*TraceEvent("TransactionDebugGetRangeDone", info.debugID.get())
						.detail("ReqBeginKey", req.begin.getKey())
						.detail("ReqEndKey", req.end.getKey())
						.detail("RepIsMore", rep.more)
						.detail("VersionReturned", rep.version)
						.detail("RowsReturned", rep.data.size());*/
				}

				ASSERT( !rep.more || rep.data.size() );
				ASSERT( !limits.hasRowLimit() || rep.data.size() <= limits.rows );

				limits.decrement( rep.data );

				if(reverse && begin.isLastLessOrEqual() && rep.data.size() && rep.data.end()[-1].key == begin.getKey()) {
					modifiedSelectors = false;
				}

				bool finished = limits.isReached() || ( !modifiedSelectors && !rep.more ) || limits.hasSatisfiedMinRows();
				bool readThrough = modifiedSelectors && !rep.more;

				// optimization: first request got all data--just return it
				if( finished && !output.size() ) {
					bool readToBegin = output.readToBegin;
					bool readThroughEnd = output.readThroughEnd;

					output = Standalone<RangeResultRef>( RangeResultRef( rep.data, modifiedSelectors || limits.isReached() || rep.more ), rep.arena );
					output.readToBegin = readToBegin;
					output.readThroughEnd = readThroughEnd;

					if( BUGGIFY && limits.hasByteLimit() && output.size() > std::max(1, originalLimits.minRows) ) {
						output.more = true;
						output.resize(output.arena(), deterministicRandom()->randomInt(std::max(1,originalLimits.minRows),output.size()));
						getRangeFinished(cx, trLogInfo, startTime, originalBegin, originalEnd, snapshot, conflictRange, reverse, output);
						return output;
					}

					if( readThrough ) {
						output.arena().dependsOn( shard.arena() );
						output.readThrough = reverse ? shard.begin : shard.end;
					}

					getRangeFinished(cx, trLogInfo, startTime, originalBegin, originalEnd, snapshot, conflictRange, reverse, output);
					return output;
				}

				output.arena().dependsOn( rep.arena );
				output.append(output.arena(), rep.data.begin(), rep.data.size());

				if( finished ) {
					if( readThrough ) {
						output.arena().dependsOn( shard.arena() );
						output.readThrough = reverse ? shard.begin : shard.end;
					}
					output.more = modifiedSelectors || limits.isReached() || rep.more;

					getRangeFinished(cx, trLogInfo, startTime, originalBegin, originalEnd, snapshot, conflictRange, reverse, output);
					return output;
				}

				readVersion = rep.version; // see above comment

				if( !rep.more ) {
					ASSERT( modifiedSelectors );
					TEST(true);  // !GetKeyValuesReply.more and modifiedSelectors in getRange

					if( !rep.data.size() ) {
						Standalone<RangeResultRef> result = wait( getRangeFallback(cx, version, originalBegin, originalEnd, originalLimits, reverse, info ) );
						getRangeFinished(cx, trLogInfo, startTime, originalBegin, originalEnd, snapshot, conflictRange, reverse, result);
						return result;
					}

					if( reverse )
						end = firstGreaterOrEqual( shard.begin );
					else
						begin = firstGreaterOrEqual( shard.end );
				} else {
					TEST(true);  // GetKeyValuesReply.more in getRange
					if( reverse )
						end = firstGreaterOrEqual( output[output.size()-1].key );
					else
						begin = firstGreaterThan( output[output.size()-1].key );
				}


			} catch ( Error& e ) {
				if( info.debugID.present() ) {
					g_traceBatch.addEvent("TransactionDebug", info.debugID.get().first(), "NativeAPI.getRange.Error");
					TraceEvent("TransactionDebugError", info.debugID.get()).error(e);
				}
				if (e.code() == error_code_wrong_shard_server || e.code() == error_code_all_alternatives_failed ||
					(e.code() == error_code_transaction_too_old && readVersion == latestVersion))
				{
					cx->invalidateCache( reverse ? end.getKey() : begin.getKey(), reverse ? (end-1).isBackward() : begin.isBackward() );

					if (e.code() == error_code_wrong_shard_server) {
						Standalone<RangeResultRef> result = wait( getRangeFallback(cx, version, originalBegin, originalEnd, originalLimits, reverse, info ) );
						getRangeFinished(cx, trLogInfo, startTime, originalBegin, originalEnd, snapshot, conflictRange, reverse, result);
						return result;
					}

					wait(delay(CLIENT_KNOBS->WRONG_SHARD_SERVER_DELAY, info.taskID));
				} else {
					if (trLogInfo)
						trLogInfo->addLog(FdbClientLogEvents::EventGetRangeError(startTime, static_cast<int>(e.code()), begin.getKey(), end.getKey()));

					throw e;
				}
			}
		}
	}
	catch(Error &e) {
		if(conflictRange.canBeSet()) {
			conflictRange.send(std::make_pair(Key(), Key()));
		}

		throw;
	}
}

Future<Standalone<RangeResultRef>> getRange( Database const& cx, Future<Version> const& fVersion, KeySelector const& begin, KeySelector const& end,
	GetRangeLimits const& limits, bool const& reverse, TransactionInfo const& info )
{
	return getRange(cx, Reference<TransactionLogInfo>(), fVersion, begin, end, limits, Promise<std::pair<Key, Key>>(), true, reverse, info);
}

Transaction::Transaction( Database const& cx )
	: cx(cx), info(cx->taskID), backoff(CLIENT_KNOBS->DEFAULT_BACKOFF), committedVersion(invalidVersion), versionstampPromise(Promise<Standalone<StringRef>>()), options(cx), numErrors(0), trLogInfo(createTrLogInfoProbabilistically(cx))
{
	setPriority(GetReadVersionRequest::PRIORITY_DEFAULT);
}

Transaction::~Transaction() {
	flushTrLogsIfEnabled();
	cancelWatches();
}

void Transaction::operator=(Transaction&& r) BOOST_NOEXCEPT {
	flushTrLogsIfEnabled();
	cx = std::move(r.cx);
	tr = std::move(r.tr);
	readVersion = std::move(r.readVersion);
	metadataVersion = std::move(r.metadataVersion);
	extraConflictRanges = std::move(r.extraConflictRanges);
	commitResult = std::move(r.commitResult);
	committing = std::move(r.committing);
	options = std::move(r.options);
	info = r.info;
	backoff = r.backoff;
	numErrors = r.numErrors;
	committedVersion = r.committedVersion;
	versionstampPromise = std::move(r.versionstampPromise);
	watches = r.watches;
	trLogInfo = std::move(r.trLogInfo);
}

void Transaction::flushTrLogsIfEnabled() {
	if (trLogInfo && trLogInfo->logsAdded && trLogInfo->trLogWriter.getData()) {
		ASSERT(trLogInfo->flushed == false);
		cx->clientStatusUpdater.inStatusQ.push_back({ trLogInfo->identifier, std::move(trLogInfo->trLogWriter) });
		trLogInfo->flushed = true;
	}
}

void Transaction::setVersion( Version v ) {
	startTime = now();
	if (readVersion.isValid())
		throw read_version_already_set();
	if (v <= 0)
		throw version_invalid();
	readVersion = v;
}

Future<Optional<Value>> Transaction::get( const Key& key, bool snapshot ) {
	++cx->transactionLogicalReads;
	++cx->transactionGetValueRequests;
	//ASSERT (key < allKeys.end);

	//There are no keys in the database with size greater than KEY_SIZE_LIMIT
	if(key.size() > (key.startsWith(systemKeys.begin) ? CLIENT_KNOBS->SYSTEM_KEY_SIZE_LIMIT : CLIENT_KNOBS->KEY_SIZE_LIMIT))
		return Optional<Value>();

	auto ver = getReadVersion();

/*	if (!systemKeys.contains(key))
		return Optional<Value>(Value()); */

	if( !snapshot )
		tr.transaction.read_conflict_ranges.push_back(tr.arena, singleKeyRange(key, tr.arena));

	if(key == metadataVersionKey) {
		++cx->transactionMetadataVersionReads;
		if(!ver.isReady() || metadataVersion.isSet()) {
			return metadataVersion.getFuture();
		} else {
			if(ver.isError()) return ver.getError();
			if(ver.get() == cx->metadataVersionCache[cx->mvCacheInsertLocation].first) {
				return cx->metadataVersionCache[cx->mvCacheInsertLocation].second;
			}

			Version v = ver.get();
			int hi = cx->mvCacheInsertLocation;
			int lo = (cx->mvCacheInsertLocation+1)%cx->metadataVersionCache.size();

			while(hi!=lo) {
				int cu = hi > lo ? (hi + lo)/2 : ((hi + cx->metadataVersionCache.size() + lo)/2)%cx->metadataVersionCache.size();
				if(v == cx->metadataVersionCache[cu].first) {
					return cx->metadataVersionCache[cu].second;
				}
				if(cu == lo) {
					break;
				}
				if(v < cx->metadataVersionCache[cu].first) {
					hi = cu;
				} else {
					lo = (cu+1)%cx->metadataVersionCache.size();
				}
			}
		}
	}

	return getValue( ver, key, cx, info, trLogInfo );
}

void Watch::setWatch(Future<Void> watchFuture) {
	this->watchFuture = watchFuture;

	//Cause the watch loop to go around and start waiting on watchFuture
	onSetWatchTrigger.send(Void());
}

//FIXME: This seems pretty horrible. Now a Database can't die until all of its watches do...
ACTOR Future<Void> watch(Reference<Watch> watch, Database cx, TransactionInfo info) {
	cx->addWatch();
	try {
		choose {
			// RYOW write to value that is being watched (if applicable)
			// Errors
			when(wait(watch->onChangeTrigger.getFuture())) { }

			// NativeAPI finished commit and updated watchFuture
			when(wait(watch->onSetWatchTrigger.getFuture())) {

				loop {
					choose {
						// NativeAPI watchValue future finishes or errors
						when(wait(watch->watchFuture)) { break; }

						when(wait(cx->connectionFileChanged())) {
							TEST(true); // Recreated a watch after switch
							watch->watchFuture =
							    watchValue(cx->minAcceptableReadVersion, watch->key, watch->value, cx, info);
						}
					}
				}
			}
		}
	}
	catch(Error &e) {
		cx->removeWatch();
		throw;
	}

	cx->removeWatch();
	return Void();
}

Future<Version> Transaction::getRawReadVersion() {
	return ::getRawVersion(cx);
}

Future< Void > Transaction::watch( Reference<Watch> watch ) {
	++cx->transactionWatchRequests;
	cx->addWatch();
	watches.push_back(watch);
	return ::watch(watch, cx, info);
}

ACTOR Future<Standalone<VectorRef<const char*>>> getAddressesForKeyActor(Key key, Future<Version> ver, Database cx,
                                                                         TransactionInfo info,
                                                                         TransactionOptions options) {
	state vector<StorageServerInterface> ssi;

	// If key >= allKeys.end, then getRange will return a kv-pair with an empty value. This will result in our serverInterfaces vector being empty, which will cause us to return an empty addresses list.

	state Key ksKey = keyServersKey(key);
	state Standalone<RangeResultRef> serverTagResult = wait( getRange(cx, ver, lastLessOrEqual(serverTagKeys.begin), firstGreaterThan(serverTagKeys.end), GetRangeLimits(CLIENT_KNOBS->TOO_MANY), false, info ) );
	ASSERT( !serverTagResult.more && serverTagResult.size() < CLIENT_KNOBS->TOO_MANY );
	Future<Standalone<RangeResultRef>> futureServerUids = getRange(cx, ver, lastLessOrEqual(ksKey), firstGreaterThan(ksKey), GetRangeLimits(1), false, info);
	Standalone<RangeResultRef> serverUids = wait( futureServerUids );

	ASSERT( serverUids.size() ); // every shard needs to have a team

	vector<UID> src;
	vector<UID> ignore; // 'ignore' is so named because it is the vector into which we decode the 'dest' servers in the case where this key is being relocated. But 'src' is the canonical location until the move is finished, because it could be cancelled at any time.
	decodeKeyServersValue(serverTagResult, serverUids[0].value, src, ignore);
	Optional<vector<StorageServerInterface>> serverInterfaces = wait( transactionalGetServerInterfaces(ver, cx, info, src) );

	ASSERT( serverInterfaces.present() );  // since this is happening transactionally, /FF/keyServers and /FF/serverList need to be consistent with one another
	ssi = serverInterfaces.get();

	Standalone<VectorRef<const char*>> addresses;
	for (auto i : ssi) {
		std::string ipString = options.includePort ? i.address().toString() : i.address().ip.toString();
		char* c_string = new (addresses.arena()) char[ipString.length()+1];
		strcpy(c_string, ipString.c_str());
		addresses.push_back(addresses.arena(), c_string);
	}
	return addresses;
}

Future< Standalone< VectorRef< const char*>>> Transaction::getAddressesForKey( const Key& key ) {
	++cx->transactionLogicalReads;
	++cx->transactionGetAddressesForKeyRequests;
	auto ver = getReadVersion();

	return getAddressesForKeyActor(key, ver, cx, info, options);
}

ACTOR Future< Key > getKeyAndConflictRange(
	Database cx, KeySelector k, Future<Version> version, Promise<std::pair<Key, Key>> conflictRange, TransactionInfo info)
{
	try {
		Key rep = wait( getKey(cx, k, version, info) );
		if( k.offset <= 0 )
			conflictRange.send( std::make_pair( rep, k.orEqual ? keyAfter( k.getKey() ) : Key(k.getKey(), k.arena()) ) );
		else
			conflictRange.send( std::make_pair( k.orEqual ? keyAfter( k.getKey() ) : Key(k.getKey(), k.arena()), keyAfter( rep ) ) );
		return std::move(rep);
	} catch( Error&e ) {
		conflictRange.send(std::make_pair(Key(), Key()));
		throw;
	}
}

Future< Key > Transaction::getKey( const KeySelector& key, bool snapshot ) {
	++cx->transactionLogicalReads;
	++cx->transactionGetKeyRequests;
	if( snapshot )
		return ::getKey(cx, key, getReadVersion(), info);

	Promise<std::pair<Key, Key>> conflictRange;
	extraConflictRanges.push_back( conflictRange.getFuture() );
	return getKeyAndConflictRange( cx, key, getReadVersion(), conflictRange, info );
}

Future< Standalone<RangeResultRef> > Transaction::getRange(
	const KeySelector& begin,
	const KeySelector& end,
	GetRangeLimits limits,
	bool snapshot,
	bool reverse )
{
	++cx->transactionLogicalReads;
	++cx->transactionGetRangeRequests;

	if( limits.isReached() )
		return Standalone<RangeResultRef>();

	if( !limits.isValid() )
		return range_limits_invalid();

	ASSERT(limits.rows != 0);

	KeySelector b = begin;
	if( b.orEqual ) {
		TEST(true); // Native begin orEqual==true
		b.removeOrEqual(b.arena());
	}

	KeySelector e = end;
	if( e.orEqual ) {
		TEST(true); // Native end orEqual==true
		e.removeOrEqual(e.arena());
	}

	if( b.offset >= e.offset && b.getKey() >= e.getKey() ) {
		TEST(true); // Native range inverted
		return Standalone<RangeResultRef>();
	}

	Promise<std::pair<Key, Key>> conflictRange;
	if(!snapshot) {
		extraConflictRanges.push_back( conflictRange.getFuture() );
	}

	return ::getRange(cx, trLogInfo, getReadVersion(), b, e, limits, conflictRange, snapshot, reverse, info);
}

Future< Standalone<RangeResultRef> > Transaction::getRange(
	const KeySelector& begin,
	const KeySelector& end,
	int limit,
	bool snapshot,
	bool reverse )
{
	return getRange( begin, end, GetRangeLimits( limit ), snapshot, reverse );
}

void Transaction::addReadConflictRange( KeyRangeRef const& keys ) {
	ASSERT( !keys.empty() );

	//There aren't any keys in the database with size larger than KEY_SIZE_LIMIT, so if range contains large keys
	//we can translate it to an equivalent one with smaller keys
	KeyRef begin = keys.begin;
	KeyRef end = keys.end;

	if(begin.size() > (begin.startsWith(systemKeys.begin) ? CLIENT_KNOBS->SYSTEM_KEY_SIZE_LIMIT : CLIENT_KNOBS->KEY_SIZE_LIMIT))
		begin = begin.substr(0, (begin.startsWith(systemKeys.begin) ? CLIENT_KNOBS->SYSTEM_KEY_SIZE_LIMIT : CLIENT_KNOBS->KEY_SIZE_LIMIT)+1);
	if(end.size() > (end.startsWith(systemKeys.begin) ? CLIENT_KNOBS->SYSTEM_KEY_SIZE_LIMIT : CLIENT_KNOBS->KEY_SIZE_LIMIT))
		end = end.substr(0, (end.startsWith(systemKeys.begin) ? CLIENT_KNOBS->SYSTEM_KEY_SIZE_LIMIT : CLIENT_KNOBS->KEY_SIZE_LIMIT)+1);

	KeyRangeRef r = KeyRangeRef(begin, end);

	if(r.empty()) {
		return;
	}

	tr.transaction.read_conflict_ranges.push_back_deep( tr.arena, r );
}

void Transaction::makeSelfConflicting() {
	BinaryWriter wr(Unversioned());
	wr.serializeBytes(LiteralStringRef("\xFF/SC/"));
	wr << deterministicRandom()->randomUniqueID();
	auto r = singleKeyRange( wr.toValue(), tr.arena );
	tr.transaction.read_conflict_ranges.push_back( tr.arena, r );
	tr.transaction.write_conflict_ranges.push_back( tr.arena, r );
}

void Transaction::set( const KeyRef& key, const ValueRef& value, bool addConflictRange ) {
	++cx->transactionSetMutations;
	if(key.size() > (key.startsWith(systemKeys.begin) ? CLIENT_KNOBS->SYSTEM_KEY_SIZE_LIMIT : CLIENT_KNOBS->KEY_SIZE_LIMIT))
		throw key_too_large();
	if(value.size() > CLIENT_KNOBS->VALUE_SIZE_LIMIT)
		throw value_too_large();

	auto &req = tr;
	auto &t = req.transaction;
	auto r = singleKeyRange( key, req.arena );
	auto v = ValueRef( req.arena, value );
	t.mutations.push_back( req.arena, MutationRef( MutationRef::SetValue, r.begin, v ) );

	if( addConflictRange ) {
		t.write_conflict_ranges.push_back( req.arena, r );
	}
}

void Transaction::atomicOp(const KeyRef& key, const ValueRef& operand, MutationRef::Type operationType, bool addConflictRange) {
	++cx->transactionAtomicMutations;
	if(key.size() > (key.startsWith(systemKeys.begin) ? CLIENT_KNOBS->SYSTEM_KEY_SIZE_LIMIT : CLIENT_KNOBS->KEY_SIZE_LIMIT))
		throw key_too_large();
	if(operand.size() > CLIENT_KNOBS->VALUE_SIZE_LIMIT)
		throw value_too_large();

	if (apiVersionAtLeast(510)) {
		if (operationType == MutationRef::Min)
			operationType = MutationRef::MinV2;
		else if (operationType == MutationRef::And)
			operationType = MutationRef::AndV2;
	}

	auto &req = tr;
	auto &t = req.transaction;
	auto r = singleKeyRange( key, req.arena );
	auto v = ValueRef( req.arena, operand );

	t.mutations.push_back( req.arena, MutationRef( operationType, r.begin, v ) );

	if (addConflictRange && operationType != MutationRef::SetVersionstampedKey)
		t.write_conflict_ranges.push_back( req.arena, r );

	TEST(true); //NativeAPI atomic operation
}

void Transaction::clear( const KeyRangeRef& range, bool addConflictRange ) {
	++cx->transactionClearMutations;
	auto &req = tr;
	auto &t = req.transaction;

	KeyRef begin = range.begin;
	KeyRef end = range.end;

	//There aren't any keys in the database with size larger than KEY_SIZE_LIMIT, so if range contains large keys
	//we can translate it to an equivalent one with smaller keys
	if(begin.size() > (begin.startsWith(systemKeys.begin) ? CLIENT_KNOBS->SYSTEM_KEY_SIZE_LIMIT : CLIENT_KNOBS->KEY_SIZE_LIMIT))
		begin = begin.substr(0, (begin.startsWith(systemKeys.begin) ? CLIENT_KNOBS->SYSTEM_KEY_SIZE_LIMIT : CLIENT_KNOBS->KEY_SIZE_LIMIT)+1);
	if(end.size() > (end.startsWith(systemKeys.begin) ? CLIENT_KNOBS->SYSTEM_KEY_SIZE_LIMIT : CLIENT_KNOBS->KEY_SIZE_LIMIT))
		end = end.substr(0, (end.startsWith(systemKeys.begin) ? CLIENT_KNOBS->SYSTEM_KEY_SIZE_LIMIT : CLIENT_KNOBS->KEY_SIZE_LIMIT)+1);

	auto r = KeyRangeRef( req.arena, KeyRangeRef(begin, end) );
	if (r.empty()) return;

	t.mutations.push_back( req.arena, MutationRef( MutationRef::ClearRange, r.begin, r.end ) );

	if(addConflictRange)
		t.write_conflict_ranges.push_back( req.arena, r );
}
void Transaction::clear( const KeyRef& key, bool addConflictRange ) {
	++cx->transactionClearMutations;
	//There aren't any keys in the database with size larger than KEY_SIZE_LIMIT
	if(key.size() > (key.startsWith(systemKeys.begin) ? CLIENT_KNOBS->SYSTEM_KEY_SIZE_LIMIT : CLIENT_KNOBS->KEY_SIZE_LIMIT))
		return;

	auto &req = tr;
	auto &t = req.transaction;

	//efficient single key range clear range mutation, see singleKeyRange
	uint8_t* data = new ( req.arena ) uint8_t[ key.size()+1 ];
	memcpy(data, key.begin(), key.size() );
	data[key.size()] = 0;
	t.mutations.push_back( req.arena, MutationRef( MutationRef::ClearRange, KeyRef(data,key.size()), KeyRef(data, key.size()+1)) );

	if(addConflictRange)
		t.write_conflict_ranges.push_back( req.arena, KeyRangeRef( KeyRef(data,key.size()), KeyRef(data, key.size()+1) ) );
}
void Transaction::addWriteConflictRange( const KeyRangeRef& keys ) {
	ASSERT( !keys.empty() );
	auto &req = tr;
	auto &t = req.transaction;

	//There aren't any keys in the database with size larger than KEY_SIZE_LIMIT, so if range contains large keys
	//we can translate it to an equivalent one with smaller keys
	KeyRef begin = keys.begin;
	KeyRef end = keys.end;

	if (begin.size() > (begin.startsWith(systemKeys.begin) ? CLIENT_KNOBS->SYSTEM_KEY_SIZE_LIMIT : CLIENT_KNOBS->KEY_SIZE_LIMIT))
		begin = begin.substr(0, (begin.startsWith(systemKeys.begin) ? CLIENT_KNOBS->SYSTEM_KEY_SIZE_LIMIT : CLIENT_KNOBS->KEY_SIZE_LIMIT) + 1);
	if (end.size() > (end.startsWith(systemKeys.begin) ? CLIENT_KNOBS->SYSTEM_KEY_SIZE_LIMIT : CLIENT_KNOBS->KEY_SIZE_LIMIT))
		end = end.substr(0, (end.startsWith(systemKeys.begin) ? CLIENT_KNOBS->SYSTEM_KEY_SIZE_LIMIT : CLIENT_KNOBS->KEY_SIZE_LIMIT) + 1);

	KeyRangeRef r = KeyRangeRef(begin, end);

	if (r.empty()) {
		return;
	}

	t.write_conflict_ranges.push_back_deep( req.arena, r );
}

double Transaction::getBackoff(int errCode) {
	double b = backoff * deterministicRandom()->random01();
	backoff =
	    errCode == error_code_proxy_memory_limit_exceeded
	        ? std::min(backoff * CLIENT_KNOBS->BACKOFF_GROWTH_RATE, CLIENT_KNOBS->RESOURCE_CONSTRAINED_MAX_BACKOFF)
	        : std::min(backoff * CLIENT_KNOBS->BACKOFF_GROWTH_RATE, options.maxBackoff);
	return b;
}

TransactionOptions::TransactionOptions(Database const& cx) {
	reset(cx);
	if (BUGGIFY) {
		commitOnFirstProxy = true;
	}
}

TransactionOptions::TransactionOptions() {
	memset(this, 0, sizeof(*this));
	maxBackoff = CLIENT_KNOBS->DEFAULT_MAX_BACKOFF;
	sizeLimit = CLIENT_KNOBS->TRANSACTION_SIZE_LIMIT;
}

void TransactionOptions::reset(Database const& cx) {
	memset(this, 0, sizeof(*this));
	maxBackoff = CLIENT_KNOBS->DEFAULT_MAX_BACKOFF;
	sizeLimit = CLIENT_KNOBS->TRANSACTION_SIZE_LIMIT;
	lockAware = cx->lockAware;
	if (cx->apiVersionAtLeast(630)) {
		includePort = true;
	}
}

void Transaction::reset() {
	tr = CommitTransactionRequest();
	readVersion = Future<Version>();
	metadataVersion = Promise<Optional<Key>>();
	extraConflictRanges.clear();
	versionstampPromise = Promise<Standalone<StringRef>>();
	commitResult = Promise<Void>();
	committing = Future<Void>();
	info.taskID = cx->taskID;
	info.debugID = Optional<UID>();
	flushTrLogsIfEnabled();
	trLogInfo = Reference<TransactionLogInfo>(createTrLogInfoProbabilistically(cx));
	cancelWatches();

	if(apiVersionAtLeast(16)) {
		options.reset(cx);
		setPriority(GetReadVersionRequest::PRIORITY_DEFAULT);
	}
}

void Transaction::fullReset() {
	reset();
	backoff = CLIENT_KNOBS->DEFAULT_BACKOFF;
}

int Transaction::apiVersionAtLeast(int minVersion) const {
	return cx->apiVersionAtLeast(minVersion);
}

class MutationBlock {
public:
	bool mutated;
	bool cleared;
	ValueRef setValue;

	MutationBlock() : mutated(false) {}
	MutationBlock(bool _cleared) : mutated(true), cleared(_cleared) {}
	MutationBlock(ValueRef value) : mutated(true), cleared(false), setValue(value) {}
};

bool compareBegin( KeyRangeRef lhs, KeyRangeRef rhs ) { return lhs.begin < rhs.begin; }

// If there is any intersection between the two given sets of ranges, returns a range that
//   falls within the intersection
Optional<KeyRangeRef> intersects(VectorRef<KeyRangeRef> lhs, VectorRef<KeyRangeRef> rhs) {
	if( lhs.size() && rhs.size() ) {
		std::sort( lhs.begin(), lhs.end(), compareBegin );
		std::sort( rhs.begin(), rhs.end(), compareBegin );

		int l = 0, r = 0;
		while(l < lhs.size() && r < rhs.size()) {
			if( lhs[l].end <= rhs[r].begin )
				l++;
			else if( rhs[r].end <= lhs[l].begin )
				r++;
			else
				return lhs[l] & rhs[r];
		}
	}

	return Optional<KeyRangeRef>();
}

ACTOR void checkWrites( Database cx, Future<Void> committed, Promise<Void> outCommitted, CommitTransactionRequest req, Transaction* checkTr )
{
	state Version version;
	try {
		wait( committed );
		// If the commit is successful, by definition the transaction still exists for now.  Grab the version, and don't use it again.
		version = checkTr->getCommittedVersion();
		outCommitted.send(Void());
	} catch (Error& e) {
		outCommitted.sendError(e);
		return;
	}

	wait( delay( deterministicRandom()->random01() ) ); // delay between 0 and 1 seconds

	//Future<Optional<Version>> version, Database cx, CommitTransactionRequest req ) {
	state KeyRangeMap<MutationBlock> expectedValues;

	auto &mutations = req.transaction.mutations;
	state int mCount = mutations.size(); // debugging info for traceEvent

	for( int idx = 0; idx < mutations.size(); idx++) {
		if( mutations[idx].type == MutationRef::SetValue )
			expectedValues.insert( singleKeyRange( mutations[idx].param1 ),
				MutationBlock( mutations[idx].param2 ) );
		else if( mutations[idx].type == MutationRef::ClearRange )
			expectedValues.insert( KeyRangeRef( mutations[idx].param1, mutations[idx].param2 ),
				MutationBlock( true ) );
	}

	try {
		state Transaction tr(cx);
		tr.setVersion( version );
		state int checkedRanges = 0;
		state KeyRangeMap<MutationBlock>::Ranges ranges = expectedValues.ranges();
		state KeyRangeMap<MutationBlock>::Iterator it = ranges.begin();
		for(; it != ranges.end(); ++it) {
			state MutationBlock m = it->value();
			if( m.mutated ) {
				checkedRanges++;
				if( m.cleared ) {
					Standalone<RangeResultRef> shouldBeEmpty = wait(
						tr.getRange( it->range(), 1 ) );
					if( shouldBeEmpty.size() ) {
						TraceEvent(SevError, "CheckWritesFailed").detail("Class", "Clear").detail("KeyBegin", it->range().begin)
							.detail("KeyEnd", it->range().end);
						return;
					}
				} else {
					Optional<Value> val = wait( tr.get( it->range().begin ) );
					if( !val.present() || val.get() != m.setValue ) {
						TraceEvent evt(SevError, "CheckWritesFailed");
						evt.detail("Class", "Set")
							.detail("Key", it->range().begin)
							.detail("Expected", m.setValue);
						if( !val.present() )
							evt.detail("Actual", "_Value Missing_");
						else
							evt.detail("Actual", val.get());
						return;
					}
				}
			}
		}
		TraceEvent("CheckWritesSuccess").detail("Version", version).detail("MutationCount", mCount).detail("CheckedRanges", checkedRanges);
	} catch( Error& e ) {
		bool ok = e.code() == error_code_transaction_too_old || e.code() == error_code_future_version;
		TraceEvent( ok ? SevWarn : SevError, "CheckWritesFailed" ).error(e);
		throw;
	}
}

ACTOR static Future<Void> commitDummyTransaction( Database cx, KeyRange range, TransactionInfo info, TransactionOptions options ) {
	state Transaction tr(cx);
	state int retries = 0;
	loop {
		try {
			TraceEvent("CommitDummyTransaction").detail("Key", range.begin).detail("Retries", retries);
			tr.options = options;
			tr.info.taskID = info.taskID;
			tr.setOption( FDBTransactionOptions::ACCESS_SYSTEM_KEYS );
			tr.setOption( FDBTransactionOptions::CAUSAL_WRITE_RISKY );
			tr.setOption( FDBTransactionOptions::LOCK_AWARE );
			tr.addReadConflictRange(range);
			tr.addWriteConflictRange(range);
			wait( tr.commit() );
			return Void();
		} catch (Error& e) {
			TraceEvent("CommitDummyTransactionError").error(e,true).detail("Key", range.begin).detail("Retries", retries);
			wait( tr.onError(e) );
		}
		++retries;
	}
}

void Transaction::cancelWatches(Error const& e) {
	for(int i = 0; i < watches.size(); ++i)
		if(!watches[i]->onChangeTrigger.isSet())
			watches[i]->onChangeTrigger.sendError(e);

	watches.clear();
}

void Transaction::setupWatches() {
	try {
		Future<Version> watchVersion = getCommittedVersion() > 0 ? getCommittedVersion() : getReadVersion();

		for(int i = 0; i < watches.size(); ++i)
			watches[i]->setWatch(watchValue(watchVersion, watches[i]->key, watches[i]->value, cx, info));

		watches.clear();
	}
	catch(Error&) {
		ASSERT(false); // The above code must NOT throw because commit has already occured.
		throw internal_error();
	}
}

ACTOR static Future<Void> tryCommit( Database cx, Reference<TransactionLogInfo> trLogInfo, CommitTransactionRequest req, Future<Version> readVersion, TransactionInfo info, Version* pCommittedVersion, Transaction* tr, TransactionOptions options) {
	state TraceInterval interval( "TransactionCommit" );
	state double startTime = now();
	if (info.debugID.present())
		TraceEvent(interval.begin()).detail( "Parent", info.debugID.get() );
	try {
		if(CLIENT_BUGGIFY) {
			throw deterministicRandom()->randomChoice(std::vector<Error>{
					not_committed(),
					transaction_too_old(),
					proxy_memory_limit_exceeded(),
					commit_unknown_result()});
		}

		Version v = wait( readVersion );
		req.transaction.read_snapshot = v;

		startTime = now();
		state Optional<UID> commitID = Optional<UID>();
		if(info.debugID.present()) {
			commitID = nondeterministicRandom()->randomUniqueID();
			g_traceBatch.addAttach("CommitAttachID", info.debugID.get().first(), commitID.get().first());
			g_traceBatch.addEvent("CommitDebug", commitID.get().first(), "NativeAPI.commit.Before");
		}

		req.debugID = commitID;
		state Future<CommitID> reply;
		if (options.commitOnFirstProxy) {
			if(cx->clientInfo->get().firstProxy.present()) {
				reply = throwErrorOr ( brokenPromiseToMaybeDelivered ( cx->clientInfo->get().firstProxy.get().commit.tryGetReply(req) ) );
			} else {
				const std::vector<MasterProxyInterface>& proxies = cx->clientInfo->get().proxies;
				reply = proxies.size() ? throwErrorOr ( brokenPromiseToMaybeDelivered ( proxies[0].commit.tryGetReply(req) ) ) : Never();
			}
		} else {
			reply = basicLoadBalance( cx->getMasterProxies(info.useProvisionalProxies), &MasterProxyInterface::commit, req, TaskPriority::DefaultPromiseEndpoint, true );
		}

		choose {
			when ( wait( cx->onMasterProxiesChanged() ) ) {
				reply.cancel();
				throw request_maybe_delivered();
			}
			when (CommitID ci = wait( reply )) {
				Version v = ci.version;
				if (v != invalidVersion) {
					if (CLIENT_BUGGIFY) {
						throw commit_unknown_result();
					}
					if (info.debugID.present())
						TraceEvent(interval.end()).detail("CommittedVersion", v);
					*pCommittedVersion = v;
					if(v > cx->metadataVersionCache[cx->mvCacheInsertLocation].first) {
						cx->mvCacheInsertLocation = (cx->mvCacheInsertLocation + 1)%cx->metadataVersionCache.size();
						cx->metadataVersionCache[cx->mvCacheInsertLocation] = std::make_pair(v, ci.metadataVersion);
					}

					Standalone<StringRef> ret = makeString(10);
					placeVersionstamp(mutateString(ret), v, ci.txnBatchId);
					tr->versionstampPromise.send(ret);

					tr->numErrors = 0;
					++cx->transactionsCommitCompleted;
					cx->transactionCommittedMutations += req.transaction.mutations.size();
					cx->transactionCommittedMutationBytes += req.transaction.mutations.expectedSize();

					if(info.debugID.present())
						g_traceBatch.addEvent("CommitDebug", commitID.get().first(), "NativeAPI.commit.After");

					double latency = now() - startTime;
					cx->commitLatencies.addSample(latency);
					cx->latencies.addSample(now() - tr->startTime);
					if (trLogInfo)
						trLogInfo->addLog(FdbClientLogEvents::EventCommit_V2(startTime, latency, req.transaction.mutations.size(), req.transaction.mutations.expectedSize(), ci.version, req));
					return Void();
				} else {
					// clear the RYW transaction which contains previous conflicting keys
					tr->info.conflictingKeys.reset();
					if (ci.conflictingKRIndices.present()) {
						tr->info.conflictingKeys =
						    std::make_shared<CoalescedKeyRangeMap<Value>>(conflictingKeysFalse, specialKeys.end);
						state Standalone<VectorRef<int>> conflictingKRIndices = ci.conflictingKRIndices.get();
						// drop duplicate indices and merge overlapped ranges
						// Note: addReadConflictRange in native transaction object does not merge overlapped ranges
						state std::unordered_set<int> mergedIds(conflictingKRIndices.begin(),
																conflictingKRIndices.end());
						for (auto const& rCRIndex : mergedIds) {
							const KeyRangeRef kr = req.transaction.read_conflict_ranges[rCRIndex];
							const KeyRange krWithPrefix = KeyRangeRef(kr.begin.withPrefix(conflictingKeysRange.begin),
							                                          kr.end.withPrefix(conflictingKeysRange.begin));
							tr->info.conflictingKeys->insert(krWithPrefix, conflictingKeysTrue);
						}
					}

					if (info.debugID.present())
						TraceEvent(interval.end()).detail("Conflict", 1);

					if(info.debugID.present())
						g_traceBatch.addEvent("CommitDebug", commitID.get().first(), "NativeAPI.commit.After");

					throw not_committed();
				}
			}
		}
	} catch (Error& e) {
		if (e.code() == error_code_request_maybe_delivered || e.code() == error_code_commit_unknown_result) {
			// We don't know if the commit happened, and it might even still be in flight.

			if (!options.causalWriteRisky) {
				// Make sure it's not still in flight, either by ensuring the master we submitted to is dead, or the version we submitted with is dead, or by committing a conflicting transaction successfully
				//if ( cx->getMasterProxies()->masterGeneration <= originalMasterGeneration )

				// To ensure the original request is not in flight, we need a key range which intersects its read conflict ranges
				// We pick a key range which also intersects its write conflict ranges, since that avoids potentially creating conflicts where there otherwise would be none
				// We make the range as small as possible (a single key range) to minimize conflicts
				// The intersection will never be empty, because if it were (since !causalWriteRisky) makeSelfConflicting would have been applied automatically to req
				KeyRangeRef selfConflictingRange = intersects( req.transaction.write_conflict_ranges, req.transaction.read_conflict_ranges ).get();

				TEST(true);  // Waiting for dummy transaction to report commit_unknown_result

				wait( commitDummyTransaction( cx, singleKeyRange(selfConflictingRange.begin), info, tr->options ) );
			}

			// The user needs to be informed that we aren't sure whether the commit happened.  Standard retry loops retry it anyway (relying on transaction idempotence) but a client might do something else.
			throw commit_unknown_result();
		} else {
			if (e.code() != error_code_transaction_too_old
				&& e.code() != error_code_not_committed
				&& e.code() != error_code_database_locked
				&& e.code() != error_code_proxy_memory_limit_exceeded
				&& e.code() != error_code_batch_transaction_throttled)
				TraceEvent(SevError, "TryCommitError").error(e);
			if (trLogInfo)
				trLogInfo->addLog(FdbClientLogEvents::EventCommitError(startTime, static_cast<int>(e.code()), req));
			throw;
		}
	}
}

Future<Void> Transaction::commitMutations() {
	try {
		//if this is a read-only transaction return immediately
		if( !tr.transaction.write_conflict_ranges.size() && !tr.transaction.mutations.size() ) {
			numErrors = 0;

			committedVersion = invalidVersion;
			versionstampPromise.sendError(no_commit_version());
			return Void();
		}

		++cx->transactionsCommitStarted;

		if(options.readOnly)
			return transaction_read_only();

		cx->mutationsPerCommit.addSample(tr.transaction.mutations.size());
		cx->bytesPerCommit.addSample(tr.transaction.mutations.expectedSize());

		size_t transactionSize = getSize();
		if (transactionSize > (uint64_t)FLOW_KNOBS->PACKET_WARNING) {
			TraceEvent(!g_network->isSimulated() ? SevWarnAlways : SevWarn, "LargeTransaction")
				.suppressFor(1.0)
				.detail("Size", transactionSize)
				.detail("NumMutations", tr.transaction.mutations.size())
				.detail("ReadConflictSize", tr.transaction.read_conflict_ranges.expectedSize())
				.detail("WriteConflictSize", tr.transaction.write_conflict_ranges.expectedSize())
				.detail("DebugIdentifier", trLogInfo ? trLogInfo->identifier : "");
		}

		if(!apiVersionAtLeast(300)) {
			transactionSize = tr.transaction.mutations.expectedSize(); // Old API versions didn't account for conflict ranges when determining whether to throw transaction_too_large
		}

		if (transactionSize > options.sizeLimit) {
			return transaction_too_large();
		}

		if( !readVersion.isValid() )
			getReadVersion( GetReadVersionRequest::FLAG_CAUSAL_READ_RISKY ); // sets up readVersion field.  We had no reads, so no need for (expensive) full causal consistency.

		bool isCheckingWrites = options.checkWritesEnabled && deterministicRandom()->random01() < 0.01;
		for(int i=0; i<extraConflictRanges.size(); i++)
			if (extraConflictRanges[i].isReady() && extraConflictRanges[i].get().first < extraConflictRanges[i].get().second )
				tr.transaction.read_conflict_ranges.push_back( tr.arena, KeyRangeRef(extraConflictRanges[i].get().first, extraConflictRanges[i].get().second) );

		if( !options.causalWriteRisky && !intersects( tr.transaction.write_conflict_ranges, tr.transaction.read_conflict_ranges ).present() )
			makeSelfConflicting();

		if (isCheckingWrites) {
			// add all writes into the read conflict range...
			tr.transaction.read_conflict_ranges.append( tr.arena, tr.transaction.write_conflict_ranges.begin(), tr.transaction.write_conflict_ranges.size() );
		}

		if ( options.debugDump ) {
			UID u = nondeterministicRandom()->randomUniqueID();
			TraceEvent("TransactionDump", u);
			for(auto i=tr.transaction.mutations.begin(); i!=tr.transaction.mutations.end(); ++i)
				TraceEvent("TransactionMutation", u).detail("T", i->type).detail("P1", i->param1).detail("P2", i->param2);
		}

		if(options.lockAware) {
			tr.flags = tr.flags | CommitTransactionRequest::FLAG_IS_LOCK_AWARE;
		}
		if(options.firstInBatch) {
			tr.flags = tr.flags | CommitTransactionRequest::FLAG_FIRST_IN_BATCH;
		}
		if (options.reportConflictingKeys) {
			tr.transaction.report_conflicting_keys = true;
		}

		Future<Void> commitResult = tryCommit( cx, trLogInfo, tr, readVersion, info, &this->committedVersion, this, options );

		if (isCheckingWrites) {
			Promise<Void> committed;
			checkWrites( cx, commitResult, committed, tr, this );
			return committed.getFuture();
		}
		return commitResult;
	} catch( Error& e ) {
		TraceEvent("ClientCommitError").error(e);
		return Future<Void>( e );
	} catch( ... ) {
		Error e( error_code_unknown_error );
		TraceEvent("ClientCommitError").error(e);
		return Future<Void>( e );
	}
}

ACTOR Future<Void> commitAndWatch(Transaction *self) {
	try {
		wait(self->commitMutations());

		if(!self->watches.empty()) {
			self->setupWatches();
		}

		self->reset();
		return Void();
	}
	catch(Error &e) {
		if(e.code() != error_code_actor_cancelled) {
			if(!self->watches.empty()) {
				self->cancelWatches(e);
			}

			self->versionstampPromise.sendError(transaction_invalid_version());
			self->reset();
		}

		throw;
	}
}

Future<Void> Transaction::commit() {
	ASSERT(!committing.isValid());
	committing = commitAndWatch(this);
	return committing;
}

void Transaction::setPriority( uint32_t priorityFlag ) {
	options.getReadVersionFlags = (options.getReadVersionFlags & ~GetReadVersionRequest::FLAG_PRIORITY_MASK) | priorityFlag;
}

void Transaction::setOption( FDBTransactionOptions::Option option, Optional<StringRef> value ) {
	switch(option) {
		case FDBTransactionOptions::INITIALIZE_NEW_DATABASE:
			validateOptionValue(value, false);
			if(readVersion.isValid())
				throw read_version_already_set();
			readVersion = Version(0);
			options.causalWriteRisky = true;
			break;

		case FDBTransactionOptions::CAUSAL_READ_RISKY:
			validateOptionValue(value, false);
			options.getReadVersionFlags |= GetReadVersionRequest::FLAG_CAUSAL_READ_RISKY;
			break;

		case FDBTransactionOptions::PRIORITY_SYSTEM_IMMEDIATE:
			validateOptionValue(value, false);
			setPriority(GetReadVersionRequest::PRIORITY_SYSTEM_IMMEDIATE);
			break;

		case FDBTransactionOptions::PRIORITY_BATCH:
			validateOptionValue(value, false);
			setPriority(GetReadVersionRequest::PRIORITY_BATCH);
			break;

		case FDBTransactionOptions::CAUSAL_WRITE_RISKY:
			validateOptionValue(value, false);
			options.causalWriteRisky = true;
			break;

		case FDBTransactionOptions::COMMIT_ON_FIRST_PROXY:
			validateOptionValue(value, false);
			options.commitOnFirstProxy = true;
			break;

		case FDBTransactionOptions::CHECK_WRITES_ENABLE:
			validateOptionValue(value, false);
			options.checkWritesEnabled = true;
			break;

		case FDBTransactionOptions::DEBUG_DUMP:
			validateOptionValue(value, false);
			options.debugDump = true;
			break;

		case FDBTransactionOptions::TRANSACTION_LOGGING_ENABLE:
			setOption(FDBTransactionOptions::DEBUG_TRANSACTION_IDENTIFIER, value);
			setOption(FDBTransactionOptions::LOG_TRANSACTION);
			break;

		case FDBTransactionOptions::DEBUG_TRANSACTION_IDENTIFIER:
			validateOptionValue(value, true);

			if (value.get().size() > 100) {
				throw invalid_option_value();
			}

			if (trLogInfo) {
				if (trLogInfo->identifier.empty()) {
					trLogInfo->identifier = value.get().printable();
				}
				else if (trLogInfo->identifier != value.get().printable()) {
					TraceEvent(SevWarn, "CannotChangeDebugTransactionIdentifier").detail("PreviousIdentifier", trLogInfo->identifier).detail("NewIdentifier", value.get());
					throw client_invalid_operation();
				}
			}
			else {
				trLogInfo = Reference<TransactionLogInfo>(new TransactionLogInfo(value.get().printable(), TransactionLogInfo::DONT_LOG));
				trLogInfo->maxFieldLength = options.maxTransactionLoggingFieldLength;
			}
			if (info.debugID.present()) {
				TraceEvent(SevInfo, "TransactionBeingTraced")
					.detail("DebugTransactionID", trLogInfo->identifier)
					.detail("ServerTraceID", info.debugID.get().toString());

			}
			break;

		case FDBTransactionOptions::LOG_TRANSACTION:
			validateOptionValue(value, false);
			if (trLogInfo) {
				trLogInfo->logTo(TransactionLogInfo::TRACE_LOG);
			}
			else {
				TraceEvent(SevWarn, "DebugTransactionIdentifierNotSet").detail("Error", "Debug Transaction Identifier option must be set before logging the transaction");
				throw client_invalid_operation();
			}
			break;

		case FDBTransactionOptions::TRANSACTION_LOGGING_MAX_FIELD_LENGTH:
			validateOptionValue(value, true);
			{
				int maxFieldLength = extractIntOption(value, -1, std::numeric_limits<int32_t>::max());
				if(maxFieldLength == 0) {
					throw invalid_option_value();
				}
				options.maxTransactionLoggingFieldLength = maxFieldLength;
			}
			if(trLogInfo) {
				trLogInfo->maxFieldLength = options.maxTransactionLoggingFieldLength;
			}
			break;

		case FDBTransactionOptions::SERVER_REQUEST_TRACING:
			validateOptionValue(value, false);
			debugTransaction(deterministicRandom()->randomUniqueID());
			if (trLogInfo && !trLogInfo->identifier.empty()) {
				TraceEvent(SevInfo, "TransactionBeingTraced")
					.detail("DebugTransactionID", trLogInfo->identifier)
					.detail("ServerTraceID", info.debugID.get().toString());
			}
			break;

		case FDBTransactionOptions::MAX_RETRY_DELAY:
			validateOptionValue(value, true);
			options.maxBackoff = extractIntOption(value, 0, std::numeric_limits<int32_t>::max()) / 1000.0;
			break;

		case FDBTransactionOptions::SIZE_LIMIT:
			validateOptionValue(value, true);
			options.sizeLimit = extractIntOption(value, 32, CLIENT_KNOBS->TRANSACTION_SIZE_LIMIT);
			break;

		case FDBTransactionOptions::LOCK_AWARE:
			validateOptionValue(value, false);
			options.lockAware = true;
			options.readOnly = false;
			break;

		case FDBTransactionOptions::READ_LOCK_AWARE:
			validateOptionValue(value, false);
			if(!options.lockAware) {
				options.lockAware = true;
				options.readOnly = true;
			}
			break;

		case FDBTransactionOptions::FIRST_IN_BATCH:
			validateOptionValue(value, false);
			options.firstInBatch = true;
			break;

		case FDBTransactionOptions::USE_PROVISIONAL_PROXIES:
			validateOptionValue(value, false);
			options.getReadVersionFlags |= GetReadVersionRequest::FLAG_USE_PROVISIONAL_PROXIES;
			info.useProvisionalProxies = true;
			break;

		case FDBTransactionOptions::INCLUDE_PORT_IN_ADDRESS:
			validateOptionValue(value, false);
			options.includePort = true;
			break;

	    case FDBTransactionOptions::REPORT_CONFLICTING_KEYS:
		    validateOptionValue(value, false);
		    options.reportConflictingKeys = true;
		    break;

	    default:
			break;
	}
}

ACTOR Future<GetReadVersionReply> getConsistentReadVersion( DatabaseContext *cx, uint32_t transactionCount, uint32_t flags, Optional<UID> debugID ) {
	try {
		++cx->transactionReadVersionBatches;
		if( debugID.present() )
			g_traceBatch.addEvent("TransactionDebug", debugID.get().first(), "NativeAPI.getConsistentReadVersion.Before");
		loop {
			state GetReadVersionRequest req( transactionCount, flags, debugID );
			choose {
				when ( wait( cx->onMasterProxiesChanged() ) ) {}
				when ( GetReadVersionReply v = wait( basicLoadBalance( cx->getMasterProxies(flags & GetReadVersionRequest::FLAG_USE_PROVISIONAL_PROXIES), &MasterProxyInterface::getConsistentReadVersion, req, cx->taskID ) ) ) {
					if( debugID.present() )
						g_traceBatch.addEvent("TransactionDebug", debugID.get().first(), "NativeAPI.getConsistentReadVersion.After");
					ASSERT( v.version > 0 );
					cx->minAcceptableReadVersion = std::min(cx->minAcceptableReadVersion, v.version);
					return v;
				}
			}
		}
	} catch (Error& e) {
		if (e.code() != error_code_broken_promise && e.code() != error_code_batch_transaction_throttled)
			TraceEvent(SevError, "GetConsistentReadVersionError").error(e);
		throw;
	}
}

ACTOR Future<Void> readVersionBatcher( DatabaseContext *cx, FutureStream< std::pair< Promise<GetReadVersionReply>, Optional<UID> > > versionStream, uint32_t flags ) {
	state std::vector< Promise<GetReadVersionReply> > requests;
	state PromiseStream< Future<Void> > addActor;
	state Future<Void> collection = actorCollection( addActor.getFuture() );
	state Future<Void> timeout;
	state Optional<UID> debugID;
	state bool send_batch;

	// dynamic batching
	state PromiseStream<double> replyTimes;
	state PromiseStream<Error> _errorStream;
	state double batchTime = 0;
	loop {
		send_batch = false;
		choose {
			when(std::pair<Promise<GetReadVersionReply>, Optional<UID>> req = waitNext(versionStream)) {
				if (req.second.present()) {
					if (!debugID.present()) {
						debugID = nondeterministicRandom()->randomUniqueID();
					}
					g_traceBatch.addAttach("TransactionAttachID", req.second.get().first(), debugID.get().first());
				}
				requests.push_back(req.first);
				if (requests.size() == CLIENT_KNOBS->MAX_BATCH_SIZE)
					send_batch = true;
				else if (!timeout.isValid())
					timeout = delay(batchTime, TaskPriority::GetConsistentReadVersion);
			}
			when(wait(timeout.isValid() ? timeout : Never())) { send_batch = true; }
			// dynamic batching monitors reply latencies
			when(double reply_latency = waitNext(replyTimes.getFuture())) {
				double target_latency = reply_latency * 0.5;
				batchTime = min(0.1 * target_latency + 0.9 * batchTime, CLIENT_KNOBS->GRV_BATCH_TIMEOUT);
			}
			when(wait(collection)) {} // for errors
		}
		if (send_batch) {
			int count = requests.size();
			ASSERT(count);
			// dynamic batching
			Promise<GetReadVersionReply> GRVReply;
			requests.push_back(GRVReply);
			addActor.send(ready(timeReply(GRVReply.getFuture(), replyTimes)));

			Future<Void> batch = incrementalBroadcastWithError(
			    getConsistentReadVersion(cx, count, flags, std::move(debugID)),
			    std::vector<Promise<GetReadVersionReply>>(std::move(requests)), CLIENT_KNOBS->BROADCAST_BATCH_SIZE);
			debugID = Optional<UID>();
			requests = std::vector< Promise<GetReadVersionReply> >();
			addActor.send(batch);
			timeout = Future<Void>();
		}
	}
}

ACTOR Future<Version> extractReadVersion(DatabaseContext* cx, uint32_t flags, Reference<TransactionLogInfo> trLogInfo, Future<GetReadVersionReply> f, bool lockAware, double startTime, Promise<Optional<Value>> metadataVersion) {
	GetReadVersionReply rep = wait(f);
	double latency = now() - startTime;
	cx->GRVLatencies.addSample(latency);
	if (trLogInfo)
		trLogInfo->addLog(FdbClientLogEvents::EventGetVersion_V3(startTime, latency, flags & GetReadVersionRequest::FLAG_PRIORITY_MASK, rep.version));
	if (rep.version == 1 && rep.locked) {
		throw proxy_memory_limit_exceeded();
	}
	if(rep.locked && !lockAware)
		throw database_locked();

	++cx->transactionReadVersionsCompleted;
	if((flags & GetReadVersionRequest::PRIORITY_SYSTEM_IMMEDIATE) == GetReadVersionRequest::PRIORITY_SYSTEM_IMMEDIATE) {
		++cx->transactionImmediateReadVersionsCompleted;
	}
	else if((flags & GetReadVersionRequest::PRIORITY_DEFAULT) == GetReadVersionRequest::PRIORITY_DEFAULT) {
		++cx->transactionDefaultReadVersionsCompleted;
	}
	else if((flags & GetReadVersionRequest::PRIORITY_BATCH) == GetReadVersionRequest::PRIORITY_BATCH) {
		++cx->transactionBatchReadVersionsCompleted;
	}
	else {
		ASSERT(false);
	}

	if(rep.version > cx->metadataVersionCache[cx->mvCacheInsertLocation].first) {
		cx->mvCacheInsertLocation = (cx->mvCacheInsertLocation + 1) % cx->metadataVersionCache.size();
		cx->metadataVersionCache[cx->mvCacheInsertLocation] = std::make_pair(rep.version, rep.metadataVersion);
	}

	metadataVersion.send(rep.metadataVersion);
	return rep.version;
}

Future<Version> Transaction::getReadVersion(uint32_t flags) {
	if (!readVersion.isValid()) {
		++cx->transactionReadVersions;
		flags |= options.getReadVersionFlags;
		if((flags & GetReadVersionRequest::PRIORITY_SYSTEM_IMMEDIATE) == GetReadVersionRequest::PRIORITY_SYSTEM_IMMEDIATE) {
			++cx->transactionImmediateReadVersions;
		}
		else if((flags & GetReadVersionRequest::PRIORITY_DEFAULT) == GetReadVersionRequest::PRIORITY_DEFAULT) {
			++cx->transactionDefaultReadVersions;
		}
		else if((flags & GetReadVersionRequest::PRIORITY_BATCH) == GetReadVersionRequest::PRIORITY_BATCH) {
			++cx->transactionBatchReadVersions;
		}
		else {
			ASSERT(false);
		}

		auto& batcher = cx->versionBatcher[ flags ];
		if (!batcher.actor.isValid()) {
			batcher.actor = readVersionBatcher( cx.getPtr(), batcher.stream.getFuture(), flags );
		}

		Promise<GetReadVersionReply> p;
		batcher.stream.send( std::make_pair( p, info.debugID ) );
		startTime = now();
		readVersion = extractReadVersion( cx.getPtr(), flags, trLogInfo, p.getFuture(), options.lockAware, startTime, metadataVersion);
	}
	return readVersion;
}

Optional<Version> Transaction::getCachedReadVersion() {
	if (readVersion.isValid() && readVersion.isReady() && !readVersion.isError()) {
		return readVersion.get();
	} else {
		return Optional<Version>();
	}
}

Future<Standalone<StringRef>> Transaction::getVersionstamp() {
	if(committing.isValid()) {
		return transaction_invalid_version();
	}
	return versionstampPromise.getFuture();
}

uint32_t Transaction::getSize() {
	auto s = tr.transaction.mutations.expectedSize() + tr.transaction.read_conflict_ranges.expectedSize() +
	       tr.transaction.write_conflict_ranges.expectedSize();
	return s;
}

Future<Void> Transaction::onError( Error const& e ) {
	if (e.code() == error_code_success) {
		return client_invalid_operation();
	}
	if (e.code() == error_code_not_committed ||
		e.code() == error_code_commit_unknown_result ||
		e.code() == error_code_database_locked ||
		e.code() == error_code_proxy_memory_limit_exceeded ||
		e.code() == error_code_process_behind ||
		e.code() == error_code_batch_transaction_throttled)
	{
		if(e.code() == error_code_not_committed)
			++cx->transactionsNotCommitted;
		else if (e.code() == error_code_commit_unknown_result)
			++cx->transactionsMaybeCommitted;
		else if (e.code() == error_code_proxy_memory_limit_exceeded)
			++cx->transactionsResourceConstrained;
		else if (e.code() == error_code_process_behind)
			++cx->transactionsProcessBehind;
		else if (e.code() == error_code_batch_transaction_throttled)
			++cx->transactionsThrottled;

		double backoff = getBackoff(e.code());
		reset();
		return delay(backoff, info.taskID);
	}
	if (e.code() == error_code_transaction_too_old ||
		e.code() == error_code_future_version)
	{
		if( e.code() == error_code_transaction_too_old )
			++cx->transactionsTooOld;
		else if( e.code() == error_code_future_version )
			++cx->transactionsFutureVersions;

		double maxBackoff = options.maxBackoff;
		reset();
		return delay(std::min(CLIENT_KNOBS->FUTURE_VERSION_RETRY_DELAY, maxBackoff), info.taskID);
	}

	if(g_network->isSimulated() && ++numErrors % 10 == 0)
		TraceEvent(SevWarnAlways, "TransactionTooManyRetries").detail("NumRetries", numErrors);

	return e;
}
ACTOR Future<StorageMetrics> getStorageMetricsLargeKeyRange(Database cx, KeyRangeRef keys);

ACTOR Future<StorageMetrics> doGetStorageMetrics(Database cx, KeyRangeRef keys, Reference<LocationInfo> locationInfo) {
	loop {
		try {
			WaitMetricsRequest req(keys, StorageMetrics(), StorageMetrics());
			req.min.bytes = 0;
			req.max.bytes = -1;
			StorageMetrics m = wait(
			    loadBalance(locationInfo, &StorageServerInterface::waitMetrics, req, TaskPriority::DataDistribution));
			return m;
		} catch (Error& e) {
			if (e.code() != error_code_wrong_shard_server && e.code() != error_code_all_alternatives_failed) {
				TraceEvent(SevError, "WaitStorageMetricsError").error(e);
				throw;
			}
			wait(delay(CLIENT_KNOBS->WRONG_SHARD_SERVER_DELAY, TaskPriority::DataDistribution));
			cx->invalidateCache(keys);
			StorageMetrics m = wait(getStorageMetricsLargeKeyRange(cx, keys));
			return m;
		}
	}
}

ACTOR Future<StorageMetrics> getStorageMetricsLargeKeyRange(Database cx, KeyRangeRef keys) {

	vector<pair<KeyRange, Reference<LocationInfo>>> locations = wait(getKeyRangeLocations(
	    cx, keys, std::numeric_limits<int>::max(), false, &StorageServerInterface::waitMetrics, TransactionInfo(TaskPriority::DataDistribution)));
	state int nLocs = locations.size();
	state vector<Future<StorageMetrics>> fx(nLocs);
	state StorageMetrics total;
	for (int i = 0; i < nLocs; i++) {
		fx[i] = doGetStorageMetrics(cx, locations[i].first, locations[i].second);
	}
	wait(waitForAll(fx));
	for (int i = 0; i < nLocs; i++) {
		total += fx[i].get();
	}
	return total;
}

ACTOR Future<Void> trackBoundedStorageMetrics(
	KeyRange keys,
	Reference<LocationInfo> location,
	StorageMetrics x,
	StorageMetrics halfError,
	PromiseStream<StorageMetrics> deltaStream)
{
	try {
		loop {
			WaitMetricsRequest req( keys, x - halfError, x + halfError );
			StorageMetrics nextX = wait( loadBalance( location, &StorageServerInterface::waitMetrics, req ) );
			deltaStream.send( nextX - x );
			x = nextX;
		}
	} catch (Error& e) {
		deltaStream.sendError(e);
		throw e;
	}
}

ACTOR Future<StorageMetrics> waitStorageMetricsMultipleLocations(
    vector<pair<KeyRange, Reference<LocationInfo>>> locations, StorageMetrics min, StorageMetrics max,
    StorageMetrics permittedError) {
	state int nLocs = locations.size();
	state vector<Future<StorageMetrics>> fx(nLocs);
	state StorageMetrics total;
	state PromiseStream<StorageMetrics> deltas;
	state vector<Future<Void>> wx( fx.size() );
	state StorageMetrics halfErrorPerMachine = permittedError * (0.5 / nLocs);
	state StorageMetrics maxPlus = max + halfErrorPerMachine * (nLocs-1);
	state StorageMetrics minMinus = min - halfErrorPerMachine * (nLocs-1);

	for (int i = 0; i < nLocs; i++) {
		WaitMetricsRequest req(locations[i].first, StorageMetrics(), StorageMetrics());
		req.min.bytes = 0;
		req.max.bytes = -1;
		fx[i] =
		    loadBalance(locations[i].second, &StorageServerInterface::waitMetrics, req, TaskPriority::DataDistribution);
	}
	wait(waitForAll(fx));

	// invariant: true total is between (total-permittedError/2, total+permittedError/2)
	for (int i = 0; i < nLocs; i++) total += fx[i].get();

	if (!total.allLessOrEqual( maxPlus )) return total;
	if (!minMinus.allLessOrEqual( total )) return total;

	for(int i=0; i<nLocs; i++)
		wx[i] = trackBoundedStorageMetrics( locations[i].first, locations[i].second, fx[i].get(), halfErrorPerMachine, deltas );

	loop {
		StorageMetrics delta = waitNext(deltas.getFuture());
		total += delta;
		if (!total.allLessOrEqual( maxPlus )) return total;
		if (!minMinus.allLessOrEqual( total )) return total;
	}
}

ACTOR Future< StorageMetrics > extractMetrics( Future<std::pair<Optional<StorageMetrics>, int>> fMetrics ) {
	std::pair<Optional<StorageMetrics>, int> x = wait(fMetrics);
	return x.first.get();
}

ACTOR Future<Standalone<VectorRef<KeyRangeRef>>> getReadHotRanges(Database cx, KeyRange keys) {
	loop {
		int64_t shardLimit = 100; // Shard limit here does not really matter since this function is currently only used
		                          // to find the read-hot sub ranges within a read-hot shard.
		vector<pair<KeyRange, Reference<LocationInfo>>> locations =
		    wait(getKeyRangeLocations(cx, keys, shardLimit, false, &StorageServerInterface::getReadHotRanges,
		                              TransactionInfo(TaskPriority::DataDistribution)));
		try {
			// TODO: how to handle this?
			// This function is called whenever a shard becomes read-hot. But somehow the shard was splitted across more
			// than one storage server after become read-hot and before this function is called, i.e. a race condition.
			// Should we abort and wait the newly splitted shards to be hot again?
			state int nLocs = locations.size();
			// if (nLocs > 1) {
			// 	TraceEvent("RHDDebug")
			// 	    .detail("NumSSIs", nLocs)
			// 	    .detail("KeysBegin", keys.begin.printable().c_str())
			// 	    .detail("KeysEnd", keys.end.printable().c_str());
			// }
			state vector<Future<ReadHotSubRangeReply>> fReplies(nLocs);
			for (int i = 0; i < nLocs; i++) {
				ReadHotSubRangeRequest req(locations[i].first);
				fReplies[i] = loadBalance(locations[i].second, &StorageServerInterface::getReadHotRanges, req,
				                          TaskPriority::DataDistribution);
			}

			wait(waitForAll(fReplies));
			Standalone<VectorRef<KeyRangeRef>> results;

			for (int i = 0; i < nLocs; i++)
				results.append(results.arena(), fReplies[i].get().readHotRanges.begin(),
				               fReplies[i].get().readHotRanges.size());

			return results;
		} catch (Error& e) {
			if (e.code() != error_code_wrong_shard_server && e.code() != error_code_all_alternatives_failed) {
				TraceEvent(SevError, "GetReadHotSubRangesError").error(e);
				throw;
			}
			cx->invalidateCache(keys);
			wait(delay(CLIENT_KNOBS->WRONG_SHARD_SERVER_DELAY, TaskPriority::DataDistribution));
		}
	}
}
	
ACTOR Future< std::pair<Optional<StorageMetrics>, int> > waitStorageMetrics(
	Database cx,
	KeyRange keys,
	StorageMetrics min,
	StorageMetrics max,
	StorageMetrics permittedError,
	int shardLimit,
	int expectedShardCount )
{
	loop {
		vector< pair<KeyRange, Reference<LocationInfo>> > locations = wait( getKeyRangeLocations( cx, keys, shardLimit, false, &StorageServerInterface::waitMetrics, TransactionInfo(TaskPriority::DataDistribution) ) );
		if(expectedShardCount >= 0 && locations.size() != expectedShardCount) {
			return std::make_pair(Optional<StorageMetrics>(), locations.size());
		}

		//SOMEDAY: Right now, if there are too many shards we delay and check again later. There may be a better solution to this.
		if(locations.size() < shardLimit) {
			try {
				Future<StorageMetrics> fx;
				if (locations.size() > 1) {
					fx = waitStorageMetricsMultipleLocations(locations, min, max, permittedError);
				} else {
					WaitMetricsRequest req( keys, min, max );
					fx = loadBalance( locations[0].second, &StorageServerInterface::waitMetrics, req, TaskPriority::DataDistribution );
				}
				StorageMetrics x = wait(fx);
				return std::make_pair(x,-1);
			} catch (Error& e) {
				if (e.code() != error_code_wrong_shard_server && e.code() != error_code_all_alternatives_failed) {
					TraceEvent(SevError, "WaitStorageMetricsError").error(e);
					throw;
				}
				cx->invalidateCache(keys);
				wait(delay(CLIENT_KNOBS->WRONG_SHARD_SERVER_DELAY, TaskPriority::DataDistribution));
			}
		} else {
			TraceEvent(SevWarn, "WaitStorageMetricsPenalty")
				.detail("Keys", keys)
				.detail("Limit", CLIENT_KNOBS->STORAGE_METRICS_SHARD_LIMIT)
				.detail("JitteredSecondsOfPenitence", CLIENT_KNOBS->STORAGE_METRICS_TOO_MANY_SHARDS_DELAY);
			wait(delayJittered(CLIENT_KNOBS->STORAGE_METRICS_TOO_MANY_SHARDS_DELAY, TaskPriority::DataDistribution));
			// make sure that the next getKeyRangeLocations() call will actually re-fetch the range
			cx->invalidateCache( keys );
		}
	}
}

Future< std::pair<Optional<StorageMetrics>, int> > Transaction::waitStorageMetrics(
	KeyRange const& keys,
	StorageMetrics const& min,
	StorageMetrics const& max,
	StorageMetrics const& permittedError,
	int shardLimit,
	int expectedShardCount )
{
	return ::waitStorageMetrics( cx, keys, min, max, permittedError, shardLimit, expectedShardCount );
}

Future< StorageMetrics > Transaction::getStorageMetrics( KeyRange const& keys, int shardLimit ) {
	if (shardLimit > 0) {
		StorageMetrics m;
		m.bytes = -1;
		return extractMetrics(::waitStorageMetrics(cx, keys, StorageMetrics(), m, StorageMetrics(), shardLimit, -1));
	} else {
		return ::getStorageMetricsLargeKeyRange(cx, keys);
	}
}

<<<<<<< HEAD
ACTOR Future<Standalone<VectorRef<DDMetricsRef>>> waitDataDistributionMetricsList(Database cx, KeyRange keys,
                                                                               int shardLimit) {
	state Future<Void> clientTimeout = delay(5.0);
	loop {
		choose {
			when(wait(cx->onMasterProxiesChanged())) {}
			when(ErrorOr<GetDDMetricsReply> rep =
			         wait(errorOr(loadBalance(cx->getMasterProxies(false), &MasterProxyInterface::getDDMetrics,
			                                  GetDDMetricsRequest(keys, shardLimit))))) {
				if (rep.isError()) {
					throw rep.getError();
				}
				return rep.get().storageMetricsList;
			}
			when(wait(clientTimeout)) { throw timed_out(); }
		}
	}
=======
Future<Standalone<VectorRef<KeyRangeRef>>> Transaction::getReadHotRanges(KeyRange const& keys) {
	return ::getReadHotRanges(cx, keys);
>>>>>>> a08bbcc5
}

ACTOR Future< Standalone<VectorRef<KeyRef>> > splitStorageMetrics( Database cx, KeyRange keys, StorageMetrics limit, StorageMetrics estimated )
{
	loop {
		state vector< pair<KeyRange, Reference<LocationInfo>> > locations = wait( getKeyRangeLocations( cx, keys, CLIENT_KNOBS->STORAGE_METRICS_SHARD_LIMIT, false, &StorageServerInterface::splitMetrics, TransactionInfo(TaskPriority::DataDistribution) ) );
		state StorageMetrics used;
		state Standalone<VectorRef<KeyRef>> results;

		//SOMEDAY: Right now, if there are too many shards we delay and check again later. There may be a better solution to this.
		if(locations.size() == CLIENT_KNOBS->STORAGE_METRICS_SHARD_LIMIT) {
			wait(delay(CLIENT_KNOBS->STORAGE_METRICS_TOO_MANY_SHARDS_DELAY, TaskPriority::DataDistribution));
			cx->invalidateCache(keys);
		}
		else {
			results.push_back_deep( results.arena(), keys.begin );
			try {
				//TraceEvent("SplitStorageMetrics").detail("Locations", locations.size());

				state int i = 0;
				for(; i<locations.size(); i++) {
					SplitMetricsRequest req( locations[i].first, limit, used, estimated, i == locations.size() - 1 );
					SplitMetricsReply res = wait( loadBalance( locations[i].second, &StorageServerInterface::splitMetrics, req, TaskPriority::DataDistribution ) );
					if( res.splits.size() && res.splits[0] <= results.back() ) { // split points are out of order, possibly because of moving data, throw error to retry
						ASSERT_WE_THINK(false);   // FIXME: This seems impossible and doesn't seem to be covered by testing
						throw all_alternatives_failed();
					}
					if( res.splits.size() ) {
						results.append( results.arena(), res.splits.begin(), res.splits.size() );
						results.arena().dependsOn( res.splits.arena() );
					}
					used = res.used;

					//TraceEvent("SplitStorageMetricsResult").detail("Used", used.bytes).detail("Location", i).detail("Size", res.splits.size());
				}

				if( used.allLessOrEqual( limit * CLIENT_KNOBS->STORAGE_METRICS_UNFAIR_SPLIT_LIMIT ) ) {
					results.resize(results.arena(), results.size() - 1);
				}

				results.push_back_deep( results.arena(), keys.end );
				return results;
			} catch (Error& e) {
				if (e.code() != error_code_wrong_shard_server && e.code() != error_code_all_alternatives_failed) {
					TraceEvent(SevError, "SplitStorageMetricsError").error(e);
					throw;
				}
				cx->invalidateCache( keys );
				wait(delay(CLIENT_KNOBS->WRONG_SHARD_SERVER_DELAY, TaskPriority::DataDistribution));
			}
		}
	}
}

Future< Standalone<VectorRef<KeyRef>> > Transaction::splitStorageMetrics( KeyRange const& keys, StorageMetrics const& limit, StorageMetrics const& estimated ) {
	return ::splitStorageMetrics( cx, keys, limit, estimated );
}

void Transaction::checkDeferredError() { cx->checkDeferredError(); }

Reference<TransactionLogInfo> Transaction::createTrLogInfoProbabilistically(const Database &cx) {
	if(!cx->isError()) {
		double clientSamplingProbability = std::isinf(cx->clientInfo->get().clientTxnInfoSampleRate) ? CLIENT_KNOBS->CSI_SAMPLING_PROBABILITY : cx->clientInfo->get().clientTxnInfoSampleRate;
		if (((networkOptions.logClientInfo.present() && networkOptions.logClientInfo.get()) || BUGGIFY) && deterministicRandom()->random01() < clientSamplingProbability && (!g_network->isSimulated() || !g_simulator.speedUpSimulation)) {
			return Reference<TransactionLogInfo>(new TransactionLogInfo(TransactionLogInfo::DATABASE));
		}
	}

	return Reference<TransactionLogInfo>();
}

void enableClientInfoLogging() {
	ASSERT(networkOptions.logClientInfo.present() == false);
	networkOptions.logClientInfo = true;
	TraceEvent(SevInfo, "ClientInfoLoggingEnabled");
}

ACTOR Future<Void> snapCreate(Database cx, Standalone<StringRef> snapCmd, UID snapUID) {
	TraceEvent("SnapCreateEnter")
	    .detail("SnapCmd", snapCmd.toString())
	    .detail("UID", snapUID);
	try {
		loop {
			choose {
				when(wait(cx->onMasterProxiesChanged())) {}
				when(wait(basicLoadBalance(cx->getMasterProxies(false), &MasterProxyInterface::proxySnapReq, ProxySnapRequest(snapCmd, snapUID, snapUID), cx->taskID, true /*atmostOnce*/ ))) {
					TraceEvent("SnapCreateExit")
						.detail("SnapCmd", snapCmd.toString())
						.detail("UID", snapUID);
					return Void();
				}
			}
		}
	} catch (Error& e) {
		TraceEvent("SnapCreateError")
			.detail("SnapCmd", snapCmd.toString())
			.detail("UID", snapUID)
			.error(e);
		throw;
	}
}

ACTOR Future<bool> checkSafeExclusions(Database cx, vector<AddressExclusion> exclusions) {
	TraceEvent("ExclusionSafetyCheckBegin")
	    .detail("NumExclusion", exclusions.size())
	    .detail("Exclusions", describe(exclusions));
	state ExclusionSafetyCheckRequest req(exclusions);
	state bool ddCheck;
	try {
		loop {
			choose {
				when(wait(cx->onMasterProxiesChanged())) {}
				when(ExclusionSafetyCheckReply _ddCheck =
				         wait(basicLoadBalance(cx->getMasterProxies(false), &MasterProxyInterface::exclusionSafetyCheckReq,
				                          req, cx->taskID))) {
					ddCheck = _ddCheck.safe;
					break;
				}
			}
		}
	} catch (Error& e) {
		if (e.code() != error_code_actor_cancelled) {
			TraceEvent("ExclusionSafetyCheckError")
			    .detail("NumExclusion", exclusions.size())
			    .detail("Exclusions", describe(exclusions))
			    .error(e);
		}
		throw;
	}
	TraceEvent("ExclusionSafetyCheckCoordinators");
	state ClientCoordinators coordinatorList(cx->getConnectionFile());
	state vector<Future<Optional<LeaderInfo>>> leaderServers;
	for (int i = 0; i < coordinatorList.clientLeaderServers.size(); i++) {
		leaderServers.push_back(retryBrokenPromise(coordinatorList.clientLeaderServers[i].getLeader,
		                                           GetLeaderRequest(coordinatorList.clusterKey, UID()),
		                                           TaskPriority::CoordinationReply));
	}
	// Wait for quorum so we don't dismiss live coordinators as unreachable by acting too fast
	choose {
		when(wait(smartQuorum(leaderServers, leaderServers.size() / 2 + 1, 1.0))) {}
		when(wait(delay(3.0))) {
			TraceEvent("ExclusionSafetyCheckNoCoordinatorQuorum");
			return false;
		}
	}
	int attemptCoordinatorExclude = 0;
	int coordinatorsUnavailable = 0;
	for (int i = 0; i < leaderServers.size(); i++) {
		NetworkAddress leaderAddress =
		    coordinatorList.clientLeaderServers[i].getLeader.getEndpoint().getPrimaryAddress();
		if (leaderServers[i].isReady()) {
			if ((std::count(exclusions.begin(), exclusions.end(),
			                AddressExclusion(leaderAddress.ip, leaderAddress.port)) ||
			     std::count(exclusions.begin(), exclusions.end(), AddressExclusion(leaderAddress.ip)))) {
				attemptCoordinatorExclude++;
			}
		} else {
			coordinatorsUnavailable++;
		}
	}
	int faultTolerance = (leaderServers.size() - 1) / 2 - coordinatorsUnavailable;
	bool coordinatorCheck = (attemptCoordinatorExclude <= faultTolerance);
	TraceEvent("ExclusionSafetyCheckFinish")
	    .detail("CoordinatorListSize", leaderServers.size())
	    .detail("NumExclusions", exclusions.size())
	    .detail("FaultTolerance", faultTolerance)
	    .detail("AttemptCoordinatorExclude", attemptCoordinatorExclude)
	    .detail("CoordinatorCheck", coordinatorCheck)
	    .detail("DataDistributorCheck", ddCheck);

	return (ddCheck && coordinatorCheck);
}<|MERGE_RESOLUTION|>--- conflicted
+++ resolved
@@ -3568,7 +3568,6 @@
 	}
 }
 
-<<<<<<< HEAD
 ACTOR Future<Standalone<VectorRef<DDMetricsRef>>> waitDataDistributionMetricsList(Database cx, KeyRange keys,
                                                                                int shardLimit) {
 	state Future<Void> clientTimeout = delay(5.0);
@@ -3576,7 +3575,7 @@
 		choose {
 			when(wait(cx->onMasterProxiesChanged())) {}
 			when(ErrorOr<GetDDMetricsReply> rep =
-			         wait(errorOr(loadBalance(cx->getMasterProxies(false), &MasterProxyInterface::getDDMetrics,
+			         wait(errorOr(basicLoadBalance(cx->getMasterProxies(false), &MasterProxyInterface::getDDMetrics,
 			                                  GetDDMetricsRequest(keys, shardLimit))))) {
 				if (rep.isError()) {
 					throw rep.getError();
@@ -3586,10 +3585,10 @@
 			when(wait(clientTimeout)) { throw timed_out(); }
 		}
 	}
-=======
+}
+
 Future<Standalone<VectorRef<KeyRangeRef>>> Transaction::getReadHotRanges(KeyRange const& keys) {
 	return ::getReadHotRanges(cx, keys);
->>>>>>> a08bbcc5
 }
 
 ACTOR Future< Standalone<VectorRef<KeyRef>> > splitStorageMetrics( Database cx, KeyRange keys, StorageMetrics limit, StorageMetrics estimated )
