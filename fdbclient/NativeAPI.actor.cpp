--- conflicted
+++ resolved
@@ -801,15 +801,7 @@
 
 	monitorMasterProxiesInfoChange = monitorMasterProxiesChange(clientInfo, &masterProxiesChangeTrigger);
 	clientStatusUpdater.actor = clientStatusUpdateActor(this);
-<<<<<<< HEAD
 	cacheListMonitor = monitorCacheList(this);
-	specialKeySpace->registerKeyRange(conflictingKeysRange, cKImpl.get());
-	specialKeySpace->registerKeyRange(readConflictRangeKeysRange, rCRImpl.get());
-	specialKeySpace->registerKeyRange(writeConflictRangeKeysRange, wCRImpl.get());
-}
-
-DatabaseContext::DatabaseContext( const Error &err ) : deferredError(err), cc("TransactionMetrics"), transactionReadVersions("ReadVersions", cc), 
-=======
 	if (apiVersionAtLeast(630)) {
 		registerSpecialKeySpaceModule(SpecialKeySpace::MODULE::TRANSACTION, std::make_unique<ConflictingKeysImpl>(conflictingKeysRange));
 		registerSpecialKeySpaceModule(SpecialKeySpace::MODULE::TRANSACTION, std::make_unique<ReadConflictRangeImpl>(readConflictRangeKeysRange));
@@ -870,7 +862,6 @@
 }
 
 DatabaseContext::DatabaseContext( const Error &err ) : deferredError(err), cc("TransactionMetrics"), transactionReadVersions("ReadVersions", cc), transactionReadVersionsThrottled("ReadVersionsThrottled", cc),
->>>>>>> ac19ba19
 	transactionReadVersionsCompleted("ReadVersionsCompleted", cc), transactionReadVersionBatches("ReadVersionBatches", cc), transactionBatchReadVersions("BatchPriorityReadVersions", cc), 
 	transactionDefaultReadVersions("DefaultPriorityReadVersions", cc), transactionImmediateReadVersions("ImmediatePriorityReadVersions", cc), 
 	transactionBatchReadVersionsCompleted("BatchPriorityReadVersionsCompleted", cc), transactionDefaultReadVersionsCompleted("DefaultPriorityReadVersionsCompleted", cc), 
@@ -954,13 +945,8 @@
 		Key begin = r.begin(), end = r.end();  // insert invalidates r, so can't be passed a mere reference into it
 		locationCache.insert(KeyRangeRef(begin, end), Reference<LocationInfo>());
 	}
-<<<<<<< HEAD
-	locationCache.insert(keys, loc);
-	return std::move(loc);
-=======
 	locationCache.insert( keys, loc );
 	return loc;
->>>>>>> ac19ba19
 }
 
 void DatabaseContext::invalidateCache( const KeyRef& key, bool isBackward ) {
@@ -1733,15 +1719,9 @@
 				choose {
 					when(wait(cx->connectionFileChanged())) { throw transaction_too_old(); }
 					when(GetValueReply _reply =
-<<<<<<< HEAD
-						 wait(loadBalance(cx.getPtr(), ssi.second, &StorageServerInterface::getValue,
-										  GetValueRequest(key, ver, getValueID), TaskPriority::DefaultPromiseEndpoint,
-										  false, cx->enableLocalityLoadBalance ? &cx->queueModel : nullptr))) {
-=======
-							wait(loadBalance(ssi.second, &StorageServerInterface::getValue,
+							wait(loadBalance(cx.getPtr(), ssi.second, &StorageServerInterface::getValue,
 											GetValueRequest(key, ver, cx->sampleReadTags() ? tags : Optional<TagSet>(), getValueID), TaskPriority::DefaultPromiseEndpoint, false,
 											cx->enableLocalityLoadBalance ? &cx->queueModel : nullptr))) {
->>>>>>> ac19ba19
 						reply = _reply;
 					}
 				}
@@ -1827,15 +1807,9 @@
 				choose {
 					when(wait(cx->connectionFileChanged())) { throw transaction_too_old(); }
 					when(GetKeyReply _reply =
-<<<<<<< HEAD
-						 wait(loadBalance(cx.getPtr(), ssi.second, &StorageServerInterface::getKey,
-										  GetKeyRequest(k, version.get()), TaskPriority::DefaultPromiseEndpoint, false,
-										  cx->enableLocalityLoadBalance ? &cx->queueModel : nullptr))) {
-=======
-							wait(loadBalance(ssi.second, &StorageServerInterface::getKey, GetKeyRequest(k, version.get(), cx->sampleReadTags() ? tags : Optional<TagSet>(), getKeyID),
+							wait(loadBalance(cx.getPtr(), ssi.second, &StorageServerInterface::getKey, GetKeyRequest(k, version.get(), cx->sampleReadTags() ? tags : Optional<TagSet>(), getKeyID),
 											TaskPriority::DefaultPromiseEndpoint, false,
 											cx->enableLocalityLoadBalance ? &cx->queueModel : nullptr))) {
->>>>>>> ac19ba19
 						reply = _reply;
 					}
 				}
@@ -1922,13 +1896,8 @@
 			}
 			state WatchValueReply resp;
 			choose {
-<<<<<<< HEAD
 				when(WatchValueReply r = wait(loadBalance(cx.getPtr(), ssi.second, &StorageServerInterface::watchValue,
-				                                          WatchValueRequest(key, value, ver, watchValueID),
-=======
-				when(WatchValueReply r = wait(loadBalance(ssi.second, &StorageServerInterface::watchValue,
 				                                          WatchValueRequest(key, value, ver, cx->sampleReadTags() ? tags : Optional<TagSet>(), watchValueID),
->>>>>>> ac19ba19
 				                                          TaskPriority::DefaultPromiseEndpoint))) {
 					resp = r;
 				}
