/*
 * NativeAPI.actor.cpp
 *
 * This source file is part of the FoundationDB open source project
 *
 * Copyright 2013-2018 Apple Inc. and the FoundationDB project authors
 *
 * Licensed under the Apache License, Version 2.0 (the "License");
 * you may not use this file except in compliance with the License.
 * You may obtain a copy of the License at
 *
 *     http://www.apache.org/licenses/LICENSE-2.0
 *
 * Unless required by applicable law or agreed to in writing, software
 * distributed under the License is distributed on an "AS IS" BASIS,
 * WITHOUT WARRANTIES OR CONDITIONS OF ANY KIND, either express or implied.
 * See the License for the specific language governing permissions and
 * limitations under the License.
 */

#include "fdbclient/NativeAPI.actor.h"

#include <iterator>

#include "fdbclient/Atomic.h"
#include "fdbclient/ClusterInterface.h"
#include "fdbclient/CoordinationInterface.h"
#include "fdbclient/DatabaseContext.h"
#include "fdbclient/FailureMonitorClient.h"
#include "fdbclient/KeyRangeMap.h"
#include "fdbclient/Knobs.h"
#include "fdbclient/MasterProxyInterface.h"
#include "fdbclient/MonitorLeader.h"
#include "fdbclient/MutationList.h"
#include "fdbclient/StorageServerInterface.h"
#include "fdbclient/SystemData.h"
#include "fdbrpc/LoadBalance.h"
#include "fdbrpc/Net2FileSystem.h"
#include "fdbrpc/simulator.h"
#include "fdbrpc/TLSConnection.h"
#include "flow/ActorCollection.h"
#include "flow/DeterministicRandom.h"
#include "flow/Knobs.h"
#include "flow/Platform.h"
#include "flow/SystemMonitor.h"
#include "flow/UnitTest.h"

#if defined(CMAKE_BUILD) || !defined(WIN32)
#include "versions.h"
#endif

#ifdef WIN32
#define WIN32_LEAN_AND_MEAN
#include <Windows.h>
#undef min
#undef max
#else
#include <time.h>
#endif
#include "flow/actorcompiler.h" // This must be the last #include.

extern const char* getHGVersion();

using std::max;
using std::min;
using std::pair;

NetworkOptions networkOptions;
Reference<TLSOptions> tlsOptions;

static void initTLSOptions() {
	if (!tlsOptions) {
		tlsOptions = Reference<TLSOptions>(new TLSOptions());
	}
}

static const Key CLIENT_LATENCY_INFO_PREFIX = LiteralStringRef("client_latency/");
static const Key CLIENT_LATENCY_INFO_CTR_PREFIX = LiteralStringRef("client_latency_counter/");

Reference<StorageServerInfo> StorageServerInfo::getInterface( DatabaseContext *cx, StorageServerInterface const& ssi, LocalityData const& locality ) {
	auto it = cx->server_interf.find( ssi.id() );
	if( it != cx->server_interf.end() ) {
		if(it->second->interf.getVersion.getEndpoint().token != ssi.getVersion.getEndpoint().token) {
			if(it->second->interf.locality == ssi.locality) {
				//FIXME: load balance holds pointers to individual members of the interface, and this assignment will swap out the object they are
				//       pointing to. This is technically correct, but is very unnatural. We may want to refactor load balance to take an AsyncVar<Reference<Interface>>
				//       so that it is notified when the interface changes.
				it->second->interf = ssi;
			} else {
				it->second->notifyContextDestroyed();
				Reference<StorageServerInfo> loc( new StorageServerInfo(cx, ssi, locality) );
				cx->server_interf[ ssi.id() ] = loc.getPtr();
				return loc;
			}
		}

		return Reference<StorageServerInfo>::addRef( it->second );
	}

	Reference<StorageServerInfo> loc( new StorageServerInfo(cx, ssi, locality) );
	cx->server_interf[ ssi.id() ] = loc.getPtr();
	return loc;
}

void StorageServerInfo::notifyContextDestroyed() {
	cx = NULL;
}

StorageServerInfo::~StorageServerInfo() {
	if( cx ) {
		auto it = cx->server_interf.find( interf.id() );
		if( it != cx->server_interf.end() )
			cx->server_interf.erase( it );
		cx = NULL;
	}
}

std::string printable( const VectorRef<KeyValueRef>& val ) {
	std::string s;
	for(int i=0; i<val.size(); i++)
		s = s + printable(val[i].key) + format(":%d ",val[i].value.size());
	return s;
}

std::string printable( const KeyValueRef& val ) {
	return printable(val.key) + format(":%d ",val.value.size());
}

std::string printable( const VectorRef<StringRef>& val ) {
	std::string s;
	for(int i=0; i<val.size(); i++)
		s = s + printable(val[i]) + " ";
	return s;
}

std::string printable( const StringRef& val ) {
	return val.printable();
}

std::string printable( const std::string& str ) {
	return StringRef(str).printable();
}

std::string printable( const KeyRangeRef& range ) {
	return printable(range.begin) + " - " + printable(range.end);
}

int unhex( char c ) {
	if (c >= '0' && c <= '9')
		return c-'0';
	if (c >= 'a' && c <= 'f')
		return c-'a'+10;
	if (c >= 'A' && c <= 'F')
		return c-'A'+10;
	UNREACHABLE();
}

std::string unprintable( std::string const& val ) {
	std::string s;
	for(int i=0; i<val.size(); i++) {
		char c = val[i];
		if ( c == '\\' ) {
			if (++i == val.size()) ASSERT(false);
			if (val[i] == '\\') {
				s += '\\';
			} else if (val[i] == 'x') {
				if (i+2 >= val.size()) ASSERT(false);
				s += char((unhex(val[i+1])<<4) + unhex(val[i+2]));
				i += 2;
			} else
				ASSERT(false);
		} else
			s += c;
	}
	return s;
}

void validateVersion(Version version) {
	// Version could be 0 if the INITIALIZE_NEW_DATABASE option is set. In that case, it is illegal to perform any reads.
	// We throw client_invalid_operation because the caller didn't directly set the version, so the version_invalid error
	// might be confusing.
	if(version == 0) {
		throw client_invalid_operation();
	}

	ASSERT(version > 0 || version == latestVersion);
}

void validateOptionValue(Optional<StringRef> value, bool shouldBePresent) {
	if(shouldBePresent && !value.present())
		throw invalid_option_value();
	if(!shouldBePresent && value.present() && value.get().size() > 0)
		throw invalid_option_value();
}

void dumpMutations( const MutationListRef& mutations ) {
	for(auto m=mutations.begin(); m; ++m) {
		switch (m->type) {
			case MutationRef::SetValue: printf("  '%s' := '%s'\n", printable(m->param1).c_str(), printable(m->param2).c_str()); break;
			case MutationRef::AddValue: printf("  '%s' += '%s'", printable(m->param1).c_str(), printable(m->param2).c_str()); break;
			case MutationRef::ClearRange: printf("  Clear ['%s','%s')\n", printable(m->param1).c_str(), printable(m->param2).c_str()); break;
			default: printf("  Unknown mutation %d('%s','%s')\n", m->type, printable(m->param1).c_str(), printable(m->param2).c_str()); break;
		}
	}
}

template <> void addref( DatabaseContext* ptr ) { ptr->addref(); }
template <> void delref( DatabaseContext* ptr ) { ptr->delref(); }

ACTOR Future<Void> databaseLogger( DatabaseContext *cx ) {
	state double lastLogged = 0;
	loop {
		wait(delay(CLIENT_KNOBS->SYSTEM_MONITOR_INTERVAL, cx->taskID));
		TraceEvent ev("TransactionMetrics", cx->dbId);

		ev.detail("Elapsed", (lastLogged == 0) ? 0 : now() - lastLogged)
			.detail("Cluster", cx->cluster && cx->getConnectionFile() ? cx->getConnectionFile()->getConnectionString().clusterKeyName().toString() : "")
			.detail("Internal", cx->internal);

		cx->cc.logToTraceEvent(ev);

		ev.detail("MeanLatency", cx->latencies.mean())
			.detail("MedianLatency", cx->latencies.median())
			.detail("Latency90", cx->latencies.percentile(0.90))
			.detail("Latency98", cx->latencies.percentile(0.98))
			.detail("MaxLatency", cx->latencies.max())
			.detail("MeanRowReadLatency", cx->readLatencies.mean())
			.detail("MedianRowReadLatency", cx->readLatencies.median())
			.detail("MaxRowReadLatency", cx->readLatencies.max())
			.detail("MeanGRVLatency", cx->GRVLatencies.mean())
			.detail("MedianGRVLatency", cx->GRVLatencies.median())
			.detail("MaxGRVLatency", cx->GRVLatencies.max())
			.detail("MeanCommitLatency", cx->commitLatencies.mean())
			.detail("MedianCommitLatency", cx->commitLatencies.median())
			.detail("MaxCommitLatency", cx->commitLatencies.max())
			.detail("MeanMutationsPerCommit", cx->mutationsPerCommit.mean())
			.detail("MedianMutationsPerCommit", cx->mutationsPerCommit.median())
			.detail("MaxMutationsPerCommit", cx->mutationsPerCommit.max())
			.detail("MeanBytesPerCommit", cx->bytesPerCommit.mean())
			.detail("MedianBytesPerCommit", cx->bytesPerCommit.median())
			.detail("MaxBytesPerCommit", cx->bytesPerCommit.max());

		cx->latencies.clear();
		cx->readLatencies.clear();
		cx->GRVLatencies.clear();
		cx->commitLatencies.clear();
		cx->mutationsPerCommit.clear();
		cx->bytesPerCommit.clear();

		lastLogged = now();
	}
}

ACTOR static Future<Standalone<StringRef> > getSampleVersionStamp(Transaction *tr) {
	loop{
		try {
			tr->reset();
			tr->setOption(FDBTransactionOptions::PRIORITY_SYSTEM_IMMEDIATE);
			wait(success(tr->get(LiteralStringRef("\xff/StatusJsonTestKey62793"))));
			state Future<Standalone<StringRef> > vstamp = tr->getVersionstamp();
			tr->makeSelfConflicting();
			wait(tr->commit());
			Standalone<StringRef> val = wait(vstamp);
			return val;
		}
		catch (Error& e) {
			wait(tr->onError(e));
		}
	}
}

struct TrInfoChunk {
	ValueRef value;
	Key key;
};

ACTOR static Future<Void> transactionInfoCommitActor(Transaction *tr, std::vector<TrInfoChunk> *chunks) {
	state const Key clientLatencyAtomicCtr = CLIENT_LATENCY_INFO_CTR_PREFIX.withPrefix(fdbClientInfoPrefixRange.begin);
	state int retryCount = 0;
	loop{
		try {
			tr->reset();
			tr->setOption(FDBTransactionOptions::ACCESS_SYSTEM_KEYS);
			tr->setOption(FDBTransactionOptions::LOCK_AWARE);
			state Future<Standalone<StringRef> > vstamp = tr->getVersionstamp();
			int64_t numCommitBytes = 0;
			for (auto &chunk : *chunks) {
				tr->atomicOp(chunk.key, chunk.value, MutationRef::SetVersionstampedKey);
				numCommitBytes += chunk.key.size() + chunk.value.size() - 4; // subtract number of bytes of key that denotes verstion stamp index
			}
			tr->atomicOp(clientLatencyAtomicCtr, StringRef((uint8_t*)&numCommitBytes, 8), MutationRef::AddValue);
			wait(tr->commit());
			return Void();
		}
		catch (Error& e) {
			retryCount++;
			if (retryCount == 10)
				throw;
			wait(tr->onError(e));
		}
	}
}


ACTOR static Future<Void> delExcessClntTxnEntriesActor(Transaction *tr, int64_t clientTxInfoSizeLimit) {
	state const Key clientLatencyName = CLIENT_LATENCY_INFO_PREFIX.withPrefix(fdbClientInfoPrefixRange.begin);
	state const Key clientLatencyAtomicCtr = CLIENT_LATENCY_INFO_CTR_PREFIX.withPrefix(fdbClientInfoPrefixRange.begin);
	TraceEvent(SevInfo, "DelExcessClntTxnEntriesCalled");
	loop{
		try {
			tr->reset();
			tr->setOption(FDBTransactionOptions::ACCESS_SYSTEM_KEYS);
			tr->setOption(FDBTransactionOptions::LOCK_AWARE);
			Optional<Value> ctrValue = wait(tr->get(KeyRef(clientLatencyAtomicCtr), true));
			if (!ctrValue.present()) {
				TraceEvent(SevInfo, "NumClntTxnEntriesNotFound");
				return Void();
			}
			state int64_t txInfoSize = 0;
			ASSERT(ctrValue.get().size() == sizeof(int64_t));
			memcpy(&txInfoSize, ctrValue.get().begin(), ctrValue.get().size());
			if (txInfoSize < clientTxInfoSizeLimit)
				return Void();
			int getRangeByteLimit = (txInfoSize - clientTxInfoSizeLimit) < CLIENT_KNOBS->TRANSACTION_SIZE_LIMIT ? (txInfoSize - clientTxInfoSizeLimit) : CLIENT_KNOBS->TRANSACTION_SIZE_LIMIT;
			GetRangeLimits limit(CLIENT_KNOBS->ROW_LIMIT_UNLIMITED, getRangeByteLimit);
			Standalone<RangeResultRef> txEntries = wait(tr->getRange(KeyRangeRef(clientLatencyName, strinc(clientLatencyName)), limit));
			state int64_t numBytesToDel = 0;
			KeyRef endKey;
			for (auto &kv : txEntries) {
				endKey = kv.key;
				numBytesToDel += kv.key.size() + kv.value.size();
				if (txInfoSize - numBytesToDel <= clientTxInfoSizeLimit)
					break;
			}
			if (numBytesToDel) {
				tr->clear(KeyRangeRef(txEntries[0].key, strinc(endKey)));
				TraceEvent(SevInfo, "DeletingExcessCntTxnEntries").detail("BytesToBeDeleted", numBytesToDel);
				int64_t bytesDel = -numBytesToDel;
				tr->atomicOp(clientLatencyAtomicCtr, StringRef((uint8_t*)&bytesDel, 8), MutationRef::AddValue);
				wait(tr->commit());
			}
			if (txInfoSize - numBytesToDel <= clientTxInfoSizeLimit)
				return Void();
		}
		catch (Error& e) {
			wait(tr->onError(e));
		}
	}
}

// The reason for getting a pointer to DatabaseContext instead of a reference counted object is because reference counting will increment reference count for
// DatabaseContext which holds the future of this actor. This creates a cyclic reference and hence this actor and Database object will not be destroyed at all.
ACTOR static Future<Void> clientStatusUpdateActor(DatabaseContext *cx) {
	state const std::string clientLatencyName = CLIENT_LATENCY_INFO_PREFIX.withPrefix(fdbClientInfoPrefixRange.begin).toString();
	state Transaction tr;
	state std::vector<TrInfoChunk> commitQ;
	state int txBytes = 0;

	loop {
		try {
			ASSERT(cx->clientStatusUpdater.outStatusQ.empty());
			cx->clientStatusUpdater.inStatusQ.swap(cx->clientStatusUpdater.outStatusQ);
			// Split Transaction Info into chunks
			state std::vector<TrInfoChunk> trChunksQ;
			for (auto &entry : cx->clientStatusUpdater.outStatusQ) {
				auto &bw = entry.second;
				int64_t value_size_limit = BUGGIFY ? deterministicRandom()->randomInt(1e3, CLIENT_KNOBS->VALUE_SIZE_LIMIT) : CLIENT_KNOBS->VALUE_SIZE_LIMIT;
				int num_chunks = (bw.getLength() + value_size_limit - 1) / value_size_limit;
				std::string random_id = deterministicRandom()->randomAlphaNumeric(16);
				std::string user_provided_id = entry.first.size() ? entry.first + "/" : "";
				for (int i = 0; i < num_chunks; i++) {
					TrInfoChunk chunk;
					BinaryWriter chunkBW(Unversioned());
					chunkBW << bigEndian32(i+1) << bigEndian32(num_chunks);
					chunk.key = KeyRef(clientLatencyName + std::string(10, '\x00') + "/" + random_id + "/" + chunkBW.toValue().toString() + "/" + user_provided_id + std::string(4, '\x00'));
					int32_t pos = littleEndian32(clientLatencyName.size());
					memcpy(mutateString(chunk.key) + chunk.key.size() - sizeof(int32_t), &pos, sizeof(int32_t));
					if (i == num_chunks - 1) {
						chunk.value = ValueRef(static_cast<uint8_t *>(bw.getData()) + (i * value_size_limit), bw.getLength() - (i * value_size_limit));
					}
					else {
						chunk.value = ValueRef(static_cast<uint8_t *>(bw.getData()) + (i * value_size_limit), value_size_limit);
					}
					trChunksQ.push_back(std::move(chunk));
				}
			}

			// Commit the chunks splitting into different transactions if needed
			state int64_t dataSizeLimit = BUGGIFY ? deterministicRandom()->randomInt(200e3, 1.5 * CLIENT_KNOBS->TRANSACTION_SIZE_LIMIT) : 0.8 * CLIENT_KNOBS->TRANSACTION_SIZE_LIMIT;
			state std::vector<TrInfoChunk>::iterator tracking_iter = trChunksQ.begin();
			tr = Transaction(Database(Reference<DatabaseContext>::addRef(cx)));
			ASSERT(commitQ.empty() && (txBytes == 0));
			loop {
				state std::vector<TrInfoChunk>::iterator iter = tracking_iter;
				txBytes = 0;
				commitQ.clear();
				try {
					while (iter != trChunksQ.end()) {
						if (iter->value.size() + iter->key.size() + txBytes > dataSizeLimit) {
							wait(transactionInfoCommitActor(&tr, &commitQ));
							tracking_iter = iter;
							commitQ.clear();
							txBytes = 0;
						}
						commitQ.push_back(*iter);
						txBytes += iter->value.size() + iter->key.size();
						++iter;
					}
					if (!commitQ.empty()) {
						wait(transactionInfoCommitActor(&tr, &commitQ));
						commitQ.clear();
						txBytes = 0;
					}
					break;
				}
				catch (Error &e) {
					if (e.code() == error_code_transaction_too_large) {
						dataSizeLimit /= 2;
						ASSERT(dataSizeLimit >= CLIENT_KNOBS->VALUE_SIZE_LIMIT + CLIENT_KNOBS->KEY_SIZE_LIMIT);
					}
					else {
						TraceEvent(SevWarnAlways, "ClientTrInfoErrorCommit")
							.error(e)
							.detail("TxBytes", txBytes);
						commitQ.clear();
						txBytes = 0;
						throw;
					}
				}
			}
			cx->clientStatusUpdater.outStatusQ.clear();
			double clientSamplingProbability = std::isinf(cx->clientInfo->get().clientTxnInfoSampleRate) ? CLIENT_KNOBS->CSI_SAMPLING_PROBABILITY : cx->clientInfo->get().clientTxnInfoSampleRate;
			int64_t clientTxnInfoSizeLimit = cx->clientInfo->get().clientTxnInfoSizeLimit == -1 ? CLIENT_KNOBS->CSI_SIZE_LIMIT : cx->clientInfo->get().clientTxnInfoSizeLimit;
			if (!trChunksQ.empty() && deterministicRandom()->random01() < clientSamplingProbability)
				wait(delExcessClntTxnEntriesActor(&tr, clientTxnInfoSizeLimit));

			// tr is destructed because it hold a reference to DatabaseContext which creates a cycle mentioned above.
			// Hence destroy the transacation before sleeping to give a chance for the actor to be cleanedup if the Database is destroyed by the user.
			tr = Transaction();
			wait(delay(CLIENT_KNOBS->CSI_STATUS_DELAY));
		}
		catch (Error& e) {
			if (e.code() == error_code_actor_cancelled) {
				throw;
			}
			cx->clientStatusUpdater.outStatusQ.clear();
			TraceEvent(SevWarnAlways, "UnableToWriteClientStatus").error(e);
			// tr is destructed because it hold a reference to DatabaseContext which creates a cycle mentioned above.
			// Hence destroy the transacation before sleeping to give a chance for the actor to be cleanedup if the Database is destroyed by the user.
			tr = Transaction();
			wait(delay(10.0));
		}
	}
}

ACTOR static Future<Void> monitorMasterProxiesChange(Reference<AsyncVar<ClientDBInfo>> clientDBInfo, AsyncTrigger *triggerVar) {
	state vector< MasterProxyInterface > curProxies;
	curProxies = clientDBInfo->get().proxies;

	loop{
		wait(clientDBInfo->onChange());
		if (clientDBInfo->get().proxies != curProxies) {
			curProxies = clientDBInfo->get().proxies;
			triggerVar->trigger();
		}
	}
}

ACTOR static Future<HealthMetrics> getHealthMetricsActor(DatabaseContext *cx, bool detailed) {
	if (now() - cx->healthMetricsLastUpdated < CLIENT_KNOBS->AGGREGATE_HEALTH_METRICS_MAX_STALENESS) {
		if (detailed) {
			return cx->healthMetrics;
		}
		else {
			HealthMetrics result;
			result.update(cx->healthMetrics, false, false);
			return result;
		}
	}
	state bool sendDetailedRequest = detailed && now() - cx->detailedHealthMetricsLastUpdated >
		CLIENT_KNOBS->DETAILED_HEALTH_METRICS_MAX_STALENESS;
	loop {
		choose {
			when(wait(cx->onMasterProxiesChanged())) {}
			when(GetHealthMetricsReply rep =
				 wait(loadBalance(cx->getMasterProxies(false), &MasterProxyInterface::getHealthMetrics,
							 GetHealthMetricsRequest(sendDetailedRequest)))) {
				cx->healthMetrics.update(rep.healthMetrics, detailed, true);
				if (detailed) {
					cx->healthMetricsLastUpdated = now();
					cx->detailedHealthMetricsLastUpdated = now();
					return cx->healthMetrics;
				}
				else {
					cx->healthMetricsLastUpdated = now();
					HealthMetrics result;
					result.update(cx->healthMetrics, false, false);
					return result;
				}
			}
		}
	}
}

Future<HealthMetrics> DatabaseContext::getHealthMetrics(bool detailed = false) {
	return getHealthMetricsActor(this, detailed);
}
DatabaseContext::DatabaseContext(
	Reference<Cluster> cluster, Reference<AsyncVar<ClientDBInfo>> clientInfo, Future<Void> clientInfoMonitor,
	TaskPriority taskID, LocalityData const& clientLocality, bool enableLocalityLoadBalance, bool lockAware, bool internal, int apiVersion ) 
	: cluster(cluster), clientInfo(clientInfo), clientInfoMonitor(clientInfoMonitor), taskID(taskID), clientLocality(clientLocality), enableLocalityLoadBalance(enableLocalityLoadBalance),
	lockAware(lockAware), apiVersion(apiVersion), provisional(false), cc("TransactionMetrics"),
	transactionReadVersions("ReadVersions", cc), transactionLogicalReads("LogicalUncachedReads", cc), transactionPhysicalReads("PhysicalReadRequests", cc), 
	transactionCommittedMutations("CommittedMutations", cc), transactionCommittedMutationBytes("CommittedMutationBytes", cc), transactionsCommitStarted("CommitStarted", cc), 
	transactionsCommitCompleted("CommitCompleted", cc), transactionsTooOld("TooOld", cc), transactionsFutureVersions("FutureVersions", cc), 
	transactionsNotCommitted("NotCommitted", cc), transactionsMaybeCommitted("MaybeCommitted", cc), transactionsResourceConstrained("ResourceConstrained", cc), 
	transactionsProcessBehind("ProcessBehind", cc), transactionWaitsForFullRecovery("WaitsForFullRecovery", cc), outstandingWatches(0), transactionTimeout(0.0), transactionMaxRetries(-1),
	latencies(1000), readLatencies(1000), commitLatencies(1000), GRVLatencies(1000), mutationsPerCommit(1000), bytesPerCommit(1000), mvCacheInsertLocation(0),
	healthMetricsLastUpdated(0), detailedHealthMetricsLastUpdated(0), internal(internal)
{
	dbId = deterministicRandom()->randomUniqueID();

	metadataVersionCache.resize(CLIENT_KNOBS->METADATA_VERSION_CACHE_SIZE);
	maxOutstandingWatches = CLIENT_KNOBS->DEFAULT_MAX_OUTSTANDING_WATCHES;

	transactionMaxBackoff = CLIENT_KNOBS->FAILURE_MAX_DELAY;
	transactionMaxSize = CLIENT_KNOBS->TRANSACTION_SIZE_LIMIT;
	snapshotRywEnabled = apiVersionAtLeast(300) ? 1 : 0; 

	logger = databaseLogger( this );
	locationCacheSize = g_network->isSimulated() ?
			CLIENT_KNOBS->LOCATION_CACHE_EVICTION_SIZE_SIM :
			CLIENT_KNOBS->LOCATION_CACHE_EVICTION_SIZE;

	getValueSubmitted.init(LiteralStringRef("NativeAPI.GetValueSubmitted"));
	getValueCompleted.init(LiteralStringRef("NativeAPI.GetValueCompleted"));

	monitorMasterProxiesInfoChange = monitorMasterProxiesChange(clientInfo, &masterProxiesChangeTrigger);
	clientStatusUpdater.actor = clientStatusUpdateActor(this);
}

DatabaseContext::DatabaseContext( const Error &err ) : deferredError(err), cc("TransactionMetrics"),
	transactionReadVersions("ReadVersions", cc), transactionLogicalReads("LogicalUncachedReads", cc), transactionPhysicalReads("PhysicalReadRequests", cc), 
	transactionCommittedMutations("CommittedMutations", cc), transactionCommittedMutationBytes("CommittedMutationBytes", cc), transactionsCommitStarted("CommitStarted", cc), 
	transactionsCommitCompleted("CommitCompleted", cc), transactionsTooOld("TooOld", cc), transactionsFutureVersions("FutureVersions", cc), 
	transactionsNotCommitted("NotCommitted", cc), transactionsMaybeCommitted("MaybeCommitted", cc), transactionsResourceConstrained("ResourceConstrained", cc), 
	transactionsProcessBehind("ProcessBehind", cc), transactionWaitsForFullRecovery("WaitsForFullRecovery", cc), latencies(1000), readLatencies(1000), commitLatencies(1000), 
	GRVLatencies(1000), mutationsPerCommit(1000), bytesPerCommit(1000), 
	internal(false) {}

ACTOR static Future<Void> monitorClientInfo( Reference<AsyncVar<Optional<ClusterInterface>>> clusterInterface, Reference<ClusterConnectionFile> ccf, Reference<AsyncVar<ClientDBInfo>> outInfo, Reference<AsyncVar<int>> connectedCoordinatorsNumDelayed ) {
	try {
		state Optional<double> incorrectTime;
		state Future<Void> leaderMon = ccf ? monitorLeader(ccf, clusterInterface) : Void();
		loop {
			OpenDatabaseRequest req;
			req.knownClientInfoID = outInfo->get().id;
			req.supportedVersions = VectorRef<ClientVersionRef>(req.arena, networkOptions.supportedVersions);
			req.connectedCoordinatorsNum = connectedCoordinatorsNumDelayed->get();
			req.traceLogGroup = StringRef(req.arena, networkOptions.traceLogGroup);

			ClusterConnectionString fileConnectionString;
			if (ccf && !ccf->fileContentsUpToDate(fileConnectionString)) {
				req.issues.push_back_deep(req.arena, LiteralStringRef("incorrect_cluster_file_contents"));
				std::string connectionString = ccf->getConnectionString().toString();
				if(!incorrectTime.present()) {
					incorrectTime = now();
				}
				if(ccf->canGetFilename()) {
					// Don't log a SevWarnAlways initially to account for transient issues (e.g. someone else changing the file right before us)
					TraceEvent(now() - incorrectTime.get() > 300 ? SevWarnAlways : SevWarn, "IncorrectClusterFileContents")
						.detail("Filename", ccf->getFilename())
						.detail("ConnectionStringFromFile", fileConnectionString.toString())
						.detail("CurrentConnectionString", connectionString);
				}
			}
			else {
				incorrectTime = Optional<double>();
			}

			choose {
				when( ClientDBInfo ni = wait( clusterInterface->get().present() ? brokenPromiseToNever( clusterInterface->get().get().openDatabase.getReply( req ) ) : Never() ) ) {
					outInfo->set(ni);

					loop {
						TraceEvent("ClientInfoChange").detail("ChangeID", outInfo->get().id);
						if (outInfo->get().proxies.empty()) {
							TraceEvent("ClientInfo_NoProxiesReturned").detail("ChangeID", outInfo->get().id);
							break;
						} else if (!FlowTransport::transport().isClient()) {
							break;
						}

<<<<<<< HEAD
						state vector<Future<Void>> onProxyFailureVec;
						bool skipWaitForProxyFail = false;
						for (const auto& proxy : outInfo->get().proxies) {
							if (proxy.provisional) {
								skipWaitForProxyFail = true;
								break;
							}

							onProxyFailureVec.push_back(
									IFailureMonitor::failureMonitor().onDisconnectOrFailure(
											proxy.getConsistentReadVersion.getEndpoint()) ||
									IFailureMonitor::failureMonitor().onDisconnectOrFailure(proxy.commit.getEndpoint()) ||
									IFailureMonitor::failureMonitor().onDisconnectOrFailure(
											proxy.getKeyServersLocations.getEndpoint()) ||
									IFailureMonitor::failureMonitor().onDisconnectOrFailure(
											proxy.getStorageServerRejoinInfo.getEndpoint()));
						}
						if (skipWaitForProxyFail) break;
=======
						onProxyFailureVec.push_back(
						    IFailureMonitor::failureMonitor().onStateEqual(
						        proxy.getConsistentReadVersion.getEndpoint(), FailureStatus()) ||
						    IFailureMonitor::failureMonitor().onStateEqual(proxy.commit.getEndpoint(), FailureStatus()) ||
						    IFailureMonitor::failureMonitor().onStateEqual(
						        proxy.getKeyServersLocations.getEndpoint(), FailureStatus()) ||
						    IFailureMonitor::failureMonitor().onStateEqual(
						        proxy.getStorageServerRejoinInfo.getEndpoint(), FailureStatus()));
					}
					if (skipWaitForProxyFail) continue;
>>>>>>> cce00bb4

						leaderMon = Void();
						state Future<Void> anyFailures = waitForAny(onProxyFailureVec);
						wait(anyFailures || outInfo->onChange());
						if(anyFailures.isReady()) {
							leaderMon = ccf ? monitorLeader(ccf, clusterInterface) : Void();
							break;
						}
					}
				}
				when( wait( clusterInterface->onChange() ) ) {
					if(clusterInterface->get().present())
						TraceEvent("ClientInfo_CCInterfaceChange").detail("CCID", clusterInterface->get().get().id());
				}
				when( wait( connectedCoordinatorsNumDelayed->onChange() ) ) {}
			}
		}
	} catch( Error& e ) {
		TraceEvent(SevError, "MonitorClientInfoError")
			.error(e)
			.detail("ConnectionFile", ccf && ccf->canGetFilename() ? ccf->getFilename() : "")
			.detail("ConnectionString", ccf ? ccf->getConnectionString().toString() : "");

		throw;
	}
}

// Create database context and monitor the cluster status;
// Notify client when cluster info (e.g., cluster controller) changes
Database DatabaseContext::create(Reference<AsyncVar<Optional<ClusterInterface>>> clusterInterface, Reference<ClusterConnectionFile> connFile, LocalityData const& clientLocality) {
	Reference<AsyncVar<int>> connectedCoordinatorsNum(new AsyncVar<int>(0));
	Reference<AsyncVar<int>> connectedCoordinatorsNumDelayed(new AsyncVar<int>(0));
	Reference<Cluster> cluster(new Cluster(connFile, clusterInterface, connectedCoordinatorsNum));
	Reference<AsyncVar<ClientDBInfo>> clientInfo(new AsyncVar<ClientDBInfo>());
	Future<Void> clientInfoMonitor = delayedAsyncVar(connectedCoordinatorsNum, connectedCoordinatorsNumDelayed, CLIENT_KNOBS->CHECK_CONNECTED_COORDINATOR_NUM_DELAY) || monitorClientInfo(clusterInterface, connFile, clientInfo, connectedCoordinatorsNumDelayed);

	return Database(new DatabaseContext(cluster, clientInfo, clientInfoMonitor, TaskPriority::DefaultEndpoint, clientLocality, true, false, true));
}

Database DatabaseContext::create(Reference<AsyncVar<ClientDBInfo>> clientInfo, Future<Void> clientInfoMonitor, LocalityData clientLocality, bool enableLocalityLoadBalance, TaskPriority taskID, bool lockAware, int apiVersion) {
	return Database( new DatabaseContext( Reference<Cluster>(nullptr), clientInfo, clientInfoMonitor, taskID, clientLocality, enableLocalityLoadBalance, lockAware, true, apiVersion ) );
}

DatabaseContext::~DatabaseContext() {
	monitorMasterProxiesInfoChange.cancel();
	for(auto it = server_interf.begin(); it != server_interf.end(); it = server_interf.erase(it))
		it->second->notifyContextDestroyed();
	ASSERT_ABORT( server_interf.empty() );
	locationCache.insert( allKeys, Reference<LocationInfo>() );
}

pair<KeyRange,Reference<LocationInfo>> DatabaseContext::getCachedLocation( const KeyRef& key, bool isBackward ) {
	if( isBackward ) {
		auto range = locationCache.rangeContainingKeyBefore(key);
		return std::make_pair(range->range(), range->value());
	}
	else {
		auto range = locationCache.rangeContaining(key);
		return std::make_pair(range->range(), range->value());
	}
}

bool DatabaseContext::getCachedLocations( const KeyRangeRef& range, vector<std::pair<KeyRange,Reference<LocationInfo>>>& result, int limit, bool reverse ) {
	result.clear();

	auto begin = locationCache.rangeContaining(range.begin);
	auto end = locationCache.rangeContainingKeyBefore(range.end);

	loop {
		auto r = reverse ? end : begin;
		if (!r->value()){
			TEST(result.size()); // had some but not all cached locations
			result.clear();
			return false;
		}
		result.emplace_back(r->range() & range, r->value());
		if (result.size() == limit || begin == end) {
			break;
		}

		if(reverse)
			--end;
		else
			++begin;
	}

	return true;
}

Reference<LocationInfo> DatabaseContext::setCachedLocation( const KeyRangeRef& keys, const vector<StorageServerInterface>& servers ) {
	vector<Reference<ReferencedInterface<StorageServerInterface>>> serverRefs;
	serverRefs.reserve(servers.size());
	for(auto& interf : servers) {
		serverRefs.push_back( StorageServerInfo::getInterface( this, interf, clientLocality ) );
	}

	int maxEvictionAttempts = 100, attempts = 0;
	Reference<LocationInfo> loc = Reference<LocationInfo>( new LocationInfo(serverRefs) );
	while( locationCache.size() > locationCacheSize && attempts < maxEvictionAttempts) {
		TEST( true ); // NativeAPI storage server locationCache entry evicted
		attempts++;
		auto r = locationCache.randomRange();
		Key begin = r.begin(), end = r.end();  // insert invalidates r, so can't be passed a mere reference into it
		locationCache.insert( KeyRangeRef(begin, end), Reference<LocationInfo>() );
	}
	locationCache.insert( keys, loc );
	return std::move(loc);
}

void DatabaseContext::invalidateCache( const KeyRef& key, bool isBackward ) {
	if( isBackward )
		locationCache.rangeContainingKeyBefore(key)->value() = Reference<LocationInfo>();
	else
		locationCache.rangeContaining(key)->value() = Reference<LocationInfo>();
}

void DatabaseContext::invalidateCache( const KeyRangeRef& keys ) {
	auto rs = locationCache.intersectingRanges(keys);
	Key begin = rs.begin().begin(), end = rs.end().begin();  // insert invalidates rs, so can't be passed a mere reference into it
	locationCache.insert( KeyRangeRef(begin, end), Reference<LocationInfo>() );
}

Future<Void> DatabaseContext::onMasterProxiesChanged() {
	return this->masterProxiesChangeTrigger.onTrigger();
}

int64_t extractIntOption( Optional<StringRef> value, int64_t minValue, int64_t maxValue ) {
	validateOptionValue(value, true);
	if( value.get().size() != 8 ) {
		throw invalid_option_value();
	}

	int64_t passed = *((int64_t*)(value.get().begin()));
	if( passed > maxValue || passed < minValue ) {
		throw invalid_option_value();
	}

	return passed;
}

uint64_t extractHexOption( StringRef value ) {
	char* end;
	uint64_t id = strtoull( value.toString().c_str(), &end, 16 );
	if (*end)
		throw invalid_option_value();
	return id;
}

void DatabaseContext::setOption( FDBDatabaseOptions::Option option, Optional<StringRef> value) {
	switch(option) {
		case FDBDatabaseOptions::LOCATION_CACHE_SIZE:
			locationCacheSize = (int)extractIntOption(value, 0, std::numeric_limits<int>::max());
			break;
		case FDBDatabaseOptions::MACHINE_ID:
			clientLocality = LocalityData( clientLocality.processId(), value.present() ? Standalone<StringRef>(value.get()) : Optional<Standalone<StringRef>>(), clientLocality.machineId(), clientLocality.dcId() );
			if( clientInfo->get().proxies.size() )
				masterProxies = Reference<ProxyInfo>( new ProxyInfo( clientInfo->get().proxies, clientLocality ) );
			server_interf.clear();
			locationCache.insert( allKeys, Reference<LocationInfo>() );
			break;
		case FDBDatabaseOptions::MAX_WATCHES:
			maxOutstandingWatches = (int)extractIntOption(value, 0, CLIENT_KNOBS->ABSOLUTE_MAX_WATCHES);
			break;
		case FDBDatabaseOptions::DATACENTER_ID:
			clientLocality = LocalityData(clientLocality.processId(), clientLocality.zoneId(), clientLocality.machineId(), value.present() ? Standalone<StringRef>(value.get()) : Optional<Standalone<StringRef>>());
			if( clientInfo->get().proxies.size() )
				masterProxies = Reference<ProxyInfo>( new ProxyInfo( clientInfo->get().proxies, clientLocality ));
			server_interf.clear();
			locationCache.insert( allKeys, Reference<LocationInfo>() );
			break;
		case FDBDatabaseOptions::TRANSACTION_TIMEOUT:
			if( !apiVersionAtLeast(610) ) {
				throw invalid_option();
			}
			transactionTimeout = extractIntOption(value, 0, std::numeric_limits<int>::max())/1000.0;
			break;
		case FDBDatabaseOptions::TRANSACTION_RETRY_LIMIT:
			transactionMaxRetries = (int)extractIntOption(value, -1, std::numeric_limits<int>::max());
			break;
		case FDBDatabaseOptions::TRANSACTION_MAX_RETRY_DELAY:
			validateOptionValue(value, true);
			transactionMaxBackoff = extractIntOption(value, 0, std::numeric_limits<int32_t>::max()) / 1000.0;
			break;
		case FDBDatabaseOptions::TRANSACTION_SIZE_LIMIT:
			validateOptionValue(value, true);
			transactionMaxSize = extractIntOption(value, 32, CLIENT_KNOBS->TRANSACTION_SIZE_LIMIT);
			break;
		case FDBDatabaseOptions::SNAPSHOT_RYW_ENABLE:
			validateOptionValue(value, false);
			snapshotRywEnabled++;
			break;
		case FDBDatabaseOptions::SNAPSHOT_RYW_DISABLE:
			validateOptionValue(value, false);
			snapshotRywEnabled--;
			break;
	}
}

void DatabaseContext::addWatch() {
	if(outstandingWatches >= maxOutstandingWatches)
		throw too_many_watches();

	++outstandingWatches;
}

void DatabaseContext::removeWatch() {
	--outstandingWatches;
	ASSERT(outstandingWatches >= 0);
}

Future<Void> DatabaseContext::onConnected() {
	ASSERT(cluster);
	return cluster->onConnected();
}

Reference<ClusterConnectionFile> DatabaseContext::getConnectionFile() {
	ASSERT(cluster);
	return cluster->getConnectionFile();
}

Database Database::createDatabase( Reference<ClusterConnectionFile> connFile, int apiVersion, bool internal, LocalityData const& clientLocality, DatabaseContext *preallocatedDb ) {
	Reference<AsyncVar<int>> connectedCoordinatorsNum(new AsyncVar<int>(0)); // Number of connected coordinators for the client
	Reference<AsyncVar<int>> connectedCoordinatorsNumDelayed(new AsyncVar<int>(0));
	Reference<Cluster> cluster(new Cluster(connFile, connectedCoordinatorsNum, apiVersion));
	Reference<AsyncVar<ClientDBInfo>> clientInfo(new AsyncVar<ClientDBInfo>());
	Future<Void> clientInfoMonitor = delayedAsyncVar(connectedCoordinatorsNum, connectedCoordinatorsNumDelayed, CLIENT_KNOBS->CHECK_CONNECTED_COORDINATOR_NUM_DELAY) || monitorClientInfo(cluster->getClusterInterface(), connFile, clientInfo, connectedCoordinatorsNumDelayed);

	DatabaseContext *db;
	if(preallocatedDb) {
		db = new (preallocatedDb) DatabaseContext(cluster, clientInfo, clientInfoMonitor, TaskPriority::DefaultEndpoint, clientLocality, true, false, internal, apiVersion);
	}
	else {
		db = new DatabaseContext(cluster, clientInfo, clientInfoMonitor, TaskPriority::DefaultEndpoint, clientLocality, true, false, internal, apiVersion);
	}

	return Database(db);
}

Database Database::createDatabase( std::string connFileName, int apiVersion, bool internal, LocalityData const& clientLocality ) {
	Reference<ClusterConnectionFile> rccf = Reference<ClusterConnectionFile>(new ClusterConnectionFile(ClusterConnectionFile::lookupClusterFileName(connFileName).first));
	return Database::createDatabase(rccf, apiVersion, internal, clientLocality);
}

extern IPAddress determinePublicIPAutomatically(ClusterConnectionString const& ccs);

Cluster::Cluster( Reference<ClusterConnectionFile> connFile,  Reference<AsyncVar<int>> connectedCoordinatorsNum, int apiVersion )
	: clusterInterface(new AsyncVar<Optional<ClusterInterface>>())
{
	init(connFile, true, connectedCoordinatorsNum, apiVersion);
}

Cluster::Cluster( Reference<ClusterConnectionFile> connFile,  Reference<AsyncVar<Optional<ClusterInterface>>> clusterInterface, Reference<AsyncVar<int>> connectedCoordinatorsNum)
	: clusterInterface(clusterInterface)
{
	init(connFile, true, connectedCoordinatorsNum);
}

void Cluster::init( Reference<ClusterConnectionFile> connFile, bool startClientInfoMonitor, Reference<AsyncVar<int>> connectedCoordinatorsNum, int apiVersion ) {
	connectionFile = connFile;
	connected = clusterInterface->onChange();

	if(!g_network)
		throw network_not_setup();

	if(connFile) {
		if(networkOptions.traceDirectory.present() && !traceFileIsOpen()) {
			g_network->initMetrics();
			FlowTransport::transport().initMetrics();
			initTraceEventMetrics();

			auto publicIP = determinePublicIPAutomatically( connFile->getConnectionString() );
			selectTraceFormatter(networkOptions.traceFormat);
			openTraceFile(NetworkAddress(publicIP, ::getpid()), networkOptions.traceRollSize, networkOptions.traceMaxLogsSize, networkOptions.traceDirectory.get(), "trace", networkOptions.traceLogGroup);

			TraceEvent("ClientStart")
				.detail("SourceVersion", getHGVersion())
				.detail("Version", FDB_VT_VERSION)
				.detail("PackageName", FDB_VT_PACKAGE_NAME)
				.detail("ClusterFile", connFile->getFilename().c_str())
				.detail("ConnectionString", connFile->getConnectionString().toString())
				.detailf("ActualTime", "%lld", DEBUG_DETERMINISM ? 0 : time(NULL))
				.detail("ApiVersion", apiVersion)
				.detailf("ImageOffset", "%p", platform::getImageOffset())
				.trackLatest("ClientStart");

			initializeSystemMonitorMachineState(SystemMonitorMachineState(IPAddress(publicIP)));

			systemMonitor();
			uncancellable( recurring( &systemMonitor, CLIENT_KNOBS->SYSTEM_MONITOR_INTERVAL, TaskPriority::FlushTrace ) );
		}

		failMon = failureMonitorClient( clusterInterface, false );
	}
}

Cluster::~Cluster() {}

Reference<AsyncVar<Optional<struct ClusterInterface>>> Cluster::getClusterInterface() {
	return clusterInterface;
}

Future<Void> Cluster::onConnected() {
	return connected;
}

void setNetworkOption(FDBNetworkOptions::Option option, Optional<StringRef> value) {
	switch(option) {
		// SOMEDAY: If the network is already started, should these three throw an error?
		case FDBNetworkOptions::USE_OBJECT_SERIALIZER:
			networkOptions.useObjectSerializer = extractIntOption(value) != 0;
			break;
		case FDBNetworkOptions::TRACE_ENABLE:
			networkOptions.traceDirectory = value.present() ? value.get().toString() : "";
			break;
		case FDBNetworkOptions::TRACE_ROLL_SIZE:
			validateOptionValue(value, true);
			networkOptions.traceRollSize = extractIntOption(value, 0, std::numeric_limits<int64_t>::max());
			break;
		case FDBNetworkOptions::TRACE_MAX_LOGS_SIZE:
			validateOptionValue(value, true);
			networkOptions.traceMaxLogsSize = extractIntOption(value, 0, std::numeric_limits<int64_t>::max());
			break;
		case FDBNetworkOptions::TRACE_LOG_GROUP:
			if(value.present())
				networkOptions.traceLogGroup = value.get().toString();
			break;
		case FDBNetworkOptions::TRACE_FORMAT:
			validateOptionValue(value, true);
			networkOptions.traceFormat = value.get().toString();
			if (!validateTraceFormat(networkOptions.traceFormat)) {
				fprintf(stderr, "Unrecognized trace format: `%s'\n", networkOptions.traceFormat.c_str());
				throw invalid_option_value();
			}
			break;
		case FDBNetworkOptions::KNOB: {
			validateOptionValue(value, true);

			std::string optionValue = value.get().toString();
			TraceEvent("SetKnob").detail("KnobString", optionValue);

			size_t eq = optionValue.find_first_of('=');
			if(eq == optionValue.npos) {
				TraceEvent(SevWarnAlways, "InvalidKnobString").detail("KnobString", optionValue);
				throw invalid_option_value();
			}

			std::string knobName = optionValue.substr(0, eq);
			std::string knobValue = optionValue.substr(eq+1);
			if (!const_cast<FlowKnobs*>(FLOW_KNOBS)->setKnob( knobName, knobValue ) &&
				!const_cast<ClientKnobs*>(CLIENT_KNOBS)->setKnob( knobName, knobValue ))
			{
				TraceEvent(SevWarnAlways, "UnrecognizedKnob").detail("Knob", knobName.c_str());
				fprintf(stderr, "FoundationDB client ignoring unrecognized knob option '%s'\n", knobName.c_str());
			}
			break;
		}
		case FDBNetworkOptions::TLS_PLUGIN:
			validateOptionValue(value, true);
			break;
		case FDBNetworkOptions::TLS_CERT_PATH:
			validateOptionValue(value, true);
			initTLSOptions();
			tlsOptions->set_cert_file( value.get().toString() );
			break;
		case FDBNetworkOptions::TLS_CERT_BYTES:
			initTLSOptions();
			tlsOptions->set_cert_data( value.get().toString() );
			break;
		case FDBNetworkOptions::TLS_CA_PATH:
			validateOptionValue(value, true);
			initTLSOptions();
			tlsOptions->set_ca_file( value.get().toString() );
			break;
		case FDBNetworkOptions::TLS_CA_BYTES:
			validateOptionValue(value, true);
			initTLSOptions();
			tlsOptions->set_ca_data(value.get().toString());
			break;
		case FDBNetworkOptions::TLS_PASSWORD:
			validateOptionValue(value, true);
			initTLSOptions();
			tlsOptions->set_key_password(value.get().toString());
			break;
		case FDBNetworkOptions::TLS_KEY_PATH:
			validateOptionValue(value, true);
			initTLSOptions();
			tlsOptions->set_key_file( value.get().toString() );
			break;
		case FDBNetworkOptions::TLS_KEY_BYTES:
			validateOptionValue(value, true);
			initTLSOptions();
			tlsOptions->set_key_data( value.get().toString() );
			break;
		case FDBNetworkOptions::TLS_VERIFY_PEERS:
			validateOptionValue(value, true);
			initTLSOptions();
			try {
				tlsOptions->set_verify_peers({ value.get().toString() });
			} catch( Error& e ) {
				TraceEvent(SevWarnAlways, "TLSValidationSetError")
					.error( e )
					.detail("Input", value.get().toString() );
				throw invalid_option_value();
			}
			break;
		case FDBNetworkOptions::CLIENT_BUGGIFY_ENABLE:
			enableBuggify(true, BuggifyType::Client);
			break;
		case FDBNetworkOptions::CLIENT_BUGGIFY_DISABLE:
			enableBuggify(false, BuggifyType::Client);
			break;
		case FDBNetworkOptions::CLIENT_BUGGIFY_SECTION_ACTIVATED_PROBABILITY:
			validateOptionValue(value, true);
			clearBuggifySections(BuggifyType::Client);
			P_BUGGIFIED_SECTION_ACTIVATED[int(BuggifyType::Client)] = double(extractIntOption(value, 0, 100))/100.0;
			break;
		case FDBNetworkOptions::CLIENT_BUGGIFY_SECTION_FIRED_PROBABILITY:
			validateOptionValue(value, true);
			P_BUGGIFIED_SECTION_FIRES[int(BuggifyType::Client)] = double(extractIntOption(value, 0, 100))/100.0;
			break;
		case FDBNetworkOptions::DISABLE_CLIENT_STATISTICS_LOGGING:
			validateOptionValue(value, false);
			networkOptions.logClientInfo = false;
			break;
		case FDBNetworkOptions::SUPPORTED_CLIENT_VERSIONS:
		{
			// The multi-version API should be providing us these guarantees
			ASSERT(g_network);
			ASSERT(value.present());

			networkOptions.supportedVersions.resize(networkOptions.supportedVersions.arena(), 0);
			std::string versionString = value.get().toString();

			size_t index = 0;
			size_t nextIndex = 0;
			while(nextIndex != versionString.npos) {
				nextIndex = versionString.find(';', index);
				networkOptions.supportedVersions.push_back_deep(networkOptions.supportedVersions.arena(), ClientVersionRef(versionString.substr(index, nextIndex-index)));
				index = nextIndex + 1;
			}

			ASSERT(networkOptions.supportedVersions.size() > 0);

			break;
		}
		case FDBNetworkOptions::ENABLE_SLOW_TASK_PROFILING:
			validateOptionValue(value, false);
			networkOptions.slowTaskProfilingEnabled = true;
			break;
		default:
			break;
	}
}

void setupNetwork(uint64_t transportId, bool useMetrics) {
	if( g_network )
		throw network_already_setup();

	if (!networkOptions.logClientInfo.present())
		networkOptions.logClientInfo = true;

	g_network = newNet2(false, useMetrics || networkOptions.traceDirectory.present(), networkOptions.useObjectSerializer);
	FlowTransport::createInstance(true, transportId);
	Net2FileSystem::newFileSystem();

	initTLSOptions();

#ifndef TLS_DISABLED
	tlsOptions->register_network();
#endif
}

void runNetwork() {
	if(!g_network)
		throw network_not_setup();

	if(networkOptions.traceDirectory.present() && networkOptions.slowTaskProfilingEnabled) {
		setupSlowTaskProfiler();
	}

	g_network->run();

	if(networkOptions.traceDirectory.present())
		systemMonitor();
}

void stopNetwork() {
	if(!g_network)
		throw network_not_setup();

	g_network->stop();
	closeTraceFile();
}

Reference<ProxyInfo> DatabaseContext::getMasterProxies(bool useProvisionalProxies) {
	if (masterProxiesLastChange != clientInfo->get().id) {
		masterProxiesLastChange = clientInfo->get().id;
		masterProxies.clear();
		if( clientInfo->get().proxies.size() ) {
			masterProxies = Reference<ProxyInfo>( new ProxyInfo( clientInfo->get().proxies, clientLocality ));
			provisional = clientInfo->get().proxies[0].provisional;
		}
	}
	if(provisional && !useProvisionalProxies) {
		return Reference<ProxyInfo>();
	}
	return masterProxies;
}

//Actor which will wait until the MultiInterface<MasterProxyInterface> returned by the DatabaseContext cx is not NULL
ACTOR Future<Reference<ProxyInfo>> getMasterProxiesFuture(DatabaseContext *cx, bool useProvisionalProxies) {
	loop{
		Reference<ProxyInfo> proxies = cx->getMasterProxies(useProvisionalProxies);
		if (proxies)
			return proxies;
		wait( cx->onMasterProxiesChanged() );
	}
}

//Returns a future which will not be set until the ProxyInfo of this DatabaseContext is not NULL
Future<Reference<ProxyInfo>> DatabaseContext::getMasterProxiesFuture(bool useProvisionalProxies) {
	return ::getMasterProxiesFuture(this, useProvisionalProxies);
}

void GetRangeLimits::decrement( VectorRef<KeyValueRef> const& data ) {
	if( rows != CLIENT_KNOBS->ROW_LIMIT_UNLIMITED ) {
		ASSERT(data.size() <= rows);
		rows -= data.size();
	}

	minRows = std::max(0, minRows - data.size());

	if( bytes != CLIENT_KNOBS->BYTE_LIMIT_UNLIMITED )
		bytes = std::max( 0, bytes - (int)data.expectedSize() - (8-(int)sizeof(KeyValueRef))*data.size() );
}

void GetRangeLimits::decrement( KeyValueRef const& data ) {
	minRows = std::max(0, minRows - 1);
	if( rows != CLIENT_KNOBS->ROW_LIMIT_UNLIMITED )
		rows--;
	if( bytes != CLIENT_KNOBS->BYTE_LIMIT_UNLIMITED )
		bytes = std::max( 0, bytes - (int)8 - (int)data.expectedSize() );
}

// True if either the row or byte limit has been reached
bool GetRangeLimits::isReached() {
	return rows == 0 || (bytes == 0 && minRows == 0);
}

// True if data would cause the row or byte limit to be reached
bool GetRangeLimits::reachedBy( VectorRef<KeyValueRef> const& data ) {
	return ( rows != CLIENT_KNOBS->ROW_LIMIT_UNLIMITED && data.size() >= rows )
		|| ( bytes != CLIENT_KNOBS->BYTE_LIMIT_UNLIMITED && (int)data.expectedSize() + (8-(int)sizeof(KeyValueRef))*data.size() >= bytes && data.size() >= minRows );
}

bool GetRangeLimits::hasByteLimit() {
	return bytes != CLIENT_KNOBS->BYTE_LIMIT_UNLIMITED;
}

bool GetRangeLimits::hasRowLimit() {
	return rows != CLIENT_KNOBS->ROW_LIMIT_UNLIMITED;
}

bool GetRangeLimits::hasSatisfiedMinRows() {
	return hasByteLimit() && minRows == 0;
}

AddressExclusion AddressExclusion::parse( StringRef const& key ) {
	//Must not change: serialized to the database!
	auto parsedIp = IPAddress::parse(key.toString());
	if (parsedIp.present()) {
		return AddressExclusion(parsedIp.get());
	}

	// Not a whole machine, includes `port'.
	try {
		auto addr = NetworkAddress::parse(key.toString());
		if (addr.isTLS()) {
			TraceEvent(SevWarnAlways, "AddressExclusionParseError")
				.detail("String", key)
				.detail("Description", "Address inclusion string should not include `:tls' suffix.");
			return AddressExclusion();
		}
		return AddressExclusion(addr.ip, addr.port);
	} catch (Error& ) {
		TraceEvent(SevWarnAlways, "AddressExclusionParseError").detail("String", key);
		return AddressExclusion();
	}
}

Future<Standalone<RangeResultRef>> getRange(
	Database const& cx,
	Future<Version> const& fVersion,
	KeySelector const& begin,
	KeySelector const& end,
	GetRangeLimits const& limits,
	bool const& reverse,
	TransactionInfo const& info);

ACTOR Future<Optional<Value>> getValue(Future<Version> version, Key key, Database cx, TransactionInfo info,
                                       Reference<TransactionLogInfo> trLogInfo);

ACTOR Future<Optional<StorageServerInterface>> fetchServerInterface( Database cx, TransactionInfo info, UID id, Future<Version> ver = latestVersion ) {
	Optional<Value> val = wait( getValue(ver, serverListKeyFor(id), cx, info, Reference<TransactionLogInfo>()) );
	if( !val.present() ) {
		// A storage server has been removed from serverList since we read keyServers
		return Optional<StorageServerInterface>();
	}

	return decodeServerListValue(val.get());
}

ACTOR Future<Optional<vector<StorageServerInterface>>> transactionalGetServerInterfaces( Future<Version> ver, Database cx, TransactionInfo info, vector<UID> ids ) {
	state vector< Future< Optional<StorageServerInterface> > > serverListEntries;
	for( int s = 0; s < ids.size(); s++ ) {
		serverListEntries.push_back( fetchServerInterface( cx, info, ids[s], ver ) );
	}

	vector<Optional<StorageServerInterface>> serverListValues = wait( getAll(serverListEntries) );
	vector<StorageServerInterface> serverInterfaces;
	for( int s = 0; s < serverListValues.size(); s++ ) {
		if( !serverListValues[s].present() ) {
			// A storage server has been removed from ServerList since we read keyServers
			return Optional<vector<StorageServerInterface>>();
		}
		serverInterfaces.push_back( serverListValues[s].get() );
	}
	return serverInterfaces;
}

//If isBackward == true, returns the shard containing the key before 'key' (an infinitely long, inexpressible key). Otherwise returns the shard containing key
ACTOR Future< pair<KeyRange,Reference<LocationInfo>> > getKeyLocation_internal( Database cx, Key key, TransactionInfo info, bool isBackward = false ) {
	if (isBackward) {
		ASSERT( key != allKeys.begin && key <= allKeys.end );
	} else {
		ASSERT( key < allKeys.end );
	}

	if( info.debugID.present() )
		g_traceBatch.addEvent("TransactionDebug", info.debugID.get().first(), "NativeAPI.getKeyLocation.Before");

	loop {
		choose {
			when ( wait( cx->onMasterProxiesChanged() ) ) {}
			when ( GetKeyServerLocationsReply rep = wait( loadBalance( cx->getMasterProxies(info.useProvisionalProxies), &MasterProxyInterface::getKeyServersLocations, GetKeyServerLocationsRequest(key, Optional<KeyRef>(), 100, isBackward, key.arena()), TaskPriority::DefaultPromiseEndpoint ) ) ) {
				if(rep.newClientInfo.present()) {
					cx->clientInfo->set(rep.newClientInfo.get());
					continue;
				}
				if( info.debugID.present() )
					g_traceBatch.addEvent("TransactionDebug", info.debugID.get().first(), "NativeAPI.getKeyLocation.After");
				ASSERT( rep.results.size() == 1 );

				auto locationInfo = cx->setCachedLocation(rep.results[0].first, rep.results[0].second);
				return std::make_pair(KeyRange(rep.results[0].first, rep.arena), locationInfo);
			}
		}
	}
}

template <class F>
Future<pair<KeyRange, Reference<LocationInfo>>> getKeyLocation( Database const& cx, Key const& key, F StorageServerInterface::*member, TransactionInfo const& info, bool isBackward = false ) {
	auto ssi = cx->getCachedLocation( key, isBackward );
	if (!ssi.second) {
		return getKeyLocation_internal( cx, key, info, isBackward );
	}

	for(int i = 0; i < ssi.second->size(); i++) {
		if( IFailureMonitor::failureMonitor().onlyEndpointFailed(ssi.second->get(i, member).getEndpoint()) ) {
			cx->invalidateCache( key );
			ssi.second.clear();
			return getKeyLocation_internal( cx, key, info, isBackward );
		}
	}

	return ssi;
}

ACTOR Future< vector< pair<KeyRange,Reference<LocationInfo>> > > getKeyRangeLocations_internal( Database cx, KeyRange keys, int limit, bool reverse, TransactionInfo info ) {
	if( info.debugID.present() )
		g_traceBatch.addEvent("TransactionDebug", info.debugID.get().first(), "NativeAPI.getKeyLocations.Before");

	loop {
		choose {
			when ( wait( cx->onMasterProxiesChanged() ) ) {}
			when ( GetKeyServerLocationsReply _rep = wait( loadBalance( cx->getMasterProxies(info.useProvisionalProxies), &MasterProxyInterface::getKeyServersLocations, GetKeyServerLocationsRequest(keys.begin, keys.end, limit, reverse, keys.arena()), TaskPriority::DefaultPromiseEndpoint ) ) ) {
				if(_rep.newClientInfo.present()) {
					cx->clientInfo->set(_rep.newClientInfo.get());
					continue;
				}
				
				state GetKeyServerLocationsReply rep = _rep;
				if( info.debugID.present() )
					g_traceBatch.addEvent("TransactionDebug", info.debugID.get().first(), "NativeAPI.getKeyLocations.After");
				ASSERT( rep.results.size() );

				state vector< pair<KeyRange,Reference<LocationInfo>> > results;
				state int shard = 0;
				for (; shard < rep.results.size(); shard++) {
					//FIXME: these shards are being inserted into the map sequentially, it would be much more CPU efficient to save the map pairs and insert them all at once.
					results.emplace_back(rep.results[shard].first & keys, cx->setCachedLocation(rep.results[shard].first, rep.results[shard].second));
					wait(yield());
				}

				return results;
			}
		}
	}
}

template <class F>
Future< vector< pair<KeyRange,Reference<LocationInfo>> > > getKeyRangeLocations( Database const& cx, KeyRange const& keys, int limit, bool reverse, F StorageServerInterface::*member, TransactionInfo const& info ) {
	ASSERT (!keys.empty());

	vector< pair<KeyRange,Reference<LocationInfo>> > locations;
	if (!cx->getCachedLocations(keys, locations, limit, reverse)) {
		return getKeyRangeLocations_internal( cx, keys, limit, reverse, info );
	}

	bool foundFailed = false;
	for(auto& it : locations) {
		bool onlyEndpointFailed = false;
		for(int i = 0; i < it.second->size(); i++) {
			if( IFailureMonitor::failureMonitor().onlyEndpointFailed(it.second->get(i, member).getEndpoint()) ) {
				onlyEndpointFailed = true;
				break;
			}
		}

		if( onlyEndpointFailed ) {
			cx->invalidateCache( it.first.begin );
			foundFailed = true;
		}
	}

	if(foundFailed) {
		return getKeyRangeLocations_internal( cx, keys, limit, reverse, info );
	}

	return locations;
}

ACTOR Future<Void> warmRange_impl( Transaction *self, Database cx, KeyRange keys ) {
	state int totalRanges = 0;
	state int totalRequests = 0;
	loop {
		vector<pair<KeyRange, Reference<LocationInfo>>> locations = wait(getKeyRangeLocations_internal(cx, keys, CLIENT_KNOBS->WARM_RANGE_SHARD_LIMIT, false, self->info));
		totalRanges += CLIENT_KNOBS->WARM_RANGE_SHARD_LIMIT;
		totalRequests++;
		if(locations.size() == 0 || totalRanges >= cx->locationCacheSize || locations[locations.size()-1].first.end >= keys.end)
			break;

		keys = KeyRangeRef(locations[locations.size()-1].first.end, keys.end);

		if(totalRequests%20 == 0) {
			//To avoid blocking the proxies from starting other transactions, occasionally get a read version.
			state Transaction tr(cx);
			loop {
				try {
					tr.setOption( FDBTransactionOptions::LOCK_AWARE );
					tr.setOption( FDBTransactionOptions::CAUSAL_READ_RISKY );
					wait(success( tr.getReadVersion() ));
					break;
				} catch( Error &e ) {
					wait( tr.onError(e) );
				}
			}
		}
	}

	return Void();
}

Future<Void> Transaction::warmRange(Database cx, KeyRange keys) {
	return warmRange_impl(this, cx, keys);
}

ACTOR Future<Optional<Value>> getValue( Future<Version> version, Key key, Database cx, TransactionInfo info, Reference<TransactionLogInfo> trLogInfo )
{
	state Version ver = wait( version );
	validateVersion(ver);

	loop {
		state pair<KeyRange, Reference<LocationInfo>> ssi = wait( getKeyLocation(cx, key, &StorageServerInterface::getValue, info) );
		state Optional<UID> getValueID = Optional<UID>();
		state uint64_t startTime;
		state double startTimeD;
		try {
			//GetValueReply r = wait( deterministicRandom()->randomChoice( ssi->get() ).getValue.getReply( GetValueRequest(key,ver) ) );
			//return r.value;
			if( info.debugID.present() ) {
				getValueID = nondeterministicRandom()->randomUniqueID();

				g_traceBatch.addAttach("GetValueAttachID", info.debugID.get().first(), getValueID.get().first());
				g_traceBatch.addEvent("GetValueDebug", getValueID.get().first(), "NativeAPI.getValue.Before"); //.detail("TaskID", g_network->getCurrentTask());
				/*TraceEvent("TransactionDebugGetValueInfo", getValueID.get())
					.detail("Key", key)
					.detail("ReqVersion", ver)
					.detail("Servers", describe(ssi.second->get()));*/
			}

			++cx->getValueSubmitted;
			startTime = timer_int();
			startTimeD = now();
			++cx->transactionPhysicalReads;
			if (CLIENT_BUGGIFY) {
				throw deterministicRandom()->randomChoice(
					std::vector<Error>{ transaction_too_old(), future_version() });
			}
			state GetValueReply reply = wait(
			    loadBalance(ssi.second, &StorageServerInterface::getValue, GetValueRequest(key, ver, getValueID),
			                TaskPriority::DefaultPromiseEndpoint, false, cx->enableLocalityLoadBalance ? &cx->queueModel : NULL));
			double latency = now() - startTimeD;
			cx->readLatencies.addSample(latency);
			if (trLogInfo) {
				int valueSize = reply.value.present() ? reply.value.get().size() : 0;
				trLogInfo->addLog(FdbClientLogEvents::EventGet(startTimeD, latency, valueSize, key));
			}
			cx->getValueCompleted->latency = timer_int() - startTime;
			cx->getValueCompleted->log();

			if( info.debugID.present() ) {
				g_traceBatch.addEvent("GetValueDebug", getValueID.get().first(), "NativeAPI.getValue.After"); //.detail("TaskID", g_network->getCurrentTask());
				/*TraceEvent("TransactionDebugGetValueDone", getValueID.get())
					.detail("Key", key)
					.detail("ReqVersion", ver)
					.detail("ReplySize", reply.value.present() ? reply.value.get().size() : -1);*/
			}
			return reply.value;
		} catch (Error& e) {
			cx->getValueCompleted->latency = timer_int() - startTime;
			cx->getValueCompleted->log();
			if( info.debugID.present() ) {
				g_traceBatch.addEvent("GetValueDebug", getValueID.get().first(), "NativeAPI.getValue.Error"); //.detail("TaskID", g_network->getCurrentTask());
				/*TraceEvent("TransactionDebugGetValueDone", getValueID.get())
					.detail("Key", key)
					.detail("ReqVersion", ver)
					.detail("ReplySize", reply.value.present() ? reply.value.get().size() : -1);*/
			}
			if (e.code() == error_code_wrong_shard_server || e.code() == error_code_all_alternatives_failed ||
				(e.code() == error_code_transaction_too_old && ver == latestVersion) ) {
				cx->invalidateCache( key );
				wait(delay(CLIENT_KNOBS->WRONG_SHARD_SERVER_DELAY, info.taskID));
			} else {
				if (trLogInfo)
					trLogInfo->addLog(FdbClientLogEvents::EventGetError(startTimeD, static_cast<int>(e.code()), key));
				throw e;
			}
		}
	}
}

ACTOR Future<Key> getKey( Database cx, KeySelector k, Future<Version> version, TransactionInfo info ) {
	wait(success(version));

	if( info.debugID.present() )
		g_traceBatch.addEvent("TransactionDebug", info.debugID.get().first(), "NativeAPI.getKey.AfterVersion");

	loop {
		if (k.getKey() == allKeys.end) {
			if (k.offset > 0) return allKeys.end;
			k.orEqual = false;
		}
		else if (k.getKey() == allKeys.begin && k.offset <= 0) {
			return Key();
		}

		Key locationKey(k.getKey(), k.arena());
		state pair<KeyRange, Reference<LocationInfo>> ssi = wait( getKeyLocation(cx, locationKey, &StorageServerInterface::getKey, info, k.isBackward()) );

		try {
			if( info.debugID.present() )
				g_traceBatch.addEvent("TransactionDebug", info.debugID.get().first(), "NativeAPI.getKey.Before"); //.detail("StartKey", k.getKey()).detail("Offset",k.offset).detail("OrEqual",k.orEqual);
			++cx->transactionPhysicalReads;
			GetKeyReply reply = wait( loadBalance( ssi.second, &StorageServerInterface::getKey, GetKeyRequest(k, version.get()), TaskPriority::DefaultPromiseEndpoint, false, cx->enableLocalityLoadBalance ? &cx->queueModel : NULL ) );
			if( info.debugID.present() )
				g_traceBatch.addEvent("TransactionDebug", info.debugID.get().first(), "NativeAPI.getKey.After"); //.detail("NextKey",reply.sel.key).detail("Offset", reply.sel.offset).detail("OrEqual", k.orEqual);
			k = reply.sel;
			if (!k.offset && k.orEqual) {
				return k.getKey();
			}
		} catch (Error& e) {
			if (e.code() == error_code_wrong_shard_server || e.code() == error_code_all_alternatives_failed) {
				cx->invalidateCache(k.getKey(), k.isBackward());

				wait(delay(CLIENT_KNOBS->WRONG_SHARD_SERVER_DELAY, info.taskID));
			} else {
				TraceEvent(SevInfo, "GetKeyError")
					.error(e)
					.detail("AtKey", k.getKey())
					.detail("Offset", k.offset);
				throw e;
			}
		}
	}
}

ACTOR Future<Version> waitForCommittedVersion( Database cx, Version version ) {
	try {
		loop {
			choose {
				when ( wait( cx->onMasterProxiesChanged() ) ) {}
				when ( GetReadVersionReply v = wait( loadBalance( cx->getMasterProxies(false), &MasterProxyInterface::getConsistentReadVersion, GetReadVersionRequest( 0, GetReadVersionRequest::PRIORITY_SYSTEM_IMMEDIATE ), cx->taskID ) ) ) {
					if(v.newClientInfo.present()) {
						cx->clientInfo->set(v.newClientInfo.get());
						continue;
					}
					
					if (v.version >= version)
						return v.version;
					// SOMEDAY: Do the wait on the server side, possibly use less expensive source of committed version (causal consistency is not needed for this purpose)
					wait( delay( CLIENT_KNOBS->FUTURE_VERSION_RETRY_DELAY, cx->taskID ) );
				}
			}
		}
	} catch (Error& e) {
		TraceEvent(SevError, "WaitForCommittedVersionError").error(e);
		throw;
	}
}

ACTOR Future<Void> readVersionBatcher(
	DatabaseContext* cx, FutureStream<std::pair<Promise<GetReadVersionReply>, Optional<UID>>> versionStream,
	uint32_t flags);

ACTOR Future< Void > watchValue( Future<Version> version, Key key, Optional<Value> value, Database cx, int readVersionFlags, TransactionInfo info )
{
	state Version ver = wait( version );
	validateVersion(ver);
	ASSERT(ver != latestVersion);

	loop {
		state pair<KeyRange, Reference<LocationInfo>> ssi = wait( getKeyLocation(cx, key, &StorageServerInterface::watchValue, info ) );

		try {
			state Optional<UID> watchValueID = Optional<UID>();
			if( info.debugID.present() ) {
				watchValueID = nondeterministicRandom()->randomUniqueID();

				g_traceBatch.addAttach("WatchValueAttachID", info.debugID.get().first(), watchValueID.get().first());
				g_traceBatch.addEvent("WatchValueDebug", watchValueID.get().first(), "NativeAPI.watchValue.Before"); //.detail("TaskID", g_network->getCurrentTask());
			}
			state Version resp = wait( loadBalance( ssi.second, &StorageServerInterface::watchValue, WatchValueRequest(key, value, ver, watchValueID), TaskPriority::DefaultPromiseEndpoint ) );
			if( info.debugID.present() ) {
				g_traceBatch.addEvent("WatchValueDebug", watchValueID.get().first(), "NativeAPI.watchValue.After"); //.detail("TaskID", g_network->getCurrentTask());
			}

			//FIXME: wait for known committed version on the storage server before replying,
			//cannot do this until the storage server is notified on knownCommittedVersion changes from tlog (faster than the current update loop)
			Version v = wait( waitForCommittedVersion( cx, resp ) );

			//TraceEvent("WatcherCommitted").detail("CommittedVersion", v).detail("WatchVersion", resp).detail("Key",  key ).detail("Value", value);

			if( v - resp < 50000000 ) // False if there is a master failure between getting the response and getting the committed version, Dependent on SERVER_KNOBS->MAX_VERSIONS_IN_FLIGHT
				return Void();
			ver = v;
		} catch (Error& e) {
			if (e.code() == error_code_wrong_shard_server || e.code() == error_code_all_alternatives_failed) {
				cx->invalidateCache( key );
				wait(delay(CLIENT_KNOBS->WRONG_SHARD_SERVER_DELAY, info.taskID));
			} else if( e.code() == error_code_watch_cancelled || e.code() == error_code_process_behind ) {
				TEST( e.code() == error_code_watch_cancelled ); // Too many watches on the storage server, poll for changes instead
				TEST( e.code() == error_code_process_behind ); // The storage servers are all behind
				wait(delay(CLIENT_KNOBS->WATCH_POLLING_TIME, info.taskID));
			} else if ( e.code() == error_code_timed_out ) { //The storage server occasionally times out watches in case it was cancelled
				TEST( true ); // A watch timed out
				wait(delay(CLIENT_KNOBS->FUTURE_VERSION_RETRY_DELAY, info.taskID));
			} else {
				state Error err = e;
				wait(delay(CLIENT_KNOBS->FUTURE_VERSION_RETRY_DELAY, info.taskID));
				throw err;
			}
		}
	}
}

void transformRangeLimits(GetRangeLimits limits, bool reverse, GetKeyValuesRequest &req) {
	if(limits.bytes != 0) {
		if(!limits.hasRowLimit())
			req.limit = CLIENT_KNOBS->REPLY_BYTE_LIMIT; // Can't get more than this many rows anyway
		else
			req.limit = std::min( CLIENT_KNOBS->REPLY_BYTE_LIMIT, limits.rows );

		if(reverse)
			req.limit *= -1;

		if(!limits.hasByteLimit())
			req.limitBytes = CLIENT_KNOBS->REPLY_BYTE_LIMIT;
		else
			req.limitBytes = std::min( CLIENT_KNOBS->REPLY_BYTE_LIMIT, limits.bytes );
	}
	else {
		req.limitBytes = CLIENT_KNOBS->REPLY_BYTE_LIMIT;
		req.limit = reverse ? -limits.minRows : limits.minRows;
	}
}

ACTOR Future<Standalone<RangeResultRef>> getExactRange( Database cx, Version version,
	KeyRange keys, GetRangeLimits limits, bool reverse, TransactionInfo info )
{
	state Standalone<RangeResultRef> output;

	//printf("getExactRange( '%s', '%s' )\n", keys.begin.toString().c_str(), keys.end.toString().c_str());
	loop {
		state vector< pair<KeyRange, Reference<LocationInfo>> > locations = wait( getKeyRangeLocations( cx, keys, CLIENT_KNOBS->GET_RANGE_SHARD_LIMIT, reverse, &StorageServerInterface::getKeyValues, info ) );
		ASSERT( locations.size() );
		state int shard = 0;
		loop {
			const KeyRangeRef& range = locations[shard].first;

			GetKeyValuesRequest req;
			req.version = version;
			req.begin = firstGreaterOrEqual( range.begin );
			req.end = firstGreaterOrEqual( range.end );

			transformRangeLimits(limits, reverse, req);
			ASSERT(req.limitBytes > 0 && req.limit != 0 && req.limit < 0 == reverse);

			//FIXME: buggify byte limits on internal functions that use them, instead of globally
			req.debugID = info.debugID;

			try {
				if( info.debugID.present() ) {
					g_traceBatch.addEvent("TransactionDebug", info.debugID.get().first(), "NativeAPI.getExactRange.Before");
					/*TraceEvent("TransactionDebugGetExactRangeInfo", info.debugID.get())
						.detail("ReqBeginKey", req.begin.getKey())
						.detail("ReqEndKey", req.end.getKey())
						.detail("ReqLimit", req.limit)
						.detail("ReqLimitBytes", req.limitBytes)
						.detail("ReqVersion", req.version)
						.detail("Reverse", reverse)
						.detail("Servers", locations[shard].second->description());*/
				}
				++cx->transactionPhysicalReads;
				GetKeyValuesReply rep = wait( loadBalance( locations[shard].second, &StorageServerInterface::getKeyValues, req, TaskPriority::DefaultPromiseEndpoint, false, cx->enableLocalityLoadBalance ? &cx->queueModel : NULL ) );
				if( info.debugID.present() )
					g_traceBatch.addEvent("TransactionDebug", info.debugID.get().first(), "NativeAPI.getExactRange.After");
				output.arena().dependsOn( rep.arena );
				output.append( output.arena(), rep.data.begin(), rep.data.size() );

				if( limits.hasRowLimit() && rep.data.size() > limits.rows ) {
					TraceEvent(SevError, "GetExactRangeTooManyRows").detail("RowLimit", limits.rows).detail("DeliveredRows", output.size());
					ASSERT( false );
				}
				limits.decrement( rep.data );

				if (limits.isReached()) {
					output.more = true;
					return output;
				}

				bool more = rep.more;
				// If the reply says there is more but we know that we finished the shard, then fix rep.more
				if( reverse && more && rep.data.size() > 0 && output[output.size()-1].key == locations[shard].first.begin )
					more = false;

				if (more) {
					if( !rep.data.size() ) {
						TraceEvent(SevError, "GetExactRangeError").detail("Reason", "More data indicated but no rows present")
							.detail("LimitBytes", limits.bytes).detail("LimitRows", limits.rows)
							.detail("OutputSize", output.size()).detail("OutputBytes", output.expectedSize())
							.detail("BlockSize", rep.data.size()).detail("BlockBytes", rep.data.expectedSize());
						ASSERT( false );
					}
					TEST(true);   // GetKeyValuesReply.more in getExactRange
					// Make next request to the same shard with a beginning key just after the last key returned
					if( reverse )
						locations[shard].first = KeyRangeRef( locations[shard].first.begin, output[output.size()-1].key );
					else
						locations[shard].first = KeyRangeRef( keyAfter( output[output.size()-1].key ), locations[shard].first.end );
				}

				if (!more || locations[shard].first.empty()) {
					TEST(true);
					if(shard == locations.size()-1) {
						const KeyRangeRef& range = locations[shard].first;
						KeyRef begin = reverse ? keys.begin : range.end;
						KeyRef end = reverse ? range.begin : keys.end;

						if(begin >= end) {
							output.more = false;
							return output;
						}
						TEST(true); //Multiple requests of key locations

						keys = KeyRangeRef(begin, end);
						break;
					}

					++shard;
				}

				// Soft byte limit - return results early if the user specified a byte limit and we got results
				// This can prevent problems where the desired range spans many shards and would be too slow to
				// fetch entirely.
				if(limits.hasSatisfiedMinRows() && output.size() > 0) {
					output.more = true;
					return output;
				}

			} catch (Error& e) {
				if (e.code() == error_code_wrong_shard_server || e.code() == error_code_all_alternatives_failed) {
					const KeyRangeRef& range = locations[shard].first;

					if( reverse )
						keys = KeyRangeRef( keys.begin, range.end );
					else
						keys = KeyRangeRef( range.begin, keys.end );

					cx->invalidateCache( keys );
					wait( delay(CLIENT_KNOBS->WRONG_SHARD_SERVER_DELAY, info.taskID ));
					break;
				} else {
					TraceEvent(SevInfo, "GetExactRangeError")
						.error(e)
						.detail("ShardBegin", locations[shard].first.begin)
						.detail("ShardEnd", locations[shard].first.end);
					throw;
				}
			}
		}
	}
}

Future<Key> resolveKey( Database const& cx, KeySelector const& key, Version const& version, TransactionInfo const& info ) {
	if( key.isFirstGreaterOrEqual() )
		return Future<Key>( key.getKey() );

	if( key.isFirstGreaterThan() )
		return Future<Key>( keyAfter( key.getKey() ) );

	return getKey( cx, key, version, info );
}

ACTOR Future<Standalone<RangeResultRef>> getRangeFallback( Database cx, Version version,
	KeySelector begin, KeySelector end, GetRangeLimits limits, bool reverse, TransactionInfo info )
{
	if(version == latestVersion) {
		state Transaction transaction(cx);
		transaction.setOption(FDBTransactionOptions::CAUSAL_READ_RISKY);
		transaction.setOption(FDBTransactionOptions::LOCK_AWARE);
		transaction.setOption(FDBTransactionOptions::PRIORITY_SYSTEM_IMMEDIATE);
		Version ver = wait( transaction.getReadVersion() );
		version = ver;
	}

	Future<Key> fb = resolveKey(cx, begin, version, info);
	state Future<Key> fe = resolveKey(cx, end, version, info);

	state Key b = wait(fb);
	state Key e = wait(fe);
	if (b >= e) {
		return Standalone<RangeResultRef>();
	}

	//if e is allKeys.end, we have read through the end of the database
	//if b is allKeys.begin, we have either read through the beginning of the database,
	//or allKeys.begin exists in the database and will be part of the conflict range anyways

	Standalone<RangeResultRef> _r = wait( getExactRange(cx, version, KeyRangeRef(b, e), limits, reverse, info) );
	Standalone<RangeResultRef> r = _r;

	if(b == allKeys.begin && ((reverse && !r.more) || !reverse))
		r.readToBegin = true;
	if(e == allKeys.end && ((!reverse && !r.more) || reverse))
		r.readThroughEnd = true;


	ASSERT( !limits.hasRowLimit() || r.size() <= limits.rows );

	// If we were limiting bytes and the returned range is twice the request (plus 10K) log a warning
	if( limits.hasByteLimit() && r.expectedSize() > size_t(limits.bytes + CLIENT_KNOBS->SYSTEM_KEY_SIZE_LIMIT + CLIENT_KNOBS->VALUE_SIZE_LIMIT + 1) && limits.minRows == 0 ) {
		TraceEvent(SevWarnAlways, "GetRangeFallbackTooMuchData")
			.detail("LimitBytes", limits.bytes)
			.detail("DeliveredBytes", r.expectedSize())
			.detail("LimitRows", limits.rows)
			.detail("DeliveredRows", r.size());
	}

	return r;
}

void getRangeFinished(Reference<TransactionLogInfo> trLogInfo, double startTime, KeySelector begin, KeySelector end, bool snapshot,
	Promise<std::pair<Key, Key>> conflictRange, bool reverse, Standalone<RangeResultRef> result)
{
	if( trLogInfo ) {
		int rangeSize = 0;
		for (const KeyValueRef &kv : result.contents())
			rangeSize += kv.key.size() + kv.value.size();
		trLogInfo->addLog(FdbClientLogEvents::EventGetRange(startTime, now()-startTime, rangeSize, begin.getKey(), end.getKey()));
	}

	if( !snapshot ) {
		Key rangeBegin;
		Key rangeEnd;

		if(result.readToBegin) {
			rangeBegin = allKeys.begin;
		}
		else if(((!reverse || !result.more || begin.offset > 1) && begin.offset > 0) || result.size() == 0) {
			rangeBegin = Key(begin.getKey(), begin.arena());
		}
		else {
			rangeBegin = reverse ? result.end()[-1].key : result[0].key;
		}

		if(end.offset > begin.offset && end.getKey() < rangeBegin) {
			rangeBegin = Key(end.getKey(), end.arena());
		}

		if(result.readThroughEnd) {
			rangeEnd = allKeys.end;
		}
		else if(((reverse || !result.more || end.offset <= 0) && end.offset <= 1) || result.size() == 0) {
			rangeEnd = Key(end.getKey(), end.arena());
		}
		else {
			rangeEnd = keyAfter(reverse ? result[0].key : result.end()[-1].key);
		}

		if(begin.offset < end.offset && begin.getKey() > rangeEnd) {
			rangeEnd = Key(begin.getKey(), begin.arena());
		}

		conflictRange.send(std::make_pair(rangeBegin, rangeEnd));
	}
}

ACTOR Future<Standalone<RangeResultRef>> getRange( Database cx, Reference<TransactionLogInfo> trLogInfo, Future<Version> fVersion,
	KeySelector begin, KeySelector end, GetRangeLimits limits, Promise<std::pair<Key, Key>> conflictRange, bool snapshot, bool reverse,
	TransactionInfo info )
{
	state GetRangeLimits originalLimits( limits );
	state KeySelector originalBegin = begin;
	state KeySelector originalEnd = end;
	state Standalone<RangeResultRef> output;

	try {
		state Version version = wait( fVersion );
		validateVersion(version);

		state double startTime = now();
		state Version readVersion = version; // Needed for latestVersion requests; if more, make future requests at the version that the first one completed
											 // FIXME: Is this really right?  Weaken this and see if there is a problem; if so maybe there is a much subtler problem even with this.

		if( begin.getKey() == allKeys.begin && begin.offset < 1 ) {
			output.readToBegin = true;
			begin = KeySelector(firstGreaterOrEqual( begin.getKey() ), begin.arena());
		}

		ASSERT( !limits.isReached() );
		ASSERT( (!limits.hasRowLimit() || limits.rows >= limits.minRows) && limits.minRows >= 0 );

		loop {
			if( end.getKey() == allKeys.begin && (end.offset < 1 || end.isFirstGreaterOrEqual()) ) {
				getRangeFinished(trLogInfo, startTime, originalBegin, originalEnd, snapshot, conflictRange, reverse, output);
				return output;
			}

			Key locationKey = reverse ? Key(end.getKey(), end.arena()) : Key(begin.getKey(), begin.arena());
			bool locationBackward = reverse ? (end-1).isBackward() : begin.isBackward();
			state pair<KeyRange, Reference<LocationInfo>> beginServer = wait( getKeyLocation( cx, locationKey, &StorageServerInterface::getKeyValues, info, locationBackward ) );
			state KeyRange shard = beginServer.first;
			state bool modifiedSelectors = false;
			state GetKeyValuesRequest req;

			req.version = readVersion;

			if( reverse && (begin-1).isDefinitelyLess(shard.begin) &&
				( !begin.isFirstGreaterOrEqual() || begin.getKey() != shard.begin ) ) { //In this case we would be setting modifiedSelectors to true, but not modifying anything

				req.begin = firstGreaterOrEqual( shard.begin );
				modifiedSelectors = true;
			}
			else req.begin = begin;

			if( !reverse && end.isDefinitelyGreater(shard.end) ) {
				req.end = firstGreaterOrEqual( shard.end );
				modifiedSelectors = true;
			}
			else req.end = end;

			transformRangeLimits(limits, reverse, req);
			ASSERT(req.limitBytes > 0 && req.limit != 0 && req.limit < 0 == reverse);

			req.debugID = info.debugID;
			try {
				if( info.debugID.present() ) {
					g_traceBatch.addEvent("TransactionDebug", info.debugID.get().first(), "NativeAPI.getRange.Before");
					/*TraceEvent("TransactionDebugGetRangeInfo", info.debugID.get())
						.detail("ReqBeginKey", req.begin.getKey())
						.detail("ReqEndKey", req.end.getKey())
						.detail("OriginalBegin", originalBegin.toString())
						.detail("OriginalEnd", originalEnd.toString())
						.detail("Begin", begin.toString())
						.detail("End", end.toString())
						.detail("Shard", shard)
						.detail("ReqLimit", req.limit)
						.detail("ReqLimitBytes", req.limitBytes)
						.detail("ReqVersion", req.version)
						.detail("Reverse", reverse)
						.detail("ModifiedSelectors", modifiedSelectors)
						.detail("Servers", beginServer.second->description());*/
				}

				++cx->transactionPhysicalReads;
				if (CLIENT_BUGGIFY) {
					throw deterministicRandom()->randomChoice(std::vector<Error>{
							transaction_too_old(), future_version()
								});
				}
				GetKeyValuesReply rep = wait( loadBalance(beginServer.second, &StorageServerInterface::getKeyValues, req, TaskPriority::DefaultPromiseEndpoint, false, cx->enableLocalityLoadBalance ? &cx->queueModel : NULL ) );

				if( info.debugID.present() ) {
					g_traceBatch.addEvent("TransactionDebug", info.debugID.get().first(), "NativeAPI.getRange.After");//.detail("SizeOf", rep.data.size());
					/*TraceEvent("TransactionDebugGetRangeDone", info.debugID.get())
						.detail("ReqBeginKey", req.begin.getKey())
						.detail("ReqEndKey", req.end.getKey())
						.detail("RepIsMore", rep.more)
						.detail("VersionReturned", rep.version)
						.detail("RowsReturned", rep.data.size());*/
				}

				ASSERT( !rep.more || rep.data.size() );
				ASSERT( !limits.hasRowLimit() || rep.data.size() <= limits.rows );

				limits.decrement( rep.data );

				if(reverse && begin.isLastLessOrEqual() && rep.data.size() && rep.data.end()[-1].key == begin.getKey()) {
					modifiedSelectors = false;
				}

				bool finished = limits.isReached() || ( !modifiedSelectors && !rep.more ) || limits.hasSatisfiedMinRows();
				bool readThrough = modifiedSelectors && !rep.more;

				// optimization: first request got all data--just return it
				if( finished && !output.size() ) {
					bool readToBegin = output.readToBegin;
					bool readThroughEnd = output.readThroughEnd;

					output = Standalone<RangeResultRef>( RangeResultRef( rep.data, modifiedSelectors || limits.isReached() || rep.more ), rep.arena );
					output.readToBegin = readToBegin;
					output.readThroughEnd = readThroughEnd;

					if( BUGGIFY && limits.hasByteLimit() && output.size() > std::max(1, originalLimits.minRows) ) {
						output.more = true;
						output.resize(output.arena(), deterministicRandom()->randomInt(std::max(1,originalLimits.minRows),output.size()));
						getRangeFinished(trLogInfo, startTime, originalBegin, originalEnd, snapshot, conflictRange, reverse, output);
						return output;
					}

					if( readThrough ) {
						output.arena().dependsOn( shard.arena() );
						output.readThrough = reverse ? shard.begin : shard.end;
					}

					getRangeFinished(trLogInfo, startTime, originalBegin, originalEnd, snapshot, conflictRange, reverse, output);
					return output;
				}

				output.arena().dependsOn( rep.arena );
				output.append(output.arena(), rep.data.begin(), rep.data.size());

				if( finished ) {
					if( readThrough ) {
						output.arena().dependsOn( shard.arena() );
						output.readThrough = reverse ? shard.begin : shard.end;
					}
					output.more = modifiedSelectors || limits.isReached() || rep.more;

					getRangeFinished(trLogInfo, startTime, originalBegin, originalEnd, snapshot, conflictRange, reverse, output);
					return output;
				}

				readVersion = rep.version; // see above comment

				if( !rep.more ) {
					ASSERT( modifiedSelectors );
					TEST(true);  // !GetKeyValuesReply.more and modifiedSelectors in getRange

					if( !rep.data.size() ) {
						Standalone<RangeResultRef> result = wait( getRangeFallback(cx, version, originalBegin, originalEnd, originalLimits, reverse, info ) );
						getRangeFinished(trLogInfo, startTime, originalBegin, originalEnd, snapshot, conflictRange, reverse, result);
						return result;
					}

					if( reverse )
						end = firstGreaterOrEqual( shard.begin );
					else
						begin = firstGreaterOrEqual( shard.end );
				} else {
					TEST(true);  // GetKeyValuesReply.more in getRange
					if( reverse )
						end = firstGreaterOrEqual( output[output.size()-1].key );
					else
						begin = firstGreaterThan( output[output.size()-1].key );
				}


			} catch ( Error& e ) {
				if( info.debugID.present() ) {
					g_traceBatch.addEvent("TransactionDebug", info.debugID.get().first(), "NativeAPI.getRange.Error");
					TraceEvent("TransactionDebugError", info.debugID.get()).error(e);
				}
				if (e.code() == error_code_wrong_shard_server || e.code() == error_code_all_alternatives_failed ||
					(e.code() == error_code_transaction_too_old && readVersion == latestVersion))
				{
					cx->invalidateCache( reverse ? end.getKey() : begin.getKey(), reverse ? (end-1).isBackward() : begin.isBackward() );

					if (e.code() == error_code_wrong_shard_server) {
						Standalone<RangeResultRef> result = wait( getRangeFallback(cx, version, originalBegin, originalEnd, originalLimits, reverse, info ) );
						getRangeFinished(trLogInfo, startTime, originalBegin, originalEnd, snapshot, conflictRange, reverse, result);
						return result;
					}

					wait(delay(CLIENT_KNOBS->WRONG_SHARD_SERVER_DELAY, info.taskID));
				} else {
					if (trLogInfo)
						trLogInfo->addLog(FdbClientLogEvents::EventGetRangeError(startTime, static_cast<int>(e.code()), begin.getKey(), end.getKey()));

					throw e;
				}
			}
		}
	}
	catch(Error &e) {
		if(conflictRange.canBeSet()) {
			conflictRange.send(std::make_pair(Key(), Key()));
		}

		throw;
	}
}

Future<Standalone<RangeResultRef>> getRange( Database const& cx, Future<Version> const& fVersion, KeySelector const& begin, KeySelector const& end,
	GetRangeLimits const& limits, bool const& reverse, TransactionInfo const& info )
{
	return getRange(cx, Reference<TransactionLogInfo>(), fVersion, begin, end, limits, Promise<std::pair<Key, Key>>(), true, reverse, info);
}

Transaction::Transaction( Database const& cx )
	: cx(cx), info(cx->taskID), backoff(CLIENT_KNOBS->DEFAULT_BACKOFF), committedVersion(invalidVersion), versionstampPromise(Promise<Standalone<StringRef>>()), options(cx), numErrors(0), trLogInfo(createTrLogInfoProbabilistically(cx))
{
	setPriority(GetReadVersionRequest::PRIORITY_DEFAULT);
}

Transaction::~Transaction() {
	flushTrLogsIfEnabled();
	cancelWatches();
}

void Transaction::operator=(Transaction&& r) BOOST_NOEXCEPT {
	flushTrLogsIfEnabled();
	cx = std::move(r.cx);
	tr = std::move(r.tr);
	readVersion = std::move(r.readVersion);
	metadataVersion = std::move(r.metadataVersion);
	extraConflictRanges = std::move(r.extraConflictRanges);
	commitResult = std::move(r.commitResult);
	committing = std::move(r.committing);
	options = std::move(r.options);
	info = r.info;
	backoff = r.backoff;
	numErrors = r.numErrors;
	committedVersion = r.committedVersion;
	versionstampPromise = std::move(r.versionstampPromise);
	watches = r.watches;
	trLogInfo = std::move(r.trLogInfo);
}

void Transaction::flushTrLogsIfEnabled() {
	if (trLogInfo && trLogInfo->logsAdded && trLogInfo->trLogWriter.getData()) {
		ASSERT(trLogInfo->flushed == false);
		cx->clientStatusUpdater.inStatusQ.push_back({ trLogInfo->identifier, std::move(trLogInfo->trLogWriter) });
		trLogInfo->flushed = true;
	}
}

void Transaction::setVersion( Version v ) {
	startTime = now();
	if (readVersion.isValid())
		throw read_version_already_set();
	if (v <= 0)
		throw version_invalid();
	readVersion = v;
}

Future<Optional<Value>> Transaction::get( const Key& key, bool snapshot ) {
	++cx->transactionLogicalReads;
	//ASSERT (key < allKeys.end);

	//There are no keys in the database with size greater than KEY_SIZE_LIMIT
	if(key.size() > (key.startsWith(systemKeys.begin) ? CLIENT_KNOBS->SYSTEM_KEY_SIZE_LIMIT : CLIENT_KNOBS->KEY_SIZE_LIMIT))
		return Optional<Value>();

	auto ver = getReadVersion();

/*	if (!systemKeys.contains(key))
		return Optional<Value>(Value()); */

	if( !snapshot )
		tr.transaction.read_conflict_ranges.push_back(tr.arena, singleKeyRange(key, tr.arena));

	if(key == metadataVersionKey) {
		if(!ver.isReady() || metadataVersion.isSet()) {
			return metadataVersion.getFuture();
		} else {
			if(ver.isError()) return ver.getError();
			if(ver.get() == cx->metadataVersionCache[cx->mvCacheInsertLocation].first) {
				return cx->metadataVersionCache[cx->mvCacheInsertLocation].second;
			}

			Version v = ver.get();
			int hi = cx->mvCacheInsertLocation;
			int lo = (cx->mvCacheInsertLocation+1)%cx->metadataVersionCache.size();

			while(hi!=lo) {
				int cu = hi > lo ? (hi + lo)/2 : ((hi + cx->metadataVersionCache.size() + lo)/2)%cx->metadataVersionCache.size();
				if(v == cx->metadataVersionCache[cu].first) {
					return cx->metadataVersionCache[cu].second;
				}
				if(cu == lo) {
					break;
				}
				if(v < cx->metadataVersionCache[cu].first) {
					hi = cu;
				} else {
					lo = (cu+1)%cx->metadataVersionCache.size();
				}
			}
		}
	}

	return getValue( ver, key, cx, info, trLogInfo );
}

void Watch::setWatch(Future<Void> watchFuture) {
	this->watchFuture = watchFuture;

	//Cause the watch loop to go around and start waiting on watchFuture
	onSetWatchTrigger.send(Void());
}

//FIXME: This seems pretty horrible. Now a Database can't die until all of its watches do...
ACTOR Future<Void> watch( Reference<Watch> watch, Database cx, Transaction *self ) {
	cx->addWatch();
	try {
		self->watches.push_back(watch);

		choose {
			// RYOW write to value that is being watched (if applicable)
			// Errors
			when(wait(watch->onChangeTrigger.getFuture())) { }

			// NativeAPI finished commit and updated watchFuture
			when(wait(watch->onSetWatchTrigger.getFuture())) {

				// NativeAPI watchValue future finishes or errors
				wait(watch->watchFuture);
			}
		}
	}
	catch(Error &e) {
		cx->removeWatch();
		throw;
	}

	cx->removeWatch();
	return Void();
}

Future< Void > Transaction::watch( Reference<Watch> watch ) {
	return ::watch(watch, cx, this);
}

ACTOR Future< Standalone< VectorRef< const char*>>> getAddressesForKeyActor( Key key, Future<Version> ver, Database cx, TransactionInfo info ) {
	state vector<StorageServerInterface> ssi;

	// If key >= allKeys.end, then getRange will return a kv-pair with an empty value. This will result in our serverInterfaces vector being empty, which will cause us to return an empty addresses list.

	state Key ksKey = keyServersKey(key);
	Future<Standalone<RangeResultRef>> futureServerUids = getRange(cx, ver, lastLessOrEqual(ksKey), firstGreaterThan(ksKey), GetRangeLimits(1), false, info);
	Standalone<RangeResultRef> serverUids = wait( futureServerUids );

	ASSERT( serverUids.size() ); // every shard needs to have a team

	vector<UID> src;
	vector<UID> ignore; // 'ignore' is so named because it is the vector into which we decode the 'dest' servers in the case where this key is being relocated. But 'src' is the canonical location until the move is finished, because it could be cancelled at any time.
	decodeKeyServersValue(serverUids[0].value, src, ignore);
	Optional<vector<StorageServerInterface>> serverInterfaces = wait( transactionalGetServerInterfaces(ver, cx, info, src) );

	ASSERT( serverInterfaces.present() );  // since this is happening transactionally, /FF/keyServers and /FF/serverList need to be consistent with one another
	ssi = serverInterfaces.get();

	Standalone<VectorRef<const char*>> addresses;
	for (auto i : ssi) {
		std::string ipString = i.address().ip.toString();
		char* c_string = new (addresses.arena()) char[ipString.length()+1];
		strcpy(c_string, ipString.c_str());
		addresses.push_back(addresses.arena(), c_string);
	}
	return addresses;
}

Future< Standalone< VectorRef< const char*>>> Transaction::getAddressesForKey( const Key& key ) {
	++cx->transactionLogicalReads;
	auto ver = getReadVersion();

	return getAddressesForKeyActor(key, ver, cx, info);
}

ACTOR Future< Key > getKeyAndConflictRange(
	Database cx, KeySelector k, Future<Version> version, Promise<std::pair<Key, Key>> conflictRange, TransactionInfo info)
{
	try {
		Key rep = wait( getKey(cx, k, version, info) );
		if( k.offset <= 0 )
			conflictRange.send( std::make_pair( rep, k.orEqual ? keyAfter( k.getKey() ) : Key(k.getKey(), k.arena()) ) );
		else
			conflictRange.send( std::make_pair( k.orEqual ? keyAfter( k.getKey() ) : Key(k.getKey(), k.arena()), keyAfter( rep ) ) );
		return std::move(rep);
	} catch( Error&e ) {
		conflictRange.send(std::make_pair(Key(), Key()));
		throw;
	}
}

Future< Key > Transaction::getKey( const KeySelector& key, bool snapshot ) {
	++cx->transactionLogicalReads;
	if( snapshot )
		return ::getKey(cx, key, getReadVersion(), info);

	Promise<std::pair<Key, Key>> conflictRange;
	extraConflictRanges.push_back( conflictRange.getFuture() );
	return getKeyAndConflictRange( cx, key, getReadVersion(), conflictRange, info );
}

Future< Standalone<RangeResultRef> > Transaction::getRange(
	const KeySelector& begin,
	const KeySelector& end,
	GetRangeLimits limits,
	bool snapshot,
	bool reverse )
{
	++cx->transactionLogicalReads;

	if( limits.isReached() )
		return Standalone<RangeResultRef>();

	if( !limits.isValid() )
		return range_limits_invalid();

	ASSERT(limits.rows != 0);

	KeySelector b = begin;
	if( b.orEqual ) {
		TEST(true); // Native begin orEqual==true
		b.removeOrEqual(b.arena());
	}

	KeySelector e = end;
	if( e.orEqual ) {
		TEST(true); // Native end orEqual==true
		e.removeOrEqual(e.arena());
	}

	if( b.offset >= e.offset && b.getKey() >= e.getKey() ) {
		TEST(true); // Native range inverted
		return Standalone<RangeResultRef>();
	}

	Promise<std::pair<Key, Key>> conflictRange;
	if(!snapshot) {
		extraConflictRanges.push_back( conflictRange.getFuture() );
	}

	return ::getRange(cx, trLogInfo, getReadVersion(), b, e, limits, conflictRange, snapshot, reverse, info);
}

Future< Standalone<RangeResultRef> > Transaction::getRange(
	const KeySelector& begin,
	const KeySelector& end,
	int limit,
	bool snapshot,
	bool reverse )
{
	return getRange( begin, end, GetRangeLimits( limit ), snapshot, reverse );
}

void Transaction::addReadConflictRange( KeyRangeRef const& keys ) {
	ASSERT( !keys.empty() );

	//There aren't any keys in the database with size larger than KEY_SIZE_LIMIT, so if range contains large keys
	//we can translate it to an equivalent one with smaller keys
	KeyRef begin = keys.begin;
	KeyRef end = keys.end;

	if(begin.size() > (begin.startsWith(systemKeys.begin) ? CLIENT_KNOBS->SYSTEM_KEY_SIZE_LIMIT : CLIENT_KNOBS->KEY_SIZE_LIMIT))
		begin = begin.substr(0, (begin.startsWith(systemKeys.begin) ? CLIENT_KNOBS->SYSTEM_KEY_SIZE_LIMIT : CLIENT_KNOBS->KEY_SIZE_LIMIT)+1);
	if(end.size() > (end.startsWith(systemKeys.begin) ? CLIENT_KNOBS->SYSTEM_KEY_SIZE_LIMIT : CLIENT_KNOBS->KEY_SIZE_LIMIT))
		end = end.substr(0, (end.startsWith(systemKeys.begin) ? CLIENT_KNOBS->SYSTEM_KEY_SIZE_LIMIT : CLIENT_KNOBS->KEY_SIZE_LIMIT)+1);

	KeyRangeRef r = KeyRangeRef(begin, end);

	if(r.empty()) {
		return;
	}

	tr.transaction.read_conflict_ranges.push_back_deep( tr.arena, r );
}

void Transaction::makeSelfConflicting() {
	BinaryWriter wr(Unversioned());
	wr.serializeBytes(LiteralStringRef("\xFF/SC/"));
	wr << deterministicRandom()->randomUniqueID();
	auto r = singleKeyRange( wr.toValue(), tr.arena );
	tr.transaction.read_conflict_ranges.push_back( tr.arena, r );
	tr.transaction.write_conflict_ranges.push_back( tr.arena, r );
}

void Transaction::set( const KeyRef& key, const ValueRef& value, bool addConflictRange ) {

	if(key.size() > (key.startsWith(systemKeys.begin) ? CLIENT_KNOBS->SYSTEM_KEY_SIZE_LIMIT : CLIENT_KNOBS->KEY_SIZE_LIMIT))
		throw key_too_large();
	if(value.size() > CLIENT_KNOBS->VALUE_SIZE_LIMIT)
		throw value_too_large();

	auto &req = tr;
	auto &t = req.transaction;
	auto r = singleKeyRange( key, req.arena );
	auto v = ValueRef( req.arena, value );
	t.mutations.push_back( req.arena, MutationRef( MutationRef::SetValue, r.begin, v ) );

	if( addConflictRange ) {
		t.write_conflict_ranges.push_back( req.arena, r );
	}
}

void Transaction::atomicOp(const KeyRef& key, const ValueRef& operand, MutationRef::Type operationType, bool addConflictRange) {
	if(key.size() > (key.startsWith(systemKeys.begin) ? CLIENT_KNOBS->SYSTEM_KEY_SIZE_LIMIT : CLIENT_KNOBS->KEY_SIZE_LIMIT))
		throw key_too_large();
	if(operand.size() > CLIENT_KNOBS->VALUE_SIZE_LIMIT)
		throw value_too_large();

	if (apiVersionAtLeast(510)) {
		if (operationType == MutationRef::Min)
			operationType = MutationRef::MinV2;
		else if (operationType == MutationRef::And)
			operationType = MutationRef::AndV2;
	}

	auto &req = tr;
	auto &t = req.transaction;
	auto r = singleKeyRange( key, req.arena );
	auto v = ValueRef( req.arena, operand );

	t.mutations.push_back( req.arena, MutationRef( operationType, r.begin, v ) );

	if( addConflictRange )
		t.write_conflict_ranges.push_back( req.arena, r );

	TEST(true); //NativeAPI atomic operation
}

ACTOR Future<Void> executeCoordinators(DatabaseContext* cx, StringRef execPayload, Optional<UID> debugID) {
	try {
		if (debugID.present()) {
			g_traceBatch.addEvent("TransactionDebug", debugID.get().first(), "NativeAPI.executeCoordinators.Before");
		}

		state ExecRequest req(execPayload, debugID);
		if (debugID.present()) {
			g_traceBatch.addEvent("TransactionDebug", debugID.get().first(),
									"NativeAPI.executeCoordinators.Inside loop");
		}
		wait(loadBalance(cx->getMasterProxies(false), &MasterProxyInterface::execReq, req, cx->taskID));
		if (debugID.present())
			g_traceBatch.addEvent("TransactionDebug", debugID.get().first(),
									"NativeAPI.executeCoordinators.After");
		return Void();
	} catch (Error& e) {
		TraceEvent("NativeAPI.executeCoordinatorsError").error(e);
		throw;
	}
}

void Transaction::execute(const KeyRef& cmdType, const ValueRef& cmdPayload) {
	TraceEvent("Execute operation").detail("Key", cmdType.toString()).detail("Value", cmdPayload.toString());

	if (cmdType.size() > CLIENT_KNOBS->KEY_SIZE_LIMIT) throw key_too_large();
	if (cmdPayload.size() > CLIENT_KNOBS->VALUE_SIZE_LIMIT) throw value_too_large();

	auto& req = tr;

	// Helps with quickly finding the exec op in a tlog batch
	setOption(FDBTransactionOptions::FIRST_IN_BATCH);

	auto& t = req.transaction;
	auto r = singleKeyRange(cmdType, req.arena);
	auto v = ValueRef(req.arena, cmdPayload);
	t.mutations.push_back(req.arena, MutationRef(MutationRef::Exec, r.begin, v));
}

void Transaction::clear( const KeyRangeRef& range, bool addConflictRange ) {
	auto &req = tr;
	auto &t = req.transaction;

	KeyRef begin = range.begin;
	KeyRef end = range.end;

	//There aren't any keys in the database with size larger than KEY_SIZE_LIMIT, so if range contains large keys
	//we can translate it to an equivalent one with smaller keys
	if(begin.size() > (begin.startsWith(systemKeys.begin) ? CLIENT_KNOBS->SYSTEM_KEY_SIZE_LIMIT : CLIENT_KNOBS->KEY_SIZE_LIMIT))
		begin = begin.substr(0, (begin.startsWith(systemKeys.begin) ? CLIENT_KNOBS->SYSTEM_KEY_SIZE_LIMIT : CLIENT_KNOBS->KEY_SIZE_LIMIT)+1);
	if(end.size() > (end.startsWith(systemKeys.begin) ? CLIENT_KNOBS->SYSTEM_KEY_SIZE_LIMIT : CLIENT_KNOBS->KEY_SIZE_LIMIT))
		end = end.substr(0, (end.startsWith(systemKeys.begin) ? CLIENT_KNOBS->SYSTEM_KEY_SIZE_LIMIT : CLIENT_KNOBS->KEY_SIZE_LIMIT)+1);

	auto r = KeyRangeRef( req.arena, KeyRangeRef(begin, end) );
	if (r.empty()) return;

	t.mutations.push_back( req.arena, MutationRef( MutationRef::ClearRange, r.begin, r.end ) );

	if(addConflictRange)
		t.write_conflict_ranges.push_back( req.arena, r );
}
void Transaction::clear( const KeyRef& key, bool addConflictRange ) {

	//There aren't any keys in the database with size larger than KEY_SIZE_LIMIT
	if(key.size() > (key.startsWith(systemKeys.begin) ? CLIENT_KNOBS->SYSTEM_KEY_SIZE_LIMIT : CLIENT_KNOBS->KEY_SIZE_LIMIT))
		return;

	auto &req = tr;
	auto &t = req.transaction;

	//efficient single key range clear range mutation, see singleKeyRange
	uint8_t* data = new ( req.arena ) uint8_t[ key.size()+1 ];
	memcpy(data, key.begin(), key.size() );
	data[key.size()] = 0;
	t.mutations.push_back( req.arena, MutationRef( MutationRef::ClearRange, KeyRef(data,key.size()), KeyRef(data, key.size()+1)) );

	if(addConflictRange)
		t.write_conflict_ranges.push_back( req.arena, KeyRangeRef( KeyRef(data,key.size()), KeyRef(data, key.size()+1) ) );
}
void Transaction::addWriteConflictRange( const KeyRangeRef& keys ) {
	ASSERT( !keys.empty() );
	auto &req = tr;
	auto &t = req.transaction;

	//There aren't any keys in the database with size larger than KEY_SIZE_LIMIT, so if range contains large keys
	//we can translate it to an equivalent one with smaller keys
	KeyRef begin = keys.begin;
	KeyRef end = keys.end;

	if (begin.size() > (begin.startsWith(systemKeys.begin) ? CLIENT_KNOBS->SYSTEM_KEY_SIZE_LIMIT : CLIENT_KNOBS->KEY_SIZE_LIMIT))
		begin = begin.substr(0, (begin.startsWith(systemKeys.begin) ? CLIENT_KNOBS->SYSTEM_KEY_SIZE_LIMIT : CLIENT_KNOBS->KEY_SIZE_LIMIT) + 1);
	if (end.size() > (end.startsWith(systemKeys.begin) ? CLIENT_KNOBS->SYSTEM_KEY_SIZE_LIMIT : CLIENT_KNOBS->KEY_SIZE_LIMIT))
		end = end.substr(0, (end.startsWith(systemKeys.begin) ? CLIENT_KNOBS->SYSTEM_KEY_SIZE_LIMIT : CLIENT_KNOBS->KEY_SIZE_LIMIT) + 1);

	KeyRangeRef r = KeyRangeRef(begin, end);

	if (r.empty()) {
		return;
	}

	t.write_conflict_ranges.push_back_deep( req.arena, r );
}

double Transaction::getBackoff(int errCode) {
	double b = backoff * deterministicRandom()->random01();
	backoff = errCode == error_code_proxy_memory_limit_exceeded ? std::min(backoff * CLIENT_KNOBS->BACKOFF_GROWTH_RATE, CLIENT_KNOBS->RESOURCE_CONSTRAINED_MAX_BACKOFF) :
				std::min(backoff * CLIENT_KNOBS->BACKOFF_GROWTH_RATE, options.maxBackoff);
	return b;
}

TransactionOptions::TransactionOptions(Database const& cx) {
	maxBackoff = cx->transactionMaxBackoff;
	sizeLimit = cx->transactionMaxSize;
	reset(cx);
	if (BUGGIFY) {
		commitOnFirstProxy = true;
	}
}

TransactionOptions::TransactionOptions() {
	memset(this, 0, sizeof(*this));
	maxBackoff = CLIENT_KNOBS->DEFAULT_MAX_BACKOFF;
	sizeLimit = CLIENT_KNOBS->TRANSACTION_SIZE_LIMIT;
}

void TransactionOptions::reset(Database const& cx) {
	double oldMaxBackoff = maxBackoff;
	uint32_t oldSizeLimit = sizeLimit;
	memset(this, 0, sizeof(*this));
	maxBackoff = cx->apiVersionAtLeast(610) ? oldMaxBackoff : cx->transactionMaxBackoff;
	sizeLimit = oldSizeLimit;
	lockAware = cx->lockAware;
}

void Transaction::reset() {
	tr = CommitTransactionRequest();
	readVersion = Future<Version>();
	metadataVersion = Promise<Optional<Key>>();
	extraConflictRanges.clear();
	versionstampPromise = Promise<Standalone<StringRef>>();
	commitResult = Promise<Void>();
	committing = Future<Void>();
	info.taskID = cx->taskID;
	info.debugID = Optional<UID>();
	flushTrLogsIfEnabled();
	trLogInfo = Reference<TransactionLogInfo>(createTrLogInfoProbabilistically(cx));
	cancelWatches();

	if(apiVersionAtLeast(16)) {
		options.reset(cx);
		setPriority(GetReadVersionRequest::PRIORITY_DEFAULT);
	}
}

void Transaction::fullReset() {
	reset();
	backoff = CLIENT_KNOBS->DEFAULT_BACKOFF;
	options.maxBackoff = getDatabase()->transactionMaxBackoff;
}

int Transaction::apiVersionAtLeast(int minVersion) const {
	return cx->apiVersionAtLeast(minVersion);
}

class MutationBlock {
public:
	bool mutated;
	bool cleared;
	ValueRef setValue;

	MutationBlock() : mutated(false) {}
	MutationBlock(bool _cleared) : mutated(true), cleared(_cleared) {}
	MutationBlock(ValueRef value) : mutated(true), cleared(false), setValue(value) {}
};

bool compareBegin( KeyRangeRef lhs, KeyRangeRef rhs ) { return lhs.begin < rhs.begin; }

// If there is any intersection between the two given sets of ranges, returns a range that
//   falls within the intersection
Optional<KeyRangeRef> intersects(VectorRef<KeyRangeRef> lhs, VectorRef<KeyRangeRef> rhs) {
	if( lhs.size() && rhs.size() ) {
		std::sort( lhs.begin(), lhs.end(), compareBegin );
		std::sort( rhs.begin(), rhs.end(), compareBegin );

		int l = 0, r = 0;
		while(l < lhs.size() && r < rhs.size()) {
			if( lhs[l].end <= rhs[r].begin )
				l++;
			else if( rhs[r].end <= lhs[l].begin )
				r++;
			else
				return lhs[l] & rhs[r];
		}
	}

	return Optional<KeyRangeRef>();
}

ACTOR void checkWrites( Database cx, Future<Void> committed, Promise<Void> outCommitted, CommitTransactionRequest req, Transaction* checkTr )
{
	state Version version;
	try {
		wait( committed );
		// If the commit is successful, by definition the transaction still exists for now.  Grab the version, and don't use it again.
		version = checkTr->getCommittedVersion();
		outCommitted.send(Void());
	} catch (Error& e) {
		outCommitted.sendError(e);
		return;
	}

	wait( delay( deterministicRandom()->random01() ) ); // delay between 0 and 1 seconds

	//Future<Optional<Version>> version, Database cx, CommitTransactionRequest req ) {
	state KeyRangeMap<MutationBlock> expectedValues;

	auto &mutations = req.transaction.mutations;
	state int mCount = mutations.size(); // debugging info for traceEvent

	for( int idx = 0; idx < mutations.size(); idx++) {
		if( mutations[idx].type == MutationRef::SetValue )
			expectedValues.insert( singleKeyRange( mutations[idx].param1 ),
				MutationBlock( mutations[idx].param2 ) );
		else if( mutations[idx].type == MutationRef::ClearRange )
			expectedValues.insert( KeyRangeRef( mutations[idx].param1, mutations[idx].param2 ),
				MutationBlock( true ) );
	}

	try {
		state Transaction tr(cx);
		tr.setVersion( version );
		state int checkedRanges = 0;
		state KeyRangeMap<MutationBlock>::Ranges ranges = expectedValues.ranges();
		state KeyRangeMap<MutationBlock>::Iterator it = ranges.begin();
		for(; it != ranges.end(); ++it) {
			state MutationBlock m = it->value();
			if( m.mutated ) {
				checkedRanges++;
				if( m.cleared ) {
					Standalone<RangeResultRef> shouldBeEmpty = wait(
						tr.getRange( it->range(), 1 ) );
					if( shouldBeEmpty.size() ) {
						TraceEvent(SevError, "CheckWritesFailed").detail("Class", "Clear").detail("KeyBegin", it->range().begin)
							.detail("KeyEnd", it->range().end);
						return;
					}
				} else {
					Optional<Value> val = wait( tr.get( it->range().begin ) );
					if( !val.present() || val.get() != m.setValue ) {
						TraceEvent evt = TraceEvent(SevError, "CheckWritesFailed")
							.detail("Class", "Set")
							.detail("Key", it->range().begin)
							.detail("Expected", m.setValue);
						if( !val.present() )
							evt.detail("Actual", "_Value Missing_");
						else
							evt.detail("Actual", val.get());
						return;
					}
				}
			}
		}
		TraceEvent("CheckWritesSuccess").detail("Version", version).detail("MutationCount", mCount).detail("CheckedRanges", checkedRanges);
	} catch( Error& e ) {
		bool ok = e.code() == error_code_transaction_too_old || e.code() == error_code_future_version;
		TraceEvent( ok ? SevWarn : SevError, "CheckWritesFailed" ).error(e);
		throw;
	}
}

ACTOR static Future<Void> commitDummyTransaction( Database cx, KeyRange range, TransactionInfo info, TransactionOptions options ) {
	state Transaction tr(cx);
	state int retries = 0;
	loop {
		try {
			TraceEvent("CommitDummyTransaction").detail("Key", range.begin).detail("Retries", retries);
			tr.options = options;
			tr.info.taskID = info.taskID;
			tr.setOption( FDBTransactionOptions::ACCESS_SYSTEM_KEYS );
			tr.setOption( FDBTransactionOptions::CAUSAL_WRITE_RISKY );
			tr.setOption( FDBTransactionOptions::LOCK_AWARE );
			tr.addReadConflictRange(range);
			tr.addWriteConflictRange(range);
			wait( tr.commit() );
			return Void();
		} catch (Error& e) {
			TraceEvent("CommitDummyTransactionError").error(e,true).detail("Key", range.begin).detail("Retries", retries);
			wait( tr.onError(e) );
		}
		++retries;
	}
}

void Transaction::cancelWatches(Error const& e) {
	for(int i = 0; i < watches.size(); ++i)
		if(!watches[i]->onChangeTrigger.isSet())
			watches[i]->onChangeTrigger.sendError(e);

	watches.clear();
}

void Transaction::setupWatches() {
	try {
		Future<Version> watchVersion = getCommittedVersion() > 0 ? getCommittedVersion() : getReadVersion();

		for(int i = 0; i < watches.size(); ++i)
			watches[i]->setWatch(watchValue( watchVersion, watches[i]->key, watches[i]->value, cx, options.getReadVersionFlags, info ));

		watches.clear();
	}
	catch(Error&) {
		ASSERT(false); // The above code must NOT throw because commit has already occured.
		throw internal_error();
	}
}

ACTOR static Future<Void> tryCommit( Database cx, Reference<TransactionLogInfo> trLogInfo, CommitTransactionRequest req, Future<Version> readVersion, TransactionInfo info, Version* pCommittedVersion, Transaction* tr, TransactionOptions options) {
	state TraceInterval interval( "TransactionCommit" );
	state double startTime;
	if (info.debugID.present())
		TraceEvent(interval.begin()).detail( "Parent", info.debugID.get() );

	if(CLIENT_BUGGIFY) {
		throw deterministicRandom()->randomChoice(std::vector<Error>{
				not_committed(),
				transaction_too_old(),
				proxy_memory_limit_exceeded(),
				commit_unknown_result()});
	}

	try {
		Version v = wait( readVersion );
		req.transaction.read_snapshot = v;

		startTime = now();
		state Optional<UID> commitID = Optional<UID>();
		if(info.debugID.present()) {
			commitID = nondeterministicRandom()->randomUniqueID();
			g_traceBatch.addAttach("CommitAttachID", info.debugID.get().first(), commitID.get().first());
			g_traceBatch.addEvent("CommitDebug", commitID.get().first(), "NativeAPI.commit.Before");
		}

		req.debugID = commitID;
		state Future<CommitID> reply;
		if (options.commitOnFirstProxy) {
			const std::vector<MasterProxyInterface>& proxies = cx->clientInfo->get().proxies;
			reply = proxies.size() ? throwErrorOr ( brokenPromiseToMaybeDelivered ( proxies[0].commit.tryGetReply(req) ) ) : Never();
		} else {
			reply = loadBalance( cx->getMasterProxies(info.useProvisionalProxies), &MasterProxyInterface::commit, req, TaskPriority::DefaultPromiseEndpoint, true );
		}

		choose {
			when ( wait( cx->onMasterProxiesChanged() ) ) {
				reply.cancel();
				throw request_maybe_delivered();
			}
			when (CommitID ci = wait( reply )) {
				if(ci.newClientInfo.present()) {
					cx->clientInfo->set(ci.newClientInfo.get());
					throw not_committed();
				}

				Version v = ci.version;
				if (v != invalidVersion) {
					if (info.debugID.present())
						TraceEvent(interval.end()).detail("CommittedVersion", v);
					*pCommittedVersion = v;
					if(v > cx->metadataVersionCache[cx->mvCacheInsertLocation].first) {
						cx->mvCacheInsertLocation = (cx->mvCacheInsertLocation + 1)%cx->metadataVersionCache.size();
						cx->metadataVersionCache[cx->mvCacheInsertLocation] = std::make_pair(v, ci.metadataVersion);
					}

					Standalone<StringRef> ret = makeString(10);
					placeVersionstamp(mutateString(ret), v, ci.txnBatchId);
					tr->versionstampPromise.send(ret);

					tr->numErrors = 0;
					++cx->transactionsCommitCompleted;
					cx->transactionCommittedMutations += req.transaction.mutations.size();
					cx->transactionCommittedMutationBytes += req.transaction.mutations.expectedSize();

					if(info.debugID.present())
						g_traceBatch.addEvent("CommitDebug", commitID.get().first(), "NativeAPI.commit.After");

					double latency = now() - startTime;
					cx->commitLatencies.addSample(latency);
					cx->latencies.addSample(now() - tr->startTime);
					if (trLogInfo)
						trLogInfo->addLog(FdbClientLogEvents::EventCommit(startTime, latency, req.transaction.mutations.size(), req.transaction.mutations.expectedSize(), req));
					if (CLIENT_BUGGIFY) {
						throw commit_unknown_result();
					}
					return Void();
				} else {
					if (info.debugID.present())
						TraceEvent(interval.end()).detail("Conflict", 1);

					if(info.debugID.present())
						g_traceBatch.addEvent("CommitDebug", commitID.get().first(), "NativeAPI.commit.After");

					throw not_committed();
				}
			}
		}
	} catch (Error& e) {
		if (e.code() == error_code_request_maybe_delivered || e.code() == error_code_commit_unknown_result) {
			// We don't know if the commit happened, and it might even still be in flight.

			if (!options.causalWriteRisky) {
				// Make sure it's not still in flight, either by ensuring the master we submitted to is dead, or the version we submitted with is dead, or by committing a conflicting transaction successfully
				//if ( cx->getMasterProxies()->masterGeneration <= originalMasterGeneration )

				// To ensure the original request is not in flight, we need a key range which intersects its read conflict ranges
				// We pick a key range which also intersects its write conflict ranges, since that avoids potentially creating conflicts where there otherwise would be none
				// We make the range as small as possible (a single key range) to minimize conflicts
				// The intersection will never be empty, because if it were (since !causalWriteRisky) makeSelfConflicting would have been applied automatically to req
				KeyRangeRef selfConflictingRange = intersects( req.transaction.write_conflict_ranges, req.transaction.read_conflict_ranges ).get();

				TEST(true);  // Waiting for dummy transaction to report commit_unknown_result

				wait( commitDummyTransaction( cx, singleKeyRange(selfConflictingRange.begin), info, tr->options ) );
			}

			// The user needs to be informed that we aren't sure whether the commit happened.  Standard retry loops retry it anyway (relying on transaction idempotence) but a client might do something else.
			throw commit_unknown_result();
		} else {
			if (e.code() != error_code_transaction_too_old
				&& e.code() != error_code_not_committed
				&& e.code() != error_code_database_locked
				&& e.code() != error_code_proxy_memory_limit_exceeded
				&& e.code() != error_code_transaction_not_permitted
				&& e.code() != error_code_cluster_not_fully_recovered
				&& e.code() != error_code_txn_exec_log_anti_quorum)
				TraceEvent(SevError, "TryCommitError").error(e);
			if (trLogInfo)
				trLogInfo->addLog(FdbClientLogEvents::EventCommitError(startTime, static_cast<int>(e.code()), req));
			throw;
		}
	}
}

Future<Void> Transaction::commitMutations() {
	try {
		//if this is a read-only transaction return immediately
		if( !tr.transaction.write_conflict_ranges.size() && !tr.transaction.mutations.size() ) {
			numErrors = 0;

			committedVersion = invalidVersion;
			versionstampPromise.sendError(no_commit_version());
			return Void();
		}

		++cx->transactionsCommitStarted;

		if(options.readOnly)
			return transaction_read_only();

		cx->mutationsPerCommit.addSample(tr.transaction.mutations.size());
		cx->bytesPerCommit.addSample(tr.transaction.mutations.expectedSize());

		size_t transactionSize = tr.transaction.mutations.expectedSize() + tr.transaction.read_conflict_ranges.expectedSize() + tr.transaction.write_conflict_ranges.expectedSize();
		if (transactionSize > (uint64_t)FLOW_KNOBS->PACKET_WARNING) {
			TraceEvent(!g_network->isSimulated() ? SevWarnAlways : SevWarn, "LargeTransaction")
				.suppressFor(1.0)
				.detail("Size", transactionSize)
				.detail("NumMutations", tr.transaction.mutations.size())
				.detail("ReadConflictSize", tr.transaction.read_conflict_ranges.expectedSize())
				.detail("WriteConflictSize", tr.transaction.write_conflict_ranges.expectedSize())
				.detail("DebugIdentifier", trLogInfo ? trLogInfo->identifier : "");
		}

		if(!apiVersionAtLeast(300)) {
			transactionSize = tr.transaction.mutations.expectedSize(); // Old API versions didn't account for conflict ranges when determining whether to throw transaction_too_large
		}

		if (transactionSize > options.sizeLimit) {
			return transaction_too_large();
		}

		if( !readVersion.isValid() )
			getReadVersion( GetReadVersionRequest::FLAG_CAUSAL_READ_RISKY ); // sets up readVersion field.  We had no reads, so no need for (expensive) full causal consistency.

		bool isCheckingWrites = options.checkWritesEnabled && deterministicRandom()->random01() < 0.01;
		for(int i=0; i<extraConflictRanges.size(); i++)
			if (extraConflictRanges[i].isReady() && extraConflictRanges[i].get().first < extraConflictRanges[i].get().second )
				tr.transaction.read_conflict_ranges.push_back( tr.arena, KeyRangeRef(extraConflictRanges[i].get().first, extraConflictRanges[i].get().second) );

		if( !options.causalWriteRisky && !intersects( tr.transaction.write_conflict_ranges, tr.transaction.read_conflict_ranges ).present() )
			makeSelfConflicting();

		if (isCheckingWrites) {
			// add all writes into the read conflict range...
			tr.transaction.read_conflict_ranges.append( tr.arena, tr.transaction.write_conflict_ranges.begin(), tr.transaction.write_conflict_ranges.size() );
		}

		if ( options.debugDump ) {
			UID u = nondeterministicRandom()->randomUniqueID();
			TraceEvent("TransactionDump", u);
			for(auto i=tr.transaction.mutations.begin(); i!=tr.transaction.mutations.end(); ++i)
				TraceEvent("TransactionMutation", u).detail("T", i->type).detail("P1", i->param1).detail("P2", i->param2);
		}

		if(options.lockAware) {
			tr.flags = tr.flags | CommitTransactionRequest::FLAG_IS_LOCK_AWARE;
		}
		if(options.firstInBatch) {
			tr.flags = tr.flags | CommitTransactionRequest::FLAG_FIRST_IN_BATCH;
		}

		Future<Void> commitResult = tryCommit( cx, trLogInfo, tr, readVersion, info, &this->committedVersion, this, options );

		if (isCheckingWrites) {
			Promise<Void> committed;
			checkWrites( cx, commitResult, committed, tr, this );
			return committed.getFuture();
		}
		return commitResult;
	} catch( Error& e ) {
		TraceEvent("ClientCommitError").error(e);
		return Future<Void>( e );
	} catch( ... ) {
		Error e( error_code_unknown_error );
		TraceEvent("ClientCommitError").error(e);
		return Future<Void>( e );
	}
}

ACTOR Future<Void> commitAndWatch(Transaction *self) {
	try {
		wait(self->commitMutations());

		if(!self->watches.empty()) {
			self->setupWatches();
		}

		self->reset();
		return Void();
	}
	catch(Error &e) {
		if(e.code() != error_code_actor_cancelled) {
			if(!self->watches.empty()) {
				self->cancelWatches(e);
			}

			self->versionstampPromise.sendError(transaction_invalid_version());
			self->reset();
		}

		throw;
	}
}

Future<Void> Transaction::commit() {
	ASSERT(!committing.isValid());
	committing = commitAndWatch(this);
	return committing;
}

void Transaction::setPriority( uint32_t priorityFlag ) {
	options.getReadVersionFlags = (options.getReadVersionFlags & ~GetReadVersionRequest::FLAG_PRIORITY_MASK) | priorityFlag;
}

void Transaction::setOption( FDBTransactionOptions::Option option, Optional<StringRef> value ) {
	switch(option) {
		case FDBTransactionOptions::INITIALIZE_NEW_DATABASE:
			validateOptionValue(value, false);
			if(readVersion.isValid())
				throw read_version_already_set();
			readVersion = Version(0);
			options.causalWriteRisky = true;
			break;

		case FDBTransactionOptions::CAUSAL_READ_RISKY:
			validateOptionValue(value, false);
			options.getReadVersionFlags |= GetReadVersionRequest::FLAG_CAUSAL_READ_RISKY;
			break;

		case FDBTransactionOptions::PRIORITY_SYSTEM_IMMEDIATE:
			validateOptionValue(value, false);
			setPriority(GetReadVersionRequest::PRIORITY_SYSTEM_IMMEDIATE);
			break;

		case FDBTransactionOptions::PRIORITY_BATCH:
			validateOptionValue(value, false);
			setPriority(GetReadVersionRequest::PRIORITY_BATCH);
			break;

		case FDBTransactionOptions::CAUSAL_WRITE_RISKY:
			validateOptionValue(value, false);
			options.causalWriteRisky = true;
			break;

		case FDBTransactionOptions::COMMIT_ON_FIRST_PROXY:
			validateOptionValue(value, false);
			options.commitOnFirstProxy = true;
			break;

		case FDBTransactionOptions::CHECK_WRITES_ENABLE:
			validateOptionValue(value, false);
			options.checkWritesEnabled = true;
			break;

		case FDBTransactionOptions::DEBUG_DUMP:
			validateOptionValue(value, false);
			options.debugDump = true;
			break;

		case FDBTransactionOptions::TRANSACTION_LOGGING_ENABLE:
			setOption(FDBTransactionOptions::DEBUG_TRANSACTION_IDENTIFIER, value);
			setOption(FDBTransactionOptions::LOG_TRANSACTION);
			break;

		case FDBTransactionOptions::DEBUG_TRANSACTION_IDENTIFIER:
			validateOptionValue(value, true);

			if (value.get().size() > 100) {
				throw invalid_option_value();
			}

			if (trLogInfo) {
				if (trLogInfo->identifier.empty()) {
					trLogInfo->identifier = value.get().printable();
				}
				else if (trLogInfo->identifier != value.get().printable()) {
					TraceEvent(SevWarn, "CannotChangeDebugTransactionIdentifier").detail("PreviousIdentifier", trLogInfo->identifier).detail("NewIdentifier", value.get());
					throw client_invalid_operation();
				}
			}
			else {
				trLogInfo = Reference<TransactionLogInfo>(new TransactionLogInfo(value.get().printable(), TransactionLogInfo::DONT_LOG));
			}
			break;

		case FDBTransactionOptions::LOG_TRANSACTION:
			validateOptionValue(value, false);
			if (trLogInfo) {
				trLogInfo->logTo(TransactionLogInfo::TRACE_LOG);
			}
			else {
				TraceEvent(SevWarn, "DebugTransactionIdentifierNotSet").detail("Error", "Debug Transaction Identifier option must be set before logging the transaction");
				throw client_invalid_operation();
			}
			break;

		case FDBTransactionOptions::MAX_RETRY_DELAY:
			validateOptionValue(value, true);
			options.maxBackoff = extractIntOption(value, 0, std::numeric_limits<int32_t>::max()) / 1000.0;
			break;

		case FDBTransactionOptions::SIZE_LIMIT:
			validateOptionValue(value, true);
			options.sizeLimit = extractIntOption(value, 32, CLIENT_KNOBS->TRANSACTION_SIZE_LIMIT);
			break;

		case FDBTransactionOptions::LOCK_AWARE:
			validateOptionValue(value, false);
			options.lockAware = true;
			options.readOnly = false;
			break;

		case FDBTransactionOptions::READ_LOCK_AWARE:
			validateOptionValue(value, false);
			if(!options.lockAware) {
				options.lockAware = true;
				options.readOnly = true;
			}
			break;

		case FDBTransactionOptions::FIRST_IN_BATCH:
			validateOptionValue(value, false);
			options.firstInBatch = true;
			break;

		case FDBTransactionOptions::USE_PROVISIONAL_PROXIES:
			validateOptionValue(value, false);
			options.getReadVersionFlags |= GetReadVersionRequest::FLAG_USE_PROVISIONAL_PROXIES;
			info.useProvisionalProxies = true;
			break;

		default:
			break;
	}
}

ACTOR Future<GetReadVersionReply> getConsistentReadVersion( DatabaseContext *cx, uint32_t transactionCount, uint32_t flags, Optional<UID> debugID ) {
	try {
		if( debugID.present() )
			g_traceBatch.addEvent("TransactionDebug", debugID.get().first(), "NativeAPI.getConsistentReadVersion.Before");
		loop {
			state GetReadVersionRequest req( transactionCount, flags, debugID );
			choose {
				when ( wait( cx->onMasterProxiesChanged() ) ) {}
				when ( GetReadVersionReply v = wait( loadBalance( cx->getMasterProxies(flags & GetReadVersionRequest::FLAG_USE_PROVISIONAL_PROXIES), &MasterProxyInterface::getConsistentReadVersion, req, cx->taskID ) ) ) {
					if(v.newClientInfo.present()) {
						cx->clientInfo->set(v.newClientInfo.get());
						continue;
					}
					if( debugID.present() )
						g_traceBatch.addEvent("TransactionDebug", debugID.get().first(), "NativeAPI.getConsistentReadVersion.After");
					ASSERT( v.version > 0 );
					return v;
				}
			}
		}
	} catch (Error& e) {
		if( e.code() != error_code_broken_promise )
			TraceEvent(SevError, "GetConsistentReadVersionError").error(e);
		throw;
	}
}

ACTOR Future<Void> readVersionBatcher( DatabaseContext *cx, FutureStream< std::pair< Promise<GetReadVersionReply>, Optional<UID> > > versionStream, uint32_t flags ) {
	state std::vector< Promise<GetReadVersionReply> > requests;
	state PromiseStream< Future<Void> > addActor;
	state Future<Void> collection = actorCollection( addActor.getFuture() );
	state Future<Void> timeout;
	state Optional<UID> debugID;
	state bool send_batch;

	// dynamic batching
	state PromiseStream<double> replyTimes;
	state PromiseStream<Error> _errorStream;
	state double batchTime = 0;

	loop {
		send_batch = false;
		choose {
			when(std::pair< Promise<GetReadVersionReply>, Optional<UID> > req = waitNext(versionStream)) {
				if (req.second.present()) {
					if (!debugID.present())
						debugID = nondeterministicRandom()->randomUniqueID();
					g_traceBatch.addAttach("TransactionAttachID", req.second.get().first(), debugID.get().first());
				}
				requests.push_back(req.first);
				if (requests.size() == CLIENT_KNOBS->MAX_BATCH_SIZE)
					send_batch = true;
				else if (!timeout.isValid())
					timeout = delay(batchTime, TaskPriority::ProxyGetConsistentReadVersion);
			}
			when(wait(timeout.isValid() ? timeout : Never())) {
				send_batch = true;
			}
			// dynamic batching monitors reply latencies
			when(double reply_latency = waitNext(replyTimes.getFuture())){
				double target_latency = reply_latency * 0.5;
				batchTime = min(0.1 * target_latency + 0.9 * batchTime, CLIENT_KNOBS->GRV_BATCH_TIMEOUT);
			}
			when(wait(collection)){} // for errors
		}
		if (send_batch) {
			int count = requests.size();
			ASSERT(count);

			// dynamic batching
			Promise<GetReadVersionReply> GRVReply;
			requests.push_back(GRVReply);
			addActor.send(timeReply(GRVReply.getFuture(), replyTimes));

			Future<Void> batch =
				incrementalBroadcast(
					getConsistentReadVersion(cx, count, flags, std::move(debugID)),
					std::vector< Promise<GetReadVersionReply> >(std::move(requests)), CLIENT_KNOBS->BROADCAST_BATCH_SIZE);
			debugID = Optional<UID>();
			requests = std::vector< Promise<GetReadVersionReply> >();
			addActor.send(batch);
			timeout = Future<Void>();
		}
	}
}

ACTOR Future<Version> extractReadVersion(DatabaseContext* cx, Reference<TransactionLogInfo> trLogInfo, Future<GetReadVersionReply> f, bool lockAware, double startTime, Promise<Optional<Value>> metadataVersion) {
	GetReadVersionReply rep = wait(f);
	double latency = now() - startTime;
	cx->GRVLatencies.addSample(latency);
	if (trLogInfo)
		trLogInfo->addLog(FdbClientLogEvents::EventGetVersion(startTime, latency));
	if(rep.locked && !lockAware)
		throw database_locked();

	if(rep.version > cx->metadataVersionCache[cx->mvCacheInsertLocation].first) {
		cx->mvCacheInsertLocation = (cx->mvCacheInsertLocation + 1)%cx->metadataVersionCache.size();
		cx->metadataVersionCache[cx->mvCacheInsertLocation] = std::make_pair(rep.version, rep.metadataVersion);
	}

	metadataVersion.send(rep.metadataVersion);
	return rep.version;
}

Future<Version> Transaction::getReadVersion(uint32_t flags) {
	++cx->transactionReadVersions;
	flags |= options.getReadVersionFlags;

	auto& batcher = cx->versionBatcher[ flags ];
	if (!batcher.actor.isValid()) {
		batcher.actor = readVersionBatcher( cx.getPtr(), batcher.stream.getFuture(), flags );
	}
	if (!readVersion.isValid()) {
		Promise<GetReadVersionReply> p;
		batcher.stream.send( std::make_pair( p, info.debugID ) );
		startTime = now();
		readVersion = extractReadVersion( cx.getPtr(), trLogInfo, p.getFuture(), options.lockAware, startTime, metadataVersion);
	}
	return readVersion;
}

Future<Standalone<StringRef>> Transaction::getVersionstamp() {
	if(committing.isValid()) {
		return transaction_invalid_version();
	}
	return versionstampPromise.getFuture();
}

Future<Void> Transaction::onError( Error const& e ) {
	if (e.code() == error_code_success)
	{
		return client_invalid_operation();
	}
	if (e.code() == error_code_not_committed ||
		e.code() == error_code_commit_unknown_result ||
		e.code() == error_code_database_locked ||
		e.code() == error_code_proxy_memory_limit_exceeded ||
		e.code() == error_code_process_behind ||
		e.code() == error_code_cluster_not_fully_recovered)
	{
		if(e.code() == error_code_not_committed)
			++cx->transactionsNotCommitted;
		if(e.code() == error_code_commit_unknown_result)
			++cx->transactionsMaybeCommitted;
		if (e.code() == error_code_proxy_memory_limit_exceeded)
			++cx->transactionsResourceConstrained;
		if (e.code() == error_code_process_behind)
			++cx->transactionsProcessBehind;
		if (e.code() == error_code_cluster_not_fully_recovered) {
			++cx->transactionWaitsForFullRecovery;
		}

		double backoff = getBackoff(e.code());
		reset();
		return delay( backoff, info.taskID );
	}
	if (e.code() == error_code_transaction_too_old ||
		e.code() == error_code_future_version)
	{
		if( e.code() == error_code_transaction_too_old )
			++cx->transactionsTooOld;
		else if( e.code() == error_code_future_version )
			++cx->transactionsFutureVersions;

		double maxBackoff = options.maxBackoff;
		reset();
		return delay( std::min(CLIENT_KNOBS->FUTURE_VERSION_RETRY_DELAY, maxBackoff), info.taskID );
	}

	if(g_network->isSimulated() && ++numErrors % 10 == 0)
		TraceEvent(SevWarnAlways, "TransactionTooManyRetries").detail("NumRetries", numErrors);

	return e;
}

ACTOR Future<Void> trackBoundedStorageMetrics(
	KeyRange keys,
	Reference<LocationInfo> location,
	StorageMetrics x,
	StorageMetrics halfError,
	PromiseStream<StorageMetrics> deltaStream)
{
	try {
		loop {
			WaitMetricsRequest req( keys, x - halfError, x + halfError );
			StorageMetrics nextX = wait( loadBalance( location, &StorageServerInterface::waitMetrics, req ) );
			deltaStream.send( nextX - x );
			x = nextX;
		}
	} catch (Error& e) {
		deltaStream.sendError(e);
		throw e;
	}
}

ACTOR Future< StorageMetrics > waitStorageMetricsMultipleLocations(
	vector< pair<KeyRange,Reference<LocationInfo>> > locations,
	StorageMetrics min,
	StorageMetrics max,
	StorageMetrics permittedError)
{
	state int nLocs = locations.size();
	state vector<Future<StorageMetrics>> fx( nLocs );
	state StorageMetrics total;
	state PromiseStream<StorageMetrics> deltas;
	state vector<Future<Void>> wx( fx.size() );
	state StorageMetrics halfErrorPerMachine = permittedError * (0.5 / nLocs);
	state StorageMetrics maxPlus = max + halfErrorPerMachine * (nLocs-1);
	state StorageMetrics minMinus = min - halfErrorPerMachine * (nLocs-1);

	for(int i=0; i<nLocs; i++) {
		WaitMetricsRequest req(locations[i].first, StorageMetrics(), StorageMetrics());
		req.min.bytes = 0;
		req.max.bytes = -1;
		fx[i] = loadBalance( locations[i].second, &StorageServerInterface::waitMetrics, req, TaskPriority::DataDistribution );
	}
	wait( waitForAll(fx) );

	// invariant: true total is between (total-permittedError/2, total+permittedError/2)
	for(int i=0; i<nLocs; i++)
		total += fx[i].get();

	if (!total.allLessOrEqual( maxPlus )) return total;
	if (!minMinus.allLessOrEqual( total )) return total;

	for(int i=0; i<nLocs; i++)
		wx[i] = trackBoundedStorageMetrics( locations[i].first, locations[i].second, fx[i].get(), halfErrorPerMachine, deltas );

	loop {
		StorageMetrics delta = waitNext(deltas.getFuture());
		total += delta;
		if (!total.allLessOrEqual( maxPlus )) return total;
		if (!minMinus.allLessOrEqual( total )) return total;
	}
}

ACTOR Future< StorageMetrics > waitStorageMetrics(
	Database cx,
	KeyRange keys,
	StorageMetrics min,
	StorageMetrics max,
	StorageMetrics permittedError,
	int shardLimit )
{
	loop {
		vector< pair<KeyRange, Reference<LocationInfo>> > locations = wait( getKeyRangeLocations( cx, keys, shardLimit, false, &StorageServerInterface::waitMetrics, TransactionInfo(TaskPriority::DataDistribution) ) );

		//SOMEDAY: Right now, if there are too many shards we delay and check again later. There may be a better solution to this.
		if(locations.size() < shardLimit) {
			try {
				Future<StorageMetrics> fx;
				if (locations.size() > 1) {
					fx = waitStorageMetricsMultipleLocations( locations, min, max, permittedError );
				} else {
					WaitMetricsRequest req( keys, min, max );
					fx = loadBalance( locations[0].second, &StorageServerInterface::waitMetrics, req, TaskPriority::DataDistribution );
				}
				StorageMetrics x = wait(fx);
				return x;
			} catch (Error& e) {
				if (e.code() != error_code_wrong_shard_server && e.code() != error_code_all_alternatives_failed) {
					TraceEvent(SevError, "WaitStorageMetricsError").error(e);
					throw;
				}
				cx->invalidateCache(keys);
				wait(delay(CLIENT_KNOBS->WRONG_SHARD_SERVER_DELAY, TaskPriority::DataDistribution));
			}
		} else {
			TraceEvent(SevWarn, "WaitStorageMetricsPenalty")
				.detail("Keys", keys)
				.detail("Limit", CLIENT_KNOBS->STORAGE_METRICS_SHARD_LIMIT)
				.detail("JitteredSecondsOfPenitence", CLIENT_KNOBS->STORAGE_METRICS_TOO_MANY_SHARDS_DELAY);
			wait(delayJittered(CLIENT_KNOBS->STORAGE_METRICS_TOO_MANY_SHARDS_DELAY, TaskPriority::DataDistribution));
			// make sure that the next getKeyRangeLocations() call will actually re-fetch the range
			cx->invalidateCache( keys );
		}
	}
}

Future< StorageMetrics > Transaction::waitStorageMetrics(
	KeyRange const& keys,
	StorageMetrics const& min,
	StorageMetrics const& max,
	StorageMetrics const& permittedError,
	int shardLimit )
{
	return ::waitStorageMetrics( cx, keys, min, max, permittedError, shardLimit );
}

Future< StorageMetrics > Transaction::getStorageMetrics( KeyRange const& keys, int shardLimit ) {
	StorageMetrics m;
	m.bytes = -1;
	return ::waitStorageMetrics( cx, keys, StorageMetrics(), m, StorageMetrics(), shardLimit );
}

ACTOR Future< Standalone<VectorRef<KeyRef>> > splitStorageMetrics( Database cx, KeyRange keys, StorageMetrics limit, StorageMetrics estimated )
{
	loop {
		state vector< pair<KeyRange, Reference<LocationInfo>> > locations = wait( getKeyRangeLocations( cx, keys, CLIENT_KNOBS->STORAGE_METRICS_SHARD_LIMIT, false, &StorageServerInterface::splitMetrics, TransactionInfo(TaskPriority::DataDistribution) ) );
		state StorageMetrics used;
		state Standalone<VectorRef<KeyRef>> results;

		//SOMEDAY: Right now, if there are too many shards we delay and check again later. There may be a better solution to this.
		if(locations.size() == CLIENT_KNOBS->STORAGE_METRICS_SHARD_LIMIT) {
			wait(delay(CLIENT_KNOBS->STORAGE_METRICS_TOO_MANY_SHARDS_DELAY, TaskPriority::DataDistribution));
			cx->invalidateCache(keys);
		}
		else {
			results.push_back_deep( results.arena(), keys.begin );
			try {
				//TraceEvent("SplitStorageMetrics").detail("Locations", locations.size());

				state int i = 0;
				for(; i<locations.size(); i++) {
					SplitMetricsRequest req( locations[i].first, limit, used, estimated, i == locations.size() - 1 );
					SplitMetricsReply res = wait( loadBalance( locations[i].second, &StorageServerInterface::splitMetrics, req, TaskPriority::DataDistribution ) );
					if( res.splits.size() && res.splits[0] <= results.back() ) { // split points are out of order, possibly because of moving data, throw error to retry
						ASSERT_WE_THINK(false);   // FIXME: This seems impossible and doesn't seem to be covered by testing
						throw all_alternatives_failed();
					}
					if( res.splits.size() ) {
						results.append( results.arena(), res.splits.begin(), res.splits.size() );
						results.arena().dependsOn( res.splits.arena() );
					}
					used = res.used;

					//TraceEvent("SplitStorageMetricsResult").detail("Used", used.bytes).detail("Location", i).detail("Size", res.splits.size());
				}

				if( used.allLessOrEqual( limit * CLIENT_KNOBS->STORAGE_METRICS_UNFAIR_SPLIT_LIMIT ) ) {
					results.resize(results.arena(), results.size() - 1);
				}

				results.push_back_deep( results.arena(), keys.end );
				return results;
			} catch (Error& e) {
				if (e.code() != error_code_wrong_shard_server && e.code() != error_code_all_alternatives_failed) {
					TraceEvent(SevError, "SplitStorageMetricsError").error(e);
					throw;
				}
				cx->invalidateCache( keys );
				wait(delay(CLIENT_KNOBS->WRONG_SHARD_SERVER_DELAY, TaskPriority::DataDistribution));
			}
		}
	}
}

Future< Standalone<VectorRef<KeyRef>> > Transaction::splitStorageMetrics( KeyRange const& keys, StorageMetrics const& limit, StorageMetrics const& estimated ) {
	return ::splitStorageMetrics( cx, keys, limit, estimated );
}

void Transaction::checkDeferredError() { cx->checkDeferredError(); }

Reference<TransactionLogInfo> Transaction::createTrLogInfoProbabilistically(const Database &cx) {
	if(!cx->isError()) {
		double clientSamplingProbability = std::isinf(cx->clientInfo->get().clientTxnInfoSampleRate) ? CLIENT_KNOBS->CSI_SAMPLING_PROBABILITY : cx->clientInfo->get().clientTxnInfoSampleRate;
		if (((networkOptions.logClientInfo.present() && networkOptions.logClientInfo.get()) || BUGGIFY) && deterministicRandom()->random01() < clientSamplingProbability && (!g_network->isSimulated() || !g_simulator.speedUpSimulation)) {
			return Reference<TransactionLogInfo>(new TransactionLogInfo(TransactionLogInfo::DATABASE));
		}
	}

	return Reference<TransactionLogInfo>();
}

void enableClientInfoLogging() {
	ASSERT(networkOptions.logClientInfo.present() == false);
	networkOptions.logClientInfo = true;
	TraceEvent(SevInfo, "ClientInfoLoggingEnabled");
}

ACTOR Future<Void> snapCreate(Database inputCx, StringRef snapCmd, UID snapUID) {
	state Transaction tr(inputCx);
	state DatabaseContext* cx = inputCx.getPtr();
	// remember the client ID before the snap operation
	state UID preSnapClientUID = cx->clientInfo->get().id;

	TraceEvent("SnapCreateEnter")
	    .detail("SnapCmd", snapCmd.toString())
	    .detail("UID", snapUID)
	    .detail("PreSnapClientUID", preSnapClientUID);

	StringRef snapCmdArgs = snapCmd;
	StringRef snapCmdPart = snapCmdArgs.eat(":");
	state Standalone<StringRef> snapUIDRef(snapUID.toString());
	state Standalone<StringRef> snapPayloadRef = snapCmdPart
		.withSuffix(LiteralStringRef(":uid="))
		.withSuffix(snapUIDRef)
		.withSuffix(LiteralStringRef(","))
		.withSuffix(snapCmdArgs);
	state Standalone<StringRef>
		tLogCmdPayloadRef = LiteralStringRef("empty-binary:uid=").withSuffix(snapUIDRef);
	// disable popping of TLog
	tr.reset();
	loop {
		try {
			tr.setOption(FDBTransactionOptions::LOCK_AWARE);
			tr.execute(execDisableTLogPop, tLogCmdPayloadRef);
			wait(timeoutError(tr.commit(), 10));
			break;
		} catch (Error& e) {
			TraceEvent("DisableTLogPopFailed").error(e);
			wait(tr.onError(e));
		}
	}

	TraceEvent("SnapCreateAfterLockingTLogs").detail("UID", snapUID);

	// snap the storage and Tlogs
	// if we retry the below command in failure cases with the same snapUID
	// then the snapCreate can end up creating multiple snapshots with
	// the same name which needs additional handling, hence we fail in
	// failure cases and let the caller retry with different snapUID
	tr.reset();
	try {
		tr.setOption(FDBTransactionOptions::LOCK_AWARE);
		tr.execute(execSnap, snapPayloadRef);
		wait(tr.commit());
	} catch (Error& e) {
		TraceEvent("SnapCreateErroSnapTLogStorage").error(e);
		throw;
	}

	TraceEvent("SnapCreateAfterSnappingTLogStorage").detail("UID", snapUID);

	if (BUGGIFY) {
		int32_t toDelay = deterministicRandom()->randomInt(1, 30);
		wait(delay(toDelay));
	}

	// enable popping of the TLog
	tr.reset();
	loop {
		try {
			tr.setOption(FDBTransactionOptions::LOCK_AWARE);
			tr.execute(execEnableTLogPop, tLogCmdPayloadRef);
			wait(tr.commit());
			break;
		} catch (Error& e) {
			TraceEvent("EnableTLogPopFailed").error(e);
			wait(tr.onError(e));
		}
	}

	TraceEvent("SnapCreateAfterUnlockingTLogs").detail("UID", snapUID);

	// snap the coordinators
	try {
		Future<Void> exec = executeCoordinators(cx, snapPayloadRef, snapUID);
		wait(timeoutError(exec, 5.0));
	} catch (Error& e) {
		TraceEvent("SnapCreateErrorSnapCoords").error(e);
		throw;
	}

	TraceEvent("SnapCreateAfterSnappingCoords").detail("UID", snapUID);

	// if the client IDs did not change then we have a clean snapshot
	UID postSnapClientUID = cx->clientInfo->get().id;
	if (preSnapClientUID != postSnapClientUID) {
		TraceEvent("UID mismatch")
		    .detail("SnapPreSnapClientUID", preSnapClientUID)
		    .detail("SnapPostSnapClientUID", postSnapClientUID);
		throw coordinators_changed();
	}

	TraceEvent("SnapCreateComplete").detail("UID", snapUID);
	return Void();
}<|MERGE_RESOLUTION|>--- conflicted
+++ resolved
@@ -591,7 +591,6 @@
 							break;
 						}
 
-<<<<<<< HEAD
 						state vector<Future<Void>> onProxyFailureVec;
 						bool skipWaitForProxyFail = false;
 						for (const auto& proxy : outInfo->get().proxies) {
@@ -601,17 +600,6 @@
 							}
 
 							onProxyFailureVec.push_back(
-									IFailureMonitor::failureMonitor().onDisconnectOrFailure(
-											proxy.getConsistentReadVersion.getEndpoint()) ||
-									IFailureMonitor::failureMonitor().onDisconnectOrFailure(proxy.commit.getEndpoint()) ||
-									IFailureMonitor::failureMonitor().onDisconnectOrFailure(
-											proxy.getKeyServersLocations.getEndpoint()) ||
-									IFailureMonitor::failureMonitor().onDisconnectOrFailure(
-											proxy.getStorageServerRejoinInfo.getEndpoint()));
-						}
-						if (skipWaitForProxyFail) break;
-=======
-						onProxyFailureVec.push_back(
 						    IFailureMonitor::failureMonitor().onStateEqual(
 						        proxy.getConsistentReadVersion.getEndpoint(), FailureStatus()) ||
 						    IFailureMonitor::failureMonitor().onStateEqual(proxy.commit.getEndpoint(), FailureStatus()) ||
@@ -619,9 +607,8 @@
 						        proxy.getKeyServersLocations.getEndpoint(), FailureStatus()) ||
 						    IFailureMonitor::failureMonitor().onStateEqual(
 						        proxy.getStorageServerRejoinInfo.getEndpoint(), FailureStatus()));
-					}
-					if (skipWaitForProxyFail) continue;
->>>>>>> cce00bb4
+						}
+						if (skipWaitForProxyFail) break;
 
 						leaderMon = Void();
 						state Future<Void> anyFailures = waitForAny(onProxyFailureVec);
