/*
 * BackupAgent.actor.h
 *
 * This source file is part of the FoundationDB open source project
 *
 * Copyright 2013-2018 Apple Inc. and the FoundationDB project authors
 *
 * Licensed under the Apache License, Version 2.0 (the "License");
 * you may not use this file except in compliance with the License.
 * You may obtain a copy of the License at
 *
 *     http://www.apache.org/licenses/LICENSE-2.0
 *
 * Unless required by applicable law or agreed to in writing, software
 * distributed under the License is distributed on an "AS IS" BASIS,
 * WITHOUT WARRANTIES OR CONDITIONS OF ANY KIND, either express or implied.
 * See the License for the specific language governing permissions and
 * limitations under the License.
 */

#pragma once
#if defined(NO_INTELLISENSE) && !defined(FDBCLIENT_BACKUP_AGENT_ACTOR_G_H)
#define FDBCLIENT_BACKUP_AGENT_ACTOR_G_H
#include "fdbclient/BackupAgent.actor.g.h"
#elif !defined(FDBCLIENT_BACKUP_AGENT_ACTOR_H)
#define FDBCLIENT_BACKUP_AGENT_ACTOR_H

#include "flow/flow.h"
#include "fdbclient/NativeAPI.actor.h"
#include "fdbclient/TaskBucket.h"
#include "fdbclient/Notified.h"
#include "fdbrpc/IAsyncFile.h"
#include "fdbclient/KeyBackedTypes.h"
#include <ctime>
#include <climits>
#include "fdbclient/BackupContainer.h"
#include "flow/actorcompiler.h" // has to be last include

DECLARE_BOOLEAN_PARAM(LockDB);
DECLARE_BOOLEAN_PARAM(UnlockDB);
DECLARE_BOOLEAN_PARAM(StopWhenDone);
DECLARE_BOOLEAN_PARAM(Verbose);
DECLARE_BOOLEAN_PARAM(WaitForComplete);
DECLARE_BOOLEAN_PARAM(ForceAction);
DECLARE_BOOLEAN_PARAM(Terminator);
DECLARE_BOOLEAN_PARAM(IncrementalBackupOnly);
DECLARE_BOOLEAN_PARAM(UsePartitionedLog);
DECLARE_BOOLEAN_PARAM(OnlyApplyMutationLogs);
DECLARE_BOOLEAN_PARAM(InconsistentSnapshotOnly);
DECLARE_BOOLEAN_PARAM(ShowErrors);
DECLARE_BOOLEAN_PARAM(AbortOldBackup);
DECLARE_BOOLEAN_PARAM(DstOnly); // TODO: More descriptive name?
DECLARE_BOOLEAN_PARAM(WaitForDestUID);
DECLARE_BOOLEAN_PARAM(CheckBackupUID);
DECLARE_BOOLEAN_PARAM(DeleteData);
DECLARE_BOOLEAN_PARAM(SetValidation);
DECLARE_BOOLEAN_PARAM(PartialBackup);

class BackupAgentBase : NonCopyable {
public:
	// Time formatter for anything backup or restore related
	static std::string formatTime(int64_t epochs);
	static int64_t parseTime(std::string timestamp);

	static std::string timeFormat() { return "YYYY/MM/DD.HH:MI:SS[+/-]HHMM"; }

	enum class EnumState {
		STATE_ERRORED = 0,
		STATE_SUBMITTED = 1,
		STATE_RUNNING = 2,
		STATE_RUNNING_DIFFERENTIAL = 3,
		STATE_COMPLETED = 4,
		STATE_NEVERRAN = 5,
		STATE_ABORTED = 6,
		STATE_PARTIALLY_ABORTED = 7
	};

	static const Key keyFolderId;
	static const Key keyBeginVersion;
	static const Key keyEndVersion;
	static const Key keyPrevBeginVersion;
	static const Key keyConfigBackupTag;
	static const Key keyConfigLogUid;
	static const Key keyConfigBackupRanges;
	static const Key keyConfigStopWhenDoneKey;
	static const Key keyStateStatus;
	static const Key keyStateStop;
	static const Key keyLastUid;
	static const Key keyBeginKey;
	static const Key keyEndKey;
	static const Key keyDrVersion;
	static const Key destUid;
	static const Key backupStartVersion;

	static const Key keyTagName;
	static const Key keyStates;
	static const Key keyConfig;
	static const Key keyErrors;
	static const Key keyRanges;
	static const Key keyTasks;
	static const Key keyFutures;
	static const Key keySourceStates;
	static const Key keySourceTagName;

	static constexpr int logHeaderSize = 12;

	// Convert the status text to an enumerated value
	static EnumState getState(std::string const& stateText);

	// Convert the status enum to a text description
	static const char* getStateText(EnumState enState);

	// Convert the status enum to a name
	static const char* getStateName(EnumState enState);

	// Determine if the specified state is runnable
	static bool isRunnable(EnumState enState);

	static KeyRef getDefaultTag() { return StringRef(defaultTagName); }

	static std::string getDefaultTagName() { return defaultTagName; }

	// This is only used for automatic backup name generation
	static Standalone<StringRef> getCurrentTime();

protected:
	static const std::string defaultTagName;
};

class FileBackupAgent : public BackupAgentBase {
public:
	FileBackupAgent();

	FileBackupAgent(FileBackupAgent&& r) noexcept
	  : subspace(std::move(r.subspace)), config(std::move(r.config)), lastRestorable(std::move(r.lastRestorable)),
	    taskBucket(std::move(r.taskBucket)), futureBucket(std::move(r.futureBucket)) {}

	void operator=(FileBackupAgent&& r) noexcept {
		subspace = std::move(r.subspace);
		config = std::move(r.config);
		lastRestorable = std::move(r.lastRestorable), taskBucket = std::move(r.taskBucket);
		futureBucket = std::move(r.futureBucket);
	}

	KeyBackedProperty<Key> lastBackupTimestamp() { return config.pack(LiteralStringRef(__FUNCTION__)); }

	Future<Void> run(Database cx, double pollDelay, int maxConcurrentTasks) {
		return taskBucket->run(cx, futureBucket, std::make_shared<double const>(pollDelay), maxConcurrentTasks);
	}

	Future<Void> run(Database cx, std::shared_ptr<double const> pollDelay, int maxConcurrentTasks) {
		return taskBucket->run(cx, futureBucket, pollDelay, maxConcurrentTasks);
	}

	/** RESTORE **/

	enum ERestoreState { UNITIALIZED = 0, QUEUED = 1, STARTING = 2, RUNNING = 3, COMPLETED = 4, ABORTED = 5 };
	static StringRef restoreStateText(ERestoreState id);
	static Key getPauseKey();

	// parallel restore
	Future<Void> parallelRestoreFinish(Database cx, UID randomUID, UnlockDB = UnlockDB::TRUE);
	Future<Void> submitParallelRestore(Database cx,
	                                   Key backupTag,
	                                   Standalone<VectorRef<KeyRangeRef>> backupRanges,
	                                   Key bcUrl,
	                                   Version targetVersion,
	                                   LockDB lockDB,
	                                   UID randomUID,
	                                   Key addPrefix,
	                                   Key removePrefix);
	Future<Void> atomicParallelRestore(Database cx,
	                                   Key tagName,
	                                   Standalone<VectorRef<KeyRangeRef>> ranges,
	                                   Key addPrefix,
	                                   Key removePrefix);

	// restore() will
	//   - make sure that url is readable and appears to be a complete backup
	//   - make sure the requested TargetVersion is valid
	//   - submit a restore on the given tagName
	//   - Optionally wait for the restore's completion.  Will restore_error if restore fails or is aborted.
	// restore() will return the targetVersion which will be either the valid version passed in or the max restorable
	// version for the given url.
	Future<Version> restore(Database cx,
	                        Optional<Database> cxOrig,
	                        Key tagName,
	                        Key url,
	                        Standalone<VectorRef<KeyRangeRef>> ranges,
<<<<<<< HEAD
	                        WaitForComplete = WaitForComplete::TRUE,
	                        Version targetVersion = ::invalidVersion,
	                        Verbose = Verbose::TRUE,
	                        Key addPrefix = Key(),
	                        Key removePrefix = Key(),
	                        LockDB = LockDB::TRUE,
	                        OnlyApplyMutationLogs = OnlyApplyMutationLogs::FALSE,
	                        InconsistentSnapshotOnly = InconsistentSnapshotOnly::FALSE,
	                        Version beginVersion = ::invalidVersion);
=======
	                        bool waitForComplete = true,
	                        Version targetVersion = ::invalidVersion,
	                        bool verbose = true,
	                        Key addPrefix = Key(),
	                        Key removePrefix = Key(),
	                        bool lockDB = true,
	                        bool onlyAppyMutationLogs = false,
	                        bool inconsistentSnapshotOnly = false,
	                        Version beginVersion = ::invalidVersion,
	                        Optional<std::string> const& encryptionKeyFileName = {});
>>>>>>> f24581b6
	Future<Version> restore(Database cx,
	                        Optional<Database> cxOrig,
	                        Key tagName,
	                        Key url,
<<<<<<< HEAD
	                        WaitForComplete waitForComplete = WaitForComplete::TRUE,
	                        Version targetVersion = ::invalidVersion,
	                        Verbose verbose = Verbose::TRUE,
	                        KeyRange range = normalKeys,
	                        Key addPrefix = Key(),
	                        Key removePrefix = Key(),
	                        LockDB lockDB = LockDB::TRUE,
	                        OnlyApplyMutationLogs onlyApplyMutationLogs = OnlyApplyMutationLogs::FALSE,
	                        InconsistentSnapshotOnly inconsistentSnapshotOnly = InconsistentSnapshotOnly::FALSE,
	                        Version beginVersion = ::invalidVersion) {
=======
	                        bool waitForComplete = true,
	                        Version targetVersion = ::invalidVersion,
	                        bool verbose = true,
	                        KeyRange range = normalKeys,
	                        Key addPrefix = Key(),
	                        Key removePrefix = Key(),
	                        bool lockDB = true,
	                        bool onlyAppyMutationLogs = false,
	                        bool inconsistentSnapshotOnly = false,
	                        Version beginVersion = ::invalidVersion,
	                        Optional<std::string> const& encryptionKeyFileName = {}) {
>>>>>>> f24581b6
		Standalone<VectorRef<KeyRangeRef>> rangeRef;
		rangeRef.push_back_deep(rangeRef.arena(), range);
		return restore(cx,
		               cxOrig,
		               tagName,
		               url,
		               rangeRef,
		               waitForComplete,
		               targetVersion,
		               verbose,
		               addPrefix,
		               removePrefix,
		               lockDB,
		               onlyApplyMutationLogs,
		               inconsistentSnapshotOnly,
		               beginVersion,
		               encryptionKeyFileName);
	}
	Future<Version> atomicRestore(Database cx,
	                              Key tagName,
	                              Standalone<VectorRef<KeyRangeRef>> ranges,
	                              Key addPrefix = Key(),
	                              Key removePrefix = Key());
	Future<Version> atomicRestore(Database cx,
	                              Key tagName,
	                              KeyRange range = normalKeys,
	                              Key addPrefix = Key(),
	                              Key removePrefix = Key()) {
		Standalone<VectorRef<KeyRangeRef>> rangeRef;
		rangeRef.push_back_deep(rangeRef.arena(), range);
		return atomicRestore(cx, tagName, rangeRef, addPrefix, removePrefix);
	}
	// Tries to abort the restore for a tag.  Returns the final (stable) state of the tag.
	Future<ERestoreState> abortRestore(Reference<ReadYourWritesTransaction> tr, Key tagName);
	Future<ERestoreState> abortRestore(Database cx, Key tagName);

	// Waits for a restore tag to reach a final (stable) state.
	Future<ERestoreState> waitRestore(Database cx, Key tagName, Verbose);

	// Get a string describing the status of a tag
	Future<std::string> restoreStatus(Reference<ReadYourWritesTransaction> tr, Key tagName);
	Future<std::string> restoreStatus(Database cx, Key tagName) {
		return runRYWTransaction(cx,
		                         [=](Reference<ReadYourWritesTransaction> tr) { return restoreStatus(tr, tagName); });
	}

	/** BACKUP METHODS **/

	Future<Void> submitBackup(Reference<ReadYourWritesTransaction> tr,
	                          Key outContainer,
	                          int initialSnapshotIntervalSeconds,
	                          int snapshotIntervalSeconds,
	                          std::string const& tagName,
	                          Standalone<VectorRef<KeyRangeRef>> backupRanges,
<<<<<<< HEAD
	                          StopWhenDone = StopWhenDone::TRUE,
	                          UsePartitionedLog = UsePartitionedLog::FALSE,
	                          IncrementalBackupOnly = IncrementalBackupOnly::FALSE);
=======
	                          bool stopWhenDone = true,
	                          bool partitionedLog = false,
	                          bool incrementalBackupOnly = false,
	                          Optional<std::string> const& encryptionKeyFileName = {});
>>>>>>> f24581b6
	Future<Void> submitBackup(Database cx,
	                          Key outContainer,
	                          int initialSnapshotIntervalSeconds,
	                          int snapshotIntervalSeconds,
	                          std::string const& tagName,
	                          Standalone<VectorRef<KeyRangeRef>> backupRanges,
<<<<<<< HEAD
	                          StopWhenDone stopWhenDone = StopWhenDone::TRUE,
	                          UsePartitionedLog partitionedLog = UsePartitionedLog::FALSE,
	                          IncrementalBackupOnly incrementalBackupOnly = IncrementalBackupOnly::FALSE) {
=======
	                          bool stopWhenDone = true,
	                          bool partitionedLog = false,
	                          bool incrementalBackupOnly = false,
	                          Optional<std::string> const& encryptionKeyFileName = {}) {
>>>>>>> f24581b6
		return runRYWTransactionFailIfLocked(cx, [=](Reference<ReadYourWritesTransaction> tr) {
			return submitBackup(tr,
			                    outContainer,
			                    initialSnapshotIntervalSeconds,
			                    snapshotIntervalSeconds,
			                    tagName,
			                    backupRanges,
			                    stopWhenDone,
			                    partitionedLog,
			                    incrementalBackupOnly,
			                    encryptionKeyFileName);
		});
	}

	Future<Void> discontinueBackup(Reference<ReadYourWritesTransaction> tr, Key tagName);
	Future<Void> discontinueBackup(Database cx, Key tagName) {
		return runRYWTransaction(
		    cx, [=](Reference<ReadYourWritesTransaction> tr) { return discontinueBackup(tr, tagName); });
	}

	// Terminate an ongoing backup, without waiting for the backup to finish.
	// Preconditions:
	//   A backup is running with the tag of `tagName`.
	//     Otherwise `backup_unneeded` will be thrown indicating that the backup never existed or already finished.
	// Postconditions:
	//   No more tasks will be spawned to backup ranges of the database.
	//   logRangesRange and backupLogKeys will be cleared for this backup.
	Future<Void> abortBackup(Reference<ReadYourWritesTransaction> tr, std::string tagName);
	Future<Void> abortBackup(Database cx, std::string tagName) {
		return runRYWTransaction(cx, [=](Reference<ReadYourWritesTransaction> tr) { return abortBackup(tr, tagName); });
	}

	Future<std::string> getStatus(Database cx, ShowErrors, std::string tagName);
	Future<std::string> getStatusJSON(Database cx, std::string tagName);

	Future<Optional<Version>> getLastRestorable(Reference<ReadYourWritesTransaction> tr,
	                                            Key tagName,
	                                            Snapshot = Snapshot::FALSE);
	void setLastRestorable(Reference<ReadYourWritesTransaction> tr, Key tagName, Version version);

	// stopWhenDone will return when the backup is stopped, if enabled. Otherwise, it
	// will return when the backup directory is restorable.
	Future<EnumState> waitBackup(Database cx,
	                             std::string tagName,
	                             StopWhenDone = StopWhenDone::TRUE,
	                             Reference<IBackupContainer>* pContainer = nullptr,
	                             UID* pUID = nullptr);

	static const Key keyLastRestorable;

	Future<int64_t> getTaskCount(Reference<ReadYourWritesTransaction> tr) { return taskBucket->getTaskCount(tr); }
	Future<int64_t> getTaskCount(Database cx) { return taskBucket->getTaskCount(cx); }
	Future<Void> watchTaskCount(Reference<ReadYourWritesTransaction> tr) { return taskBucket->watchTaskCount(tr); }

	Future<bool> checkActive(Database cx) { return taskBucket->checkActive(cx); }

	// If "pause" is true, pause all backups; otherwise, resume all.
	Future<Void> changePause(Database db, bool pause);

	friend class FileBackupAgentImpl;
	static const int dataFooterSize;

	Subspace subspace;
	Subspace config;
	Subspace lastRestorable;

	Reference<TaskBucket> taskBucket;
	Reference<FutureBucket> futureBucket;
};

template <>
inline Tuple Codec<FileBackupAgent::ERestoreState>::pack(FileBackupAgent::ERestoreState const& val) {
	return Tuple().append(val);
}
template <>
inline FileBackupAgent::ERestoreState Codec<FileBackupAgent::ERestoreState>::unpack(Tuple const& val) {
	return (FileBackupAgent::ERestoreState)val.getInt(0);
}

class DatabaseBackupAgent : public BackupAgentBase {
public:
	DatabaseBackupAgent();
	explicit DatabaseBackupAgent(Database src);

	DatabaseBackupAgent(DatabaseBackupAgent&& r) noexcept
	  : subspace(std::move(r.subspace)), states(std::move(r.states)), config(std::move(r.config)),
	    errors(std::move(r.errors)), ranges(std::move(r.ranges)), tagNames(std::move(r.tagNames)),
	    taskBucket(std::move(r.taskBucket)), futureBucket(std::move(r.futureBucket)),
	    sourceStates(std::move(r.sourceStates)), sourceTagNames(std::move(r.sourceTagNames)) {}

	void operator=(DatabaseBackupAgent&& r) noexcept {
		subspace = std::move(r.subspace);
		states = std::move(r.states);
		config = std::move(r.config);
		errors = std::move(r.errors);
		ranges = std::move(r.ranges);
		tagNames = std::move(r.tagNames);
		taskBucket = std::move(r.taskBucket);
		futureBucket = std::move(r.futureBucket);
		sourceStates = std::move(r.sourceStates);
		sourceTagNames = std::move(r.sourceTagNames);
	}

	Future<Void> run(Database cx, double pollDelay, int maxConcurrentTasks) {
		return taskBucket->run(cx, futureBucket, std::make_shared<double const>(pollDelay), maxConcurrentTasks);
	}

	Future<Void> run(Database cx, std::shared_ptr<double const> pollDelay, int maxConcurrentTasks) {
		return taskBucket->run(cx, futureBucket, pollDelay, maxConcurrentTasks);
	}

	Future<Void> atomicSwitchover(Database dest,
	                              Key tagName,
	                              Standalone<VectorRef<KeyRangeRef>> backupRanges,
	                              Key addPrefix,
	                              Key removePrefix,
	                              ForceAction = ForceAction::FALSE);

	Future<Void> unlockBackup(Reference<ReadYourWritesTransaction> tr, Key tagName);
	Future<Void> unlockBackup(Database cx, Key tagName) {
		return runRYWTransaction(cx,
		                         [=](Reference<ReadYourWritesTransaction> tr) { return unlockBackup(tr, tagName); });
	}

	// Specifies the action to take on the backup's destination key range
	// before the backup begins.
	enum PreBackupAction {
		NONE = 0, // No action is taken
		VERIFY = 1, // Verify the key range being restored to is empty.
		CLEAR = 2 // Clear the key range being restored to.
	};

	Future<Void> submitBackup(Reference<ReadYourWritesTransaction> tr,
	                          Key tagName,
	                          Standalone<VectorRef<KeyRangeRef>> backupRanges,
	                          StopWhenDone = StopWhenDone::TRUE,
	                          Key addPrefix = StringRef(),
	                          Key removePrefix = StringRef(),
	                          LockDB lockDatabase = LockDB::FALSE,
	                          PreBackupAction backupAction = PreBackupAction::VERIFY);
	Future<Void> submitBackup(Database cx,
	                          Key tagName,
	                          Standalone<VectorRef<KeyRangeRef>> backupRanges,
	                          StopWhenDone stopWhenDone = StopWhenDone::TRUE,
	                          Key addPrefix = StringRef(),
	                          Key removePrefix = StringRef(),
	                          LockDB lockDatabase = LockDB::FALSE,
	                          PreBackupAction backupAction = PreBackupAction::VERIFY) {
		return runRYWTransaction(cx, [=](Reference<ReadYourWritesTransaction> tr) {
			return submitBackup(
			    tr, tagName, backupRanges, stopWhenDone, addPrefix, removePrefix, lockDatabase, backupAction);
		});
	}

	Future<Void> discontinueBackup(Reference<ReadYourWritesTransaction> tr, Key tagName);
	Future<Void> discontinueBackup(Database cx, Key tagName) {
		return runRYWTransaction(
		    cx, [=](Reference<ReadYourWritesTransaction> tr) { return discontinueBackup(tr, tagName); });
	}

	Future<Void> abortBackup(Database cx,
	                         Key tagName,
	                         PartialBackup = PartialBackup::FALSE,
	                         AbortOldBackup = AbortOldBackup::FALSE,
	                         DstOnly = DstOnly::FALSE,
	                         WaitForDestUID = WaitForDestUID::FALSE);

	Future<std::string> getStatus(Database cx, int errorLimit, Key tagName);

	Future<EnumState> getStateValue(Reference<ReadYourWritesTransaction> tr, UID logUid, Snapshot = Snapshot::FALSE);
	Future<EnumState> getStateValue(Database cx, UID logUid) {
		return runRYWTransaction(cx,
		                         [=](Reference<ReadYourWritesTransaction> tr) { return getStateValue(tr, logUid); });
	}

	Future<UID> getDestUid(Reference<ReadYourWritesTransaction> tr, UID logUid, Snapshot = Snapshot::FALSE);
	Future<UID> getDestUid(Database cx, UID logUid) {
		return runRYWTransaction(cx, [=](Reference<ReadYourWritesTransaction> tr) { return getDestUid(tr, logUid); });
	}

	Future<UID> getLogUid(Reference<ReadYourWritesTransaction> tr, Key tagName, Snapshot = Snapshot::FALSE);
	Future<UID> getLogUid(Database cx, Key tagName) {
		return runRYWTransaction(cx, [=](Reference<ReadYourWritesTransaction> tr) { return getLogUid(tr, tagName); });
	}

	Future<int64_t> getRangeBytesWritten(Reference<ReadYourWritesTransaction> tr,
	                                     UID logUid,
	                                     Snapshot = Snapshot::FALSE);
	Future<int64_t> getLogBytesWritten(Reference<ReadYourWritesTransaction> tr, UID logUid, Snapshot = Snapshot::FALSE);
	// stopWhenDone will return when the backup is stopped, if enabled. Otherwise, it
	// will return when the backup directory is restorable.
	Future<EnumState> waitBackup(Database cx, Key tagName, StopWhenDone = StopWhenDone::TRUE);
	Future<EnumState> waitSubmitted(Database cx, Key tagName);
	Future<Void> waitUpgradeToLatestDrVersion(Database cx, Key tagName);

	static const Key keyAddPrefix;
	static const Key keyRemovePrefix;
	static const Key keyRangeVersions;
	static const Key keyCopyStop;
	static const Key keyDatabasesInSync;
	static const int LATEST_DR_VERSION;

	Future<int64_t> getTaskCount(Reference<ReadYourWritesTransaction> tr) { return taskBucket->getTaskCount(tr); }
	Future<int64_t> getTaskCount(Database cx) { return taskBucket->getTaskCount(cx); }
	Future<Void> watchTaskCount(Reference<ReadYourWritesTransaction> tr) { return taskBucket->watchTaskCount(tr); }

	Future<bool> checkActive(Database cx) { return taskBucket->checkActive(cx); }

	friend class DatabaseBackupAgentImpl;

	Subspace subspace;
	Subspace states;
	Subspace config;
	Subspace errors;
	Subspace ranges;
	Subspace tagNames;
	Subspace sourceStates;
	Subspace sourceTagNames;

	Reference<TaskBucket> taskBucket;
	Reference<FutureBucket> futureBucket;
};

using RangeResultWithVersion = std::pair<RangeResult, Version>;

struct RCGroup {
	RangeResult items;
	Version version;
	uint64_t groupKey;

	RCGroup() : version(-1), groupKey(ULLONG_MAX){};

	template <class Ar>
	void serialize(Ar& ar) {
		serializer(ar, items, version, groupKey);
	}
};

bool copyParameter(Reference<Task> source, Reference<Task> dest, Key key);
Version getVersionFromString(std::string const& value);
Standalone<VectorRef<KeyRangeRef>> getLogRanges(Version beginVersion,
                                                Version endVersion,
                                                Key destUidValue,
                                                int blockSize = CLIENT_KNOBS->LOG_RANGE_BLOCK_SIZE);
Standalone<VectorRef<KeyRangeRef>> getApplyRanges(Version beginVersion, Version endVersion, Key backupUid);
Future<Void> eraseLogData(Reference<ReadYourWritesTransaction> tr,
                          Key logUidValue,
                          Key destUidValue,
                          Optional<Version> endVersion = Optional<Version>(),
                          CheckBackupUID = CheckBackupUID::FALSE,
                          Version backupUid = 0);
Key getApplyKey(Version version, Key backupUid);
Version getLogKeyVersion(Key key);
std::pair<Version, uint32_t> decodeBKMutationLogKey(Key key);
Future<Void> logError(Database cx, Key keyErrors, const std::string& message);
Future<Void> logError(Reference<ReadYourWritesTransaction> tr, Key keyErrors, const std::string& message);
Future<Void> checkVersion(Reference<ReadYourWritesTransaction> const& tr);
ACTOR Future<Void> readCommitted(Database cx,
                                 PromiseStream<RangeResultWithVersion> results,
                                 Reference<FlowLock> lock,
                                 KeyRangeRef range,
                                 Terminator terminator = Terminator::TRUE,
                                 AccessSystemKeys systemAccess = AccessSystemKeys::FALSE,
                                 LockAware lockAware = LockAware::FALSE);
ACTOR Future<Void> readCommitted(Database cx,
                                 PromiseStream<RCGroup> results,
                                 Future<Void> active,
                                 Reference<FlowLock> lock,
                                 KeyRangeRef range,
                                 std::function<std::pair<uint64_t, uint32_t>(Key key)> groupBy,
                                 Terminator terminator = Terminator::TRUE,
                                 AccessSystemKeys systemAccess = AccessSystemKeys::FALSE,
                                 LockAware lockAware = LockAware::FALSE);
ACTOR Future<Void> applyMutations(Database cx,
                                  Key uid,
                                  Key addPrefix,
                                  Key removePrefix,
                                  Version beginVersion,
                                  Version* endVersion,
                                  RequestStream<CommitTransactionRequest> commit,
                                  NotifiedVersion* committedVersion,
                                  Reference<KeyRangeMap<Version>> keyVersion);
ACTOR Future<Void> cleanupBackup(Database cx, DeleteData deleteData);

using EBackupState = BackupAgentBase::EnumState;
template <>
inline Tuple Codec<EBackupState>::pack(EBackupState const& val) {
	return Tuple().append(static_cast<int>(val));
}
template <>
inline EBackupState Codec<EBackupState>::unpack(Tuple const& val) {
	return static_cast<EBackupState>(val.getInt(0));
}

// Key backed tags are a single-key slice of the TagUidMap, defined below.
// The Value type of the key is a UidAndAbortedFlagT which is a pair of {UID, aborted_flag}
// All tasks on the UID will have a validation key/value that requires aborted_flag to be
// false, so changing that value, such as changing the UID or setting aborted_flag to true,
// will kill all of the active tasks on that backup/restore UID.
typedef std::pair<UID, bool> UidAndAbortedFlagT;
class KeyBackedTag : public KeyBackedProperty<UidAndAbortedFlagT> {
public:
	KeyBackedTag() : KeyBackedProperty(StringRef()) {}
	KeyBackedTag(std::string tagName, StringRef tagMapPrefix);

	Future<Void> cancel(Reference<ReadYourWritesTransaction> tr) {
		std::string tag = tagName;
		Key _tagMapPrefix = tagMapPrefix;
		return map(get(tr), [tag, _tagMapPrefix, tr](Optional<UidAndAbortedFlagT> up) -> Void {
			if (up.present()) {
				// Set aborted flag to true
				up.get().second = true;
				KeyBackedTag(tag, _tagMapPrefix).set(tr, up.get());
			}
			return Void();
		});
	}

	std::string tagName;
	Key tagMapPrefix;
};

typedef KeyBackedMap<std::string, UidAndAbortedFlagT> TagMap;
// Map of tagName to {UID, aborted_flag} located in the fileRestorePrefixRange keyspace.
class TagUidMap : public KeyBackedMap<std::string, UidAndAbortedFlagT> {
	ACTOR static Future<std::vector<KeyBackedTag>> getAll_impl(TagUidMap* tagsMap,
	                                                           Reference<ReadYourWritesTransaction> tr,
	                                                           Snapshot snapshot);

public:
	TagUidMap(const StringRef& prefix) : TagMap(LiteralStringRef("tag->uid/").withPrefix(prefix)), prefix(prefix) {}

	Future<std::vector<KeyBackedTag>> getAll(Reference<ReadYourWritesTransaction> tr,
	                                         Snapshot snapshot = Snapshot::FALSE) {
		return getAll_impl(this, tr, snapshot);
	}

	Key prefix;
};

static inline KeyBackedTag makeRestoreTag(std::string tagName) {
	return KeyBackedTag(tagName, fileRestorePrefixRange.begin);
}

static inline KeyBackedTag makeBackupTag(std::string tagName) {
	return KeyBackedTag(tagName, fileBackupPrefixRange.begin);
}

static inline Future<std::vector<KeyBackedTag>> getAllRestoreTags(Reference<ReadYourWritesTransaction> tr,
                                                                  Snapshot snapshot = Snapshot::FALSE) {
	return TagUidMap(fileRestorePrefixRange.begin).getAll(tr, snapshot);
}

static inline Future<std::vector<KeyBackedTag>> getAllBackupTags(Reference<ReadYourWritesTransaction> tr,
                                                                 Snapshot snapshot = Snapshot::FALSE) {
	return TagUidMap(fileBackupPrefixRange.begin).getAll(tr, snapshot);
}

class KeyBackedConfig {
public:
	static struct {
		static TaskParam<UID> uid() { return LiteralStringRef(__FUNCTION__); }
	} TaskParams;

	KeyBackedConfig(StringRef prefix, UID uid = UID())
	  : uid(uid), prefix(prefix), configSpace(uidPrefixKey(LiteralStringRef("uid->config/").withPrefix(prefix), uid)) {}

	KeyBackedConfig(StringRef prefix, Reference<Task> task) : KeyBackedConfig(prefix, TaskParams.uid().get(task)) {}

	Future<Void> toTask(Reference<ReadYourWritesTransaction> tr,
	                    Reference<Task> task,
	                    SetValidation setValidation = SetValidation::TRUE) {
		// Set the uid task parameter
		TaskParams.uid().set(task, uid);

		if (!setValidation) {
			return Void();
		}

		// Set the validation condition for the task which is that the restore uid's tag's uid is the same as the
		// restore uid. Get this uid's tag, then get the KEY for the tag's uid but don't read it.  That becomes the
		// validation key which TaskBucket will check, and its value must be this restore config's uid.
		UID u = uid; // 'this' could be invalid in lambda
		Key p = prefix;
		return map(tag().get(tr), [u, p, task](Optional<std::string> const& tag) -> Void {
			if (!tag.present())
				throw restore_error();
			// Validation contition is that the uidPair key must be exactly {u, false}
			TaskBucket::setValidationCondition(
			    task, KeyBackedTag(tag.get(), p).key, Codec<UidAndAbortedFlagT>::pack({ u, false }).pack());
			return Void();
		});
	}

	KeyBackedProperty<std::string> tag() { return configSpace.pack(LiteralStringRef(__FUNCTION__)); }

	UID getUid() { return uid; }

	Key getUidAsKey() { return BinaryWriter::toValue(uid, Unversioned()); }

	void clear(Reference<ReadYourWritesTransaction> tr) { tr->clear(configSpace.range()); }

	// lastError is a pair of error message and timestamp expressed as an int64_t
	KeyBackedProperty<std::pair<std::string, Version>> lastError() {
		return configSpace.pack(LiteralStringRef(__FUNCTION__));
	}

	KeyBackedMap<int64_t, std::pair<std::string, Version>> lastErrorPerType() {
		return configSpace.pack(LiteralStringRef(__FUNCTION__));
	}

	// Updates the error per type map and the last error property
	Future<Void> updateErrorInfo(Database cx, Error e, std::string message) {
		// Avoid capture of this ptr
		auto& copy = *this;

		return runRYWTransaction(cx, [=](Reference<ReadYourWritesTransaction> tr) mutable {
			tr->setOption(FDBTransactionOptions::ACCESS_SYSTEM_KEYS);
			tr->setOption(FDBTransactionOptions::LOCK_AWARE);

			return map(tr->getReadVersion(), [=](Version v) mutable {
				copy.lastError().set(tr, { message, v });
				copy.lastErrorPerType().set(tr, e.code(), { message, v });
				return Void();
			});
		});
	}

protected:
	UID uid;
	Key prefix;
	Subspace configSpace;
};

template <>
inline Tuple Codec<Reference<IBackupContainer>>::pack(Reference<IBackupContainer> const& bc) {
	return Tuple().append(StringRef(bc->getURL()));
}
template <>
inline Reference<IBackupContainer> Codec<Reference<IBackupContainer>>::unpack(Tuple const& val) {
	return IBackupContainer::openContainer(val.getString(0).toString());
}

class BackupConfig : public KeyBackedConfig {
public:
	BackupConfig(UID uid = UID()) : KeyBackedConfig(fileBackupPrefixRange.begin, uid) {}
	BackupConfig(Reference<Task> task) : KeyBackedConfig(fileBackupPrefixRange.begin, task) {}

	// rangeFileMap maps a keyrange file's End to its Begin and Filename
	struct RangeSlice {
		Key begin;
		Version version;
		std::string fileName;
		int64_t fileSize;
		Tuple pack() const {
			return Tuple().append(begin).append(version).append(StringRef(fileName)).append(fileSize);
		}
		static RangeSlice unpack(Tuple const& t) {
			RangeSlice r;
			int i = 0;
			r.begin = t.getString(i++);
			r.version = t.getInt(i++);
			r.fileName = t.getString(i++).toString();
			r.fileSize = t.getInt(i++);
			return r;
		}
	};

	// Map of range end boundaries to info about the backup file written for that range.
	typedef KeyBackedMap<Key, RangeSlice> RangeFileMapT;
	RangeFileMapT snapshotRangeFileMap() { return configSpace.pack(LiteralStringRef(__FUNCTION__)); }

	// Number of kv range files that were both committed to persistent storage AND inserted into
	// the snapshotRangeFileMap.  Note that since insertions could replace 1 or more existing
	// map entries this is not necessarily the number of entries currently in the map.
	// This value exists to help with sizing of kv range folders for BackupContainers that
	// require it.
	KeyBackedBinaryValue<int64_t> snapshotRangeFileCount() { return configSpace.pack(LiteralStringRef(__FUNCTION__)); }

	// Coalesced set of ranges already dispatched for writing.
	typedef KeyBackedMap<Key, bool> RangeDispatchMapT;
	RangeDispatchMapT snapshotRangeDispatchMap() { return configSpace.pack(LiteralStringRef(__FUNCTION__)); }

	// Interval to use for the first (initial) snapshot.
	KeyBackedProperty<int64_t> initialSnapshotIntervalSeconds() {
		return configSpace.pack(LiteralStringRef(__FUNCTION__));
	}

	// Interval to use for determining the target end version for new snapshots
	KeyBackedProperty<int64_t> snapshotIntervalSeconds() { return configSpace.pack(LiteralStringRef(__FUNCTION__)); }

	// When the current snapshot began
	KeyBackedProperty<Version> snapshotBeginVersion() { return configSpace.pack(LiteralStringRef(__FUNCTION__)); }

	// When the current snapshot is desired to end.
	// This can be changed at runtime to speed up or slow down a snapshot
	KeyBackedProperty<Version> snapshotTargetEndVersion() { return configSpace.pack(LiteralStringRef(__FUNCTION__)); }

	KeyBackedProperty<int64_t> snapshotBatchSize() { return configSpace.pack(LiteralStringRef(__FUNCTION__)); }

	KeyBackedProperty<Key> snapshotBatchFuture() { return configSpace.pack(LiteralStringRef(__FUNCTION__)); }

	KeyBackedProperty<Key> snapshotBatchDispatchDoneKey() { return configSpace.pack(LiteralStringRef(__FUNCTION__)); }

	KeyBackedProperty<int64_t> snapshotDispatchLastShardsBehind() {
		return configSpace.pack(LiteralStringRef(__FUNCTION__));
	}

	KeyBackedProperty<Version> snapshotDispatchLastVersion() {
		return configSpace.pack(LiteralStringRef(__FUNCTION__));
	}

	Future<Void> initNewSnapshot(Reference<ReadYourWritesTransaction> tr, int64_t intervalSeconds = -1) {
		BackupConfig& copy = *this; // Capture this by value instead of this ptr

		Future<Version> beginVersion = tr->getReadVersion();
		Future<int64_t> defaultInterval = 0;
		if (intervalSeconds < 0) {
			defaultInterval = copy.snapshotIntervalSeconds().getOrThrow(tr);
		}

		// Make sure read version and possibly the snapshot interval value are ready, then clear/init the snapshot
		// config members
		return map(success(beginVersion) && success(defaultInterval), [=](Void) mutable {
			copy.snapshotRangeFileMap().clear(tr);
			copy.snapshotRangeDispatchMap().clear(tr);
			copy.snapshotBatchSize().clear(tr);
			copy.snapshotBatchFuture().clear(tr);
			copy.snapshotBatchDispatchDoneKey().clear(tr);

			if (intervalSeconds < 0)
				intervalSeconds = defaultInterval.get();
			Version endVersion = beginVersion.get() + intervalSeconds * CLIENT_KNOBS->CORE_VERSIONSPERSECOND;

			copy.snapshotBeginVersion().set(tr, beginVersion.get());
			copy.snapshotTargetEndVersion().set(tr, endVersion);
			copy.snapshotRangeFileCount().set(tr, 0);
			copy.snapshotDispatchLastVersion().clear(tr);
			copy.snapshotDispatchLastShardsBehind().clear(tr);

			return Void();
		});
	}

	KeyBackedBinaryValue<int64_t> rangeBytesWritten() { return configSpace.pack(LiteralStringRef(__FUNCTION__)); }

	KeyBackedBinaryValue<int64_t> logBytesWritten() { return configSpace.pack(LiteralStringRef(__FUNCTION__)); }

	KeyBackedProperty<EBackupState> stateEnum() { return configSpace.pack(LiteralStringRef(__FUNCTION__)); }

	KeyBackedProperty<Reference<IBackupContainer>> backupContainer() {
		return configSpace.pack(LiteralStringRef(__FUNCTION__));
	}

	// Set to true when all backup workers for saving mutation logs have been started.
	KeyBackedProperty<bool> allWorkerStarted() { return configSpace.pack(LiteralStringRef(__FUNCTION__)); }

	// Each backup worker adds its (epoch, tag.id) to this property.
	KeyBackedProperty<std::vector<std::pair<int64_t, int64_t>>> startedBackupWorkers() {
		return configSpace.pack(LiteralStringRef(__FUNCTION__));
	}

	// Set to true if backup worker is enabled.
	KeyBackedProperty<bool> backupWorkerEnabled() { return configSpace.pack(LiteralStringRef(__FUNCTION__)); }

	// Set to true if partitioned log is enabled (only useful if backup worker is also enabled).
	KeyBackedProperty<bool> partitionedLogEnabled() { return configSpace.pack(LiteralStringRef(__FUNCTION__)); }

	// Set to true if only requesting incremental backup without base snapshot.
	KeyBackedProperty<bool> incrementalBackupOnly() { return configSpace.pack(LiteralStringRef(__FUNCTION__)); }

	// Latest version for which all prior versions have saved by backup workers.
	KeyBackedProperty<Version> latestBackupWorkerSavedVersion() {
		return configSpace.pack(LiteralStringRef(__FUNCTION__));
	}

	// Stop differntial logging if already started or don't start after completing KV ranges
	KeyBackedProperty<bool> stopWhenDone() { return configSpace.pack(LiteralStringRef(__FUNCTION__)); }

	// Latest version for which all prior versions have had their log copy tasks completed
	KeyBackedProperty<Version> latestLogEndVersion() { return configSpace.pack(LiteralStringRef(__FUNCTION__)); }

	// The end version of the last complete snapshot
	KeyBackedProperty<Version> latestSnapshotEndVersion() { return configSpace.pack(LiteralStringRef(__FUNCTION__)); }

	// The end version of the first complete snapshot
	KeyBackedProperty<Version> firstSnapshotEndVersion() { return configSpace.pack(LiteralStringRef(__FUNCTION__)); }

	KeyBackedProperty<Key> destUidValue() { return configSpace.pack(LiteralStringRef(__FUNCTION__)); }

	Future<Optional<Version>> getLatestRestorableVersion(Reference<ReadYourWritesTransaction> tr) {
		tr->setOption(FDBTransactionOptions::READ_SYSTEM_KEYS);
		tr->setOption(FDBTransactionOptions::READ_LOCK_AWARE);
		auto lastLog = latestLogEndVersion().get(tr);
		auto firstSnapshot = firstSnapshotEndVersion().get(tr);
		auto workerEnabled = backupWorkerEnabled().get(tr);
		auto plogEnabled = partitionedLogEnabled().get(tr);
		auto workerVersion = latestBackupWorkerSavedVersion().get(tr);
		auto incrementalBackup = incrementalBackupOnly().get(tr);
		return map(success(lastLog) && success(firstSnapshot) && success(workerEnabled) && success(plogEnabled) &&
		               success(workerVersion) && success(incrementalBackup),
		           [=](Void) -> Optional<Version> {
			           // The latest log greater than the oldest snapshot is the restorable version
			           Optional<Version> logVersion = workerEnabled.get().present() && workerEnabled.get().get() &&
			                                                  plogEnabled.get().present() && plogEnabled.get().get()
			                                              ? workerVersion.get()
			                                              : lastLog.get();
			           if (logVersion.present() && firstSnapshot.get().present() &&
			               logVersion.get() > firstSnapshot.get().get()) {
				           return std::max(logVersion.get() - 1, firstSnapshot.get().get());
			           }
			           if (logVersion.present() && incrementalBackup.isReady() && incrementalBackup.get().present() &&
			               incrementalBackup.get().get()) {
				           return logVersion.get() - 1;
			           }
			           return {};
		           });
	}

	KeyBackedProperty<std::vector<KeyRange>> backupRanges() { return configSpace.pack(LiteralStringRef(__FUNCTION__)); }

	void startMutationLogs(Reference<ReadYourWritesTransaction> tr, KeyRangeRef backupRange, Key destUidValue) {
		Key mutationLogsDestKey = destUidValue.withPrefix(backupLogKeys.begin);
		tr->set(logRangesEncodeKey(backupRange.begin, BinaryReader::fromStringRef<UID>(destUidValue, Unversioned())),
		        logRangesEncodeValue(backupRange.end, mutationLogsDestKey));
	}

	Future<Void> logError(Database cx, Error e, std::string details, void* taskInstance = nullptr) {
		if (!uid.isValid()) {
			TraceEvent(SevError, "FileBackupErrorNoUID").error(e).detail("Description", details);
			return Void();
		}
		TraceEvent t(SevWarn, "FileBackupError");
		t.error(e)
		    .detail("BackupUID", uid)
		    .detail("Description", details)
		    .detail("TaskInstance", (uint64_t)taskInstance);
		// key_not_found could happen
		if (e.code() == error_code_key_not_found)
			t.backtrace();

		return updateErrorInfo(cx, e, details);
	}
};

// Helper class for reading restore data from a buffer and throwing the right errors.
struct StringRefReader {
	StringRefReader(StringRef s = StringRef(), Error e = Error()) : rptr(s.begin()), end(s.end()), failure_error(e) {}

	// Return remainder of data as a StringRef
	StringRef remainder() { return StringRef(rptr, end - rptr); }

	// Return a pointer to len bytes at the current read position and advance read pos
	const uint8_t* consume(unsigned int len) {
		if (rptr == end && len != 0)
			throw end_of_stream();
		const uint8_t* p = rptr;
		rptr += len;
		if (rptr > end)
			throw failure_error;
		return p;
	}

	// Return a T from the current read position and advance read pos
	template <typename T>
	const T consume() {
		return *(const T*)consume(sizeof(T));
	}

	// Functions for consuming big endian (network byte order) integers.
	// Consumes a big endian number, swaps it to little endian, and returns it.
	int32_t consumeNetworkInt32() { return (int32_t)bigEndian32((uint32_t)consume<int32_t>()); }
	uint32_t consumeNetworkUInt32() { return bigEndian32(consume<uint32_t>()); }

	// Convert big Endian value (e.g., encoded in log file) into a littleEndian uint64_t value.
	int64_t consumeNetworkInt64() { return (int64_t)bigEndian64((uint32_t)consume<int64_t>()); }
	uint64_t consumeNetworkUInt64() { return bigEndian64(consume<uint64_t>()); }

	bool eof() { return rptr == end; }

	const uint8_t *rptr, *end;
	Error failure_error;
};

namespace fileBackup {
ACTOR Future<Standalone<VectorRef<KeyValueRef>>> decodeRangeFileBlock(Reference<IAsyncFile> file,
                                                                      int64_t offset,
                                                                      int len);

// Return a block of contiguous padding bytes "\0xff" for backup files, growing if needed.
Value makePadding(int size);
} // namespace fileBackup

// For fast restore simulation test
// For testing addPrefix feature in fast restore.
// Transform db content in restoreRanges by removePrefix and then addPrefix.
// Assume: DB is locked
ACTOR Future<Void> transformRestoredDatabase(Database cx,
                                             Standalone<VectorRef<KeyRangeRef>> backupRanges,
                                             Key addPrefix,
                                             Key removePrefix);

void simulateBlobFailure();

#include "flow/unactorcompiler.h"
#endif<|MERGE_RESOLUTION|>--- conflicted
+++ resolved
@@ -187,7 +187,6 @@
 	                        Key tagName,
 	                        Key url,
 	                        Standalone<VectorRef<KeyRangeRef>> ranges,
-<<<<<<< HEAD
 	                        WaitForComplete = WaitForComplete::TRUE,
 	                        Version targetVersion = ::invalidVersion,
 	                        Verbose = Verbose::TRUE,
@@ -196,24 +195,12 @@
 	                        LockDB = LockDB::TRUE,
 	                        OnlyApplyMutationLogs = OnlyApplyMutationLogs::FALSE,
 	                        InconsistentSnapshotOnly = InconsistentSnapshotOnly::FALSE,
-	                        Version beginVersion = ::invalidVersion);
-=======
-	                        bool waitForComplete = true,
-	                        Version targetVersion = ::invalidVersion,
-	                        bool verbose = true,
-	                        Key addPrefix = Key(),
-	                        Key removePrefix = Key(),
-	                        bool lockDB = true,
-	                        bool onlyAppyMutationLogs = false,
-	                        bool inconsistentSnapshotOnly = false,
 	                        Version beginVersion = ::invalidVersion,
 	                        Optional<std::string> const& encryptionKeyFileName = {});
->>>>>>> f24581b6
 	Future<Version> restore(Database cx,
 	                        Optional<Database> cxOrig,
 	                        Key tagName,
 	                        Key url,
-<<<<<<< HEAD
 	                        WaitForComplete waitForComplete = WaitForComplete::TRUE,
 	                        Version targetVersion = ::invalidVersion,
 	                        Verbose verbose = Verbose::TRUE,
@@ -223,20 +210,8 @@
 	                        LockDB lockDB = LockDB::TRUE,
 	                        OnlyApplyMutationLogs onlyApplyMutationLogs = OnlyApplyMutationLogs::FALSE,
 	                        InconsistentSnapshotOnly inconsistentSnapshotOnly = InconsistentSnapshotOnly::FALSE,
-	                        Version beginVersion = ::invalidVersion) {
-=======
-	                        bool waitForComplete = true,
-	                        Version targetVersion = ::invalidVersion,
-	                        bool verbose = true,
-	                        KeyRange range = normalKeys,
-	                        Key addPrefix = Key(),
-	                        Key removePrefix = Key(),
-	                        bool lockDB = true,
-	                        bool onlyAppyMutationLogs = false,
-	                        bool inconsistentSnapshotOnly = false,
 	                        Version beginVersion = ::invalidVersion,
 	                        Optional<std::string> const& encryptionKeyFileName = {}) {
->>>>>>> f24581b6
 		Standalone<VectorRef<KeyRangeRef>> rangeRef;
 		rangeRef.push_back_deep(rangeRef.arena(), range);
 		return restore(cx,
@@ -291,32 +266,20 @@
 	                          int snapshotIntervalSeconds,
 	                          std::string const& tagName,
 	                          Standalone<VectorRef<KeyRangeRef>> backupRanges,
-<<<<<<< HEAD
 	                          StopWhenDone = StopWhenDone::TRUE,
 	                          UsePartitionedLog = UsePartitionedLog::FALSE,
-	                          IncrementalBackupOnly = IncrementalBackupOnly::FALSE);
-=======
-	                          bool stopWhenDone = true,
-	                          bool partitionedLog = false,
-	                          bool incrementalBackupOnly = false,
+	                          IncrementalBackupOnly = IncrementalBackupOnly::FALSE,
 	                          Optional<std::string> const& encryptionKeyFileName = {});
->>>>>>> f24581b6
 	Future<Void> submitBackup(Database cx,
 	                          Key outContainer,
 	                          int initialSnapshotIntervalSeconds,
 	                          int snapshotIntervalSeconds,
 	                          std::string const& tagName,
 	                          Standalone<VectorRef<KeyRangeRef>> backupRanges,
-<<<<<<< HEAD
 	                          StopWhenDone stopWhenDone = StopWhenDone::TRUE,
 	                          UsePartitionedLog partitionedLog = UsePartitionedLog::FALSE,
-	                          IncrementalBackupOnly incrementalBackupOnly = IncrementalBackupOnly::FALSE) {
-=======
-	                          bool stopWhenDone = true,
-	                          bool partitionedLog = false,
-	                          bool incrementalBackupOnly = false,
+	                          IncrementalBackupOnly incrementalBackupOnly = IncrementalBackupOnly::FALSE,
 	                          Optional<std::string> const& encryptionKeyFileName = {}) {
->>>>>>> f24581b6
 		return runRYWTransactionFailIfLocked(cx, [=](Reference<ReadYourWritesTransaction> tr) {
 			return submitBackup(tr,
 			                    outContainer,
