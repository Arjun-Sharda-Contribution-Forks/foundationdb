--- conflicted
+++ resolved
@@ -81,11 +81,8 @@
 	ARG_TXNTAGGING,
 	ARG_TXNTAGGINGPREFIX,
 	ARG_STREAMING_MODE,
-<<<<<<< HEAD
-	ARG_CLIENT_THREADS_PER_VERSION
-=======
+	ARG_CLIENT_THREADS_PER_VERSION,
 	ARG_DISABLE_RYW
->>>>>>> 645cfc85
 };
 
 enum TPSChangeTypes { TPS_SIN, TPS_SQUARE, TPS_PULSE };
@@ -143,11 +140,8 @@
 	int txntagging;
 	char txntagging_prefix[TAGPREFIXLENGTH_MAX];
 	FDBStreamingMode streaming_mode;
-<<<<<<< HEAD
 	int64_t client_threads_per_version;
-=======
 	int disable_ryw;
->>>>>>> 645cfc85
 } mako_args_t;
 
 /* shared memory */
