/*
 * TokenSign.h
 *
 * This source file is part of the FoundationDB open source project
 *
 * Copyright 2013-2022 Apple Inc. and the FoundationDB project authors
 *
 * Licensed under the Apache License, Version 2.0 (the "License");
 * you may not use this file except in compliance with the License.
 * You may obtain a copy of the License at
 *
 *     http://www.apache.org/licenses/LICENSE-2.0
 *
 * Unless required by applicable law or agreed to in writing, software
 * distributed under the License is distributed on an "AS IS" BASIS,
 * WITHOUT WARRANTIES OR CONDITIONS OF ANY KIND, either express or implied.
 * See the License for the specific language governing permissions and
 * limitations under the License.
 */

#pragma once
#ifndef FDBRPC_TOKEN_SIGN_H
#define FDBRPC_TOKEN_SIGN_H

#include "flow/network.h"
#include "flow/Arena.h"
#include "flow/FastRef.h"
#include "flow/FileIdentifier.h"
<<<<<<< HEAD
#include "fdbrpc/TenantInfo.h"
#include "fdbrpc/TenantInfo.h"
=======
#include "flow/PKey.h"
>>>>>>> 5a2804e0

namespace authz {

enum class Algorithm : int {
	RS256,
	ES256,
	UNKNOWN,
};

Algorithm algorithmFromString(StringRef s) noexcept;

} // namespace authz

namespace authz::flatbuffers {

struct TokenRef {
	static constexpr FileIdentifier file_identifier = 1523118;
	double expiresAt;
<<<<<<< HEAD
	VectorRef<TenantNameRef> tenants;
=======
	VectorRef<StringRef> tenants;
>>>>>>> 5a2804e0

	template <class Ar>
	void serialize(Ar& ar) {
		serializer(ar, expiresAt, tenants);
	}
};

struct SignedTokenRef {
	static constexpr FileIdentifier file_identifier = 5916732;
	SignedAuthTokenRef() {}
	SignedAuthTokenRef(Arena& p, const SignedAuthTokenRef& other)
	  : token(p, other.token), keyName(p, other.keyName), signature(p, other.signature) {}

	StringRef token;
	StringRef keyName;
	StringRef signature;

	template <class Ar>
	void serialize(Ar& ar) {
		serializer(ar, token, keyName, signature);
	}

	int expectedSize() const { return token.size() + keyName.size() + signature.size(); }
};

<<<<<<< HEAD
using SignedAuthToken = Standalone<SignedAuthTokenRef>;

SignedAuthToken signToken(AuthTokenRef token, StringRef keyName, StringRef privateKeyDer);
=======
SignedTokenRef signToken(Arena& arena, TokenRef token, StringRef keyName, PrivateKey privateKey);

bool verifyToken(SignedTokenRef signedToken, PublicKey publicKey);

} // namespace authz::flatbuffers

namespace authz::jwt {

// Given T = concat(B64UrlEnc(headerJson), ".", B64UrlEnc(payloadJson)),
// JWT is concat(T, ".", B64UrlEnc(sign(T, PrivateKey))).
// Below we refer to T as "token part"

// This struct is not meant to be flatbuffer-serialized
// This is a parsed, flattened view of T and signature
struct TokenRef {
	// header part ("typ": "JWT" implicitly enforced)
	Algorithm algorithm; // alg
	// payload part
	Optional<StringRef> issuer; // iss
	Optional<StringRef> subject; // sub
	Optional<VectorRef<StringRef>> audience; // aud
	Optional<uint64_t> issuedAtUnixTime; // iat
	Optional<uint64_t> expiresAtUnixTime; // exp
	Optional<uint64_t> notBeforeUnixTime; // nbf
	Optional<StringRef> keyId; // kid
	Optional<StringRef> tokenId; // jti
	Optional<VectorRef<StringRef>> tenants; // tenants
	// signature part
	StringRef signature;
};

// Make plain JSON token string with fields (except signature) from passed spec
StringRef makeTokenPart(Arena& arena, TokenRef tokenSpec);

// Generate plaintext signature of token part
StringRef makePlainSignature(Arena& arena, Algorithm alg, StringRef tokenPart, StringRef privateKeyDer);

// One-stop function to make JWT from spec
StringRef signToken(Arena& arena, TokenRef tokenSpec, StringRef privateKeyDer);

// Parse passed b64url-encoded header part and materialize its contents into tokenOut,
// using memory allocated from arena
bool parseHeaderPart(TokenRef& tokenOut, StringRef b64urlHeaderIn);

// Parse passed b64url-encoded payload part and materialize its contents into tokenOut,
// using memory allocated from arena
bool parsePayloadPart(Arena& arena, TokenRef& tokenOut, StringRef b64urlPayloadIn);

// Parse passed b64url-encoded signature part and materialize its contents into tokenOut,
// using memory allocated from arena
bool parseSignaturePart(Arena& arena, TokenRef& tokenOut, StringRef b64urlSignatureIn);

// Parse passed token string and materialize its contents into tokenOut,
// using memory allocated from arena
// Return whether the signed token string is well-formed
bool parseToken(Arena& arena, TokenRef& tokenOut, StringRef signedTokenIn);

// Verify only the signature part of signed token string against its token part, not its content
bool verifyToken(StringRef signedToken, StringRef publicKeyDer);
>>>>>>> 5a2804e0

} // namespace authz::jwt

// Below method is intented to be used for testing only

struct KeyPairRef {
	StringRef privateKey;
	StringRef publicKey;
};

Standalone<KeyPairRef> generateEcdsaKeyPair();

#endif // FDBRPC_TOKEN_SIGN_H<|MERGE_RESOLUTION|>--- conflicted
+++ resolved
@@ -26,12 +26,8 @@
 #include "flow/Arena.h"
 #include "flow/FastRef.h"
 #include "flow/FileIdentifier.h"
-<<<<<<< HEAD
 #include "fdbrpc/TenantInfo.h"
-#include "fdbrpc/TenantInfo.h"
-=======
 #include "flow/PKey.h"
->>>>>>> 5a2804e0
 
 namespace authz {
 
@@ -50,11 +46,7 @@
 struct TokenRef {
 	static constexpr FileIdentifier file_identifier = 1523118;
 	double expiresAt;
-<<<<<<< HEAD
-	VectorRef<TenantNameRef> tenants;
-=======
 	VectorRef<StringRef> tenants;
->>>>>>> 5a2804e0
 
 	template <class Ar>
 	void serialize(Ar& ar) {
@@ -80,11 +72,6 @@
 	int expectedSize() const { return token.size() + keyName.size() + signature.size(); }
 };
 
-<<<<<<< HEAD
-using SignedAuthToken = Standalone<SignedAuthTokenRef>;
-
-SignedAuthToken signToken(AuthTokenRef token, StringRef keyName, StringRef privateKeyDer);
-=======
 SignedTokenRef signToken(Arena& arena, TokenRef token, StringRef keyName, PrivateKey privateKey);
 
 bool verifyToken(SignedTokenRef signedToken, PublicKey publicKey);
@@ -144,7 +131,6 @@
 
 // Verify only the signature part of signed token string against its token part, not its content
 bool verifyToken(StringRef signedToken, StringRef publicKeyDer);
->>>>>>> 5a2804e0
 
 } // namespace authz::jwt
 
