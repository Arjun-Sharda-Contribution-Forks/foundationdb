--- conflicted
+++ resolved
@@ -249,12 +249,8 @@
 			dbInfo.latencyBandConfig = db->serverInfo->get().latencyBandConfig;
 			dbInfo.myLocality = db->serverInfo->get().myLocality;
 			dbInfo.client = ClientDBInfo();
-<<<<<<< HEAD
+			dbInfo.client.isEncryptionEnabled = SERVER_KNOBS->ENABLE_ENCRYPTION;
 			dbInfo.client.tenantMode = TenantAPI::tenantModeForClusterType(db->clusterType, db->config.tenantMode);
-=======
-			dbInfo.client.isEncryptionEnabled = SERVER_KNOBS->ENABLE_ENCRYPTION;
-			dbInfo.client.tenantMode = db->config.tenantMode;
->>>>>>> 3e45b665
 			dbInfo.client.clusterId = db->serverInfo->get().client.clusterId;
 			dbInfo.client.clusterType = db->clusterType;
 			dbInfo.client.metaclusterName = db->metaclusterName;
@@ -1020,12 +1016,9 @@
 	if (db->clientInfo->get().commitProxies != req.commitProxies ||
 	    db->clientInfo->get().grvProxies != req.grvProxies ||
 	    db->clientInfo->get().tenantMode != db->config.tenantMode || db->clientInfo->get().clusterId != req.clusterId ||
-<<<<<<< HEAD
+	    db->clientInfo->get().isEncryptionEnabled != SERVER_KNOBS->ENABLE_ENCRYPTION ||
 	    db->clientInfo->get().clusterType != db->clusterType ||
 	    db->clientInfo->get().metaclusterName != db->metaclusterName) {
-=======
-	    db->clientInfo->get().isEncryptionEnabled != SERVER_KNOBS->ENABLE_ENCRYPTION) {
->>>>>>> 3e45b665
 		TraceEvent("PublishNewClientInfo", self->id)
 		    .detail("Master", dbInfo.master.id())
 		    .detail("GrvProxies", db->clientInfo->get().grvProxies)
@@ -1035,16 +1028,12 @@
 		    .detail("TenantMode", db->clientInfo->get().tenantMode.toString())
 		    .detail("ReqTenantMode", db->config.tenantMode.toString())
 		    .detail("ClusterId", db->clientInfo->get().clusterId)
-<<<<<<< HEAD
 		    .detail("ReqClusterId", req.clusterId)
+		    .detail("EncryptionEnabled", SERVER_KNOBS->ENABLE_ENCRYPTION)
 		    .detail("ClusterType", db->clientInfo->get().clusterType)
 		    .detail("ReqClusterType", db->clusterType)
 		    .detail("MetaclusterName", db->clientInfo->get().metaclusterName)
 		    .detail("ReqMetaclusterName", db->metaclusterName);
-=======
-		    .detail("EncryptionEnabled", SERVER_KNOBS->ENABLE_ENCRYPTION)
-		    .detail("ReqClusterId", req.clusterId);
->>>>>>> 3e45b665
 		isChanged = true;
 		// TODO why construct a new one and not just copy the old one and change proxies + id?
 		ClientDBInfo clientInfo;
