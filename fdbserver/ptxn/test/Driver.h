/*
 * Driver.h
 *
 * This source file is part of the FoundationDB open source project
 *
 * Copyright 2013-2021 Apple Inc. and the FoundationDB project authors
 *
 * Licensed under the Apache License, Version 2.0 (the "License");
 * you may not use this file except in compliance with the License.
 * You may obtain a copy of the License at
 *
 *     http://www.apache.org/licenses/LICENSE-2.0
 *
 * Unless required by applicable law or agreed to in writing, software
 * distributed under the License is distributed on an "AS IS" BASIS,
 * WITHOUT WARRANTIES OR CONDITIONS OF ANY KIND, either express or implied.
 * See the License for the specific language governing permissions and
 * limitations under the License.
 */

#ifndef FDBSERVER_PTXN_TEST_DRIVER_H
#define FDBSERVER_PTXN_TEST_DRIVER_H

#include <functional>
#include <memory>
#include <unordered_map>
#include <vector>
#include <fdbserver/WorkerInterface.actor.h>

#include "fdbclient/FDBTypes.h"
#include "fdbserver/ptxn/Config.h"
#include "fdbserver/ptxn/StorageServerInterface.h"
#include "fdbserver/ptxn/TLogInterface.h"
#include "fdbserver/ResolverInterface.h"
#include "flow/UnitTest.h"

namespace ptxn::test {

struct CommitValidationRecord {
	bool tLogValidated = false;
	bool storageServerValidated = false;

	bool validated() const;
};

struct CommitRecord {
	Version version;
	StorageTeamID teamID;
	std::vector<MutationRef> mutations;

	CommitValidationRecord validation;

	CommitRecord(const Version& version, const StorageTeamID& teamID, std::vector<MutationRef>&& mutationRef);
};

// Driver options for starting mock environment.
struct TestDriverOptions {
	static const int DEFAULT_NUM_COMMITS = 3;
	static const int DEFAULT_NUM_TEAMS = 10;
	static const int DEFAULT_NUM_PROXIES = 1;
	static const int DEFAULT_NUM_TLOGS = 3;
	static const int DEFAULT_NUM_TLOG_GROUPS = 4;
	static const int DEFAULT_NUM_STORAGE_SERVERS = 3;
	static const int DEFAULT_NUM_RESOLVERS = 2;
	static const MessageTransferModel DEFAULT_MESSAGE_TRANSFER_MODEL = MessageTransferModel::TLogActivelyPush;

	int numCommits;
	int numTeams;
	int numProxies;
	int numTLogs;
	int numTLogGroups;
	int numStorageServers;
	int numResolvers;
	MessageTransferModel transferModel = MessageTransferModel::TLogActivelyPush;

	explicit TestDriverOptions(const UnitTestParameters& params) {
		numCommits = params.getInt("numCommits").orDefault(DEFAULT_NUM_COMMITS);
		numTeams = params.getInt("numTeams").orDefault(DEFAULT_NUM_TEAMS);
		numProxies = params.getInt("numProxies").orDefault(DEFAULT_NUM_PROXIES);
		numTLogs = params.getInt("numTLogs").orDefault(DEFAULT_NUM_TLOGS);
		numTLogGroups = params.getInt("numTLogGroups").orDefault(DEFAULT_NUM_TLOG_GROUPS);
		numStorageServers = params.getInt("numStorageServers").orDefault(DEFAULT_NUM_STORAGE_SERVERS);
		numResolvers = params.getInt("numResolvers").orDefault(DEFAULT_NUM_RESOLVERS);
		transferModel = static_cast<MessageTransferModel>(
		    params.getInt("messageTransferModel").orDefault(static_cast<int>(DEFAULT_MESSAGE_TRANSFER_MODEL)),
		    static_cast<int>(MessageTransferModel::TLogActivelyPush));
	}

	friend std::ostream& operator<<(std::ostream&, const TestDriverOptions&);
};

struct TestDriverContext {
	// Num commits to be created
	int numCommits;

	// Teams
	int numTeamIDs;
	std::vector<StorageTeamID> teamIDs;

	MessageTransferModel messageTransferModel;

	// Proxies
	bool useFakeProxy;
	int numProxies;

	// Resolvers
	int numResolvers;
	std::vector<std::shared_ptr<ResolverInterface>> resolverInterfaces;

	// TLog
	bool useFakeTLog;
	int numTLogs;
	int numTLogGroups;
	std::vector<TLogGroup> tLogGroups;
	std::unordered_map<TLogGroupID, std::shared_ptr<TLogInterfaceBase>> tLogGroupLeaders;
	std::vector<std::shared_ptr<TLogInterfaceBase>> tLogInterfaces;
	std::unordered_map<StorageTeamID, std::shared_ptr<TLogInterfaceBase>> teamIDTLogInterfaceMapper;
	std::shared_ptr<TLogInterfaceBase> getTLogInterface(const StorageTeamID&);

	// Storage Server
	bool useFakeStorageServer;
	int numStorageServers;
	std::vector<std::shared_ptr<StorageServerInterfaceBase>> storageServerInterfaces;
	std::unordered_map<StorageTeamID, std::shared_ptr<StorageServerInterfaceBase>> teamIDStorageServerInterfaceMapper;
	std::shared_ptr<StorageServerInterfaceBase> getStorageServerInterface(const StorageTeamID&);

	// Stores the generated commits
	Arena mutationsArena;
	std::vector<CommitRecord> commitRecord;
};

// Returns an initialized TestDriverContext with default values specified in "options".
std::shared_ptr<TestDriverContext> initTestDriverContext(const TestDriverOptions& options);

// Starts all fake resolvers specified in the pTestDriverContext.
void startFakeResolver(std::vector<Future<Void>>& actors, std::shared_ptr<TestDriverContext> pTestDriverContext);

// Print out *ALL* commits that has triggered.
void printCommitRecord(const std::vector<CommitRecord>& records);

// Print out those commits are not being completed, i.e., persisted in TLogs and Storage Servers
void printNotValidatedRecords(const std::vector<CommitRecord>& records);

// Check if all records are validated
bool isAllRecordsValidated(const std::vector<CommitRecord>& records);

// Check if a set of mutations is coming from a previous know commit
void verifyMutationsInRecord(std::vector<CommitRecord>& record,
                             const Version&,
                             const StorageTeamID&,
                             const std::vector<MutationRef>& mutations,
                             std::function<void(CommitValidationRecord&)> validateUpdater);

<<<<<<< HEAD
std::shared_ptr<TestDriverContext> initTestDriverContext();

void startFakeProxy(std::vector<Future<Void>>& actors, std::shared_ptr<TestDriverContext> pTestDriverContext);

void startFakeTLog(std::vector<Future<Void>>& actors, std::shared_ptr<TestDriverContext> pTestDriverContext);

void startFakeStorageServer(std::vector<Future<Void>>& actors, std::shared_ptr<TestDriverContext> pTestDriverContext);

} // namespace ptxn
=======
// Get a TeamID, the TeamID is determinstic in the simulation environment
TeamID getNewTeamID();

} // namespace ptxn::test
>>>>>>> 87e22d70

#endif // FDBSERVER_PTXN_TEST_DRIVER_H<|MERGE_RESOLUTION|>--- conflicted
+++ resolved
@@ -151,7 +151,6 @@
                              const std::vector<MutationRef>& mutations,
                              std::function<void(CommitValidationRecord&)> validateUpdater);
 
-<<<<<<< HEAD
 std::shared_ptr<TestDriverContext> initTestDriverContext();
 
 void startFakeProxy(std::vector<Future<Void>>& actors, std::shared_ptr<TestDriverContext> pTestDriverContext);
@@ -160,12 +159,9 @@
 
 void startFakeStorageServer(std::vector<Future<Void>>& actors, std::shared_ptr<TestDriverContext> pTestDriverContext);
 
-} // namespace ptxn
-=======
 // Get a TeamID, the TeamID is determinstic in the simulation environment
-TeamID getNewTeamID();
+StorageTeamID getNewTeamID();
 
 } // namespace ptxn::test
->>>>>>> 87e22d70
 
 #endif // FDBSERVER_PTXN_TEST_DRIVER_H