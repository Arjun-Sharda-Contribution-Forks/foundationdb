--- conflicted
+++ resolved
@@ -105,13 +105,10 @@
   RoleLineage.actor.cpp
   ServerDBInfo.actor.h
   ServerDBInfo.h
-<<<<<<< HEAD
   SigStack.cpp
-=======
   SimpleConfigConsumer.actor.cpp
   SimpleConfigConsumer.h
   SimpleConfigDatabaseNode.actor.cpp
->>>>>>> 8feddded
   SimulatedCluster.actor.cpp
   SimulatedCluster.h
   SkipList.cpp
