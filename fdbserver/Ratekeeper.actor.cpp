/*
 * Ratekeeper.actor.cpp
 *
 * This source file is part of the FoundationDB open source project
 *
 * Copyright 2013-2019 Apple Inc. and the FoundationDB project authors
 *
 * Licensed under the Apache License, Version 2.0 (the "License");
 * you may not use this file except in compliance with the License.
 * You may obtain a copy of the License at
 *
 *     http://www.apache.org/licenses/LICENSE-2.0
 *
 * Unless required by applicable law or agreed to in writing, software
 * distributed under the License is distributed on an "AS IS" BASIS,
 * WITHOUT WARRANTIES OR CONDITIONS OF ANY KIND, either express or implied.
 * See the License for the specific language governing permissions and
 * limitations under the License.
 */

#include "fdbserver/WorkerInterface.actor.h"
#include "flow/IndexedSet.h"
#include "fdbrpc/FailureMonitor.h"
#include "fdbrpc/Smoother.h"
#include "fdbrpc/simulator.h"
#include "fdbclient/ReadYourWrites.h"
#include "fdbclient/TagThrottle.h"
#include "fdbserver/Knobs.h"
#include "fdbserver/DataDistribution.actor.h"
#include "fdbserver/RatekeeperInterface.h"
#include "fdbserver/ServerDBInfo.h"
#include "fdbserver/WaitFailure.h"
#include "flow/actorcompiler.h"  // This must be the last #include.

enum limitReason_t {
	unlimited, // TODO: rename to workload?
	storage_server_write_queue_size, // 1
	storage_server_write_bandwidth_mvcc,
	storage_server_readable_behind,
	log_server_mvcc_write_bandwidth,
	log_server_write_queue, // 5
	storage_server_min_free_space, // a storage server's normal limits are being reduced by low free space
	storage_server_min_free_space_ratio, // a storage server's normal limits are being reduced by a low free space ratio
	log_server_min_free_space,
	log_server_min_free_space_ratio,
	storage_server_durability_lag, // 10
	storage_server_list_fetch_failed,
	limitReason_t_end
};

int limitReasonEnd = limitReason_t_end;

const char* limitReasonName[] = {
	"workload",
	"storage_server_write_queue_size",
	"storage_server_write_bandwidth_mvcc",
	"storage_server_readable_behind",
	"log_server_mvcc_write_bandwidth",
	"log_server_write_queue",
	"storage_server_min_free_space",
	"storage_server_min_free_space_ratio",
	"log_server_min_free_space",
	"log_server_min_free_space_ratio",
	"storage_server_durability_lag",
	"storage_server_list_fetch_failed"
};
static_assert(sizeof(limitReasonName) / sizeof(limitReasonName[0]) == limitReason_t_end, "limitReasonDesc table size");

// NOTE: This has a corresponding table in Script.cs (see RatekeeperReason graph)
// IF UPDATING THIS ARRAY, UPDATE SCRIPT.CS!
const char* limitReasonDesc[] = {
	"Workload or read performance.",
	"Storage server performance (storage queue).",
	"Storage server MVCC memory.",
	"Storage server version falling behind.",
	"Log server MVCC memory.",
	"Storage server performance (log queue).",
	"Storage server running out of space (approaching 100MB limit).",
	"Storage server running out of space (approaching 5% limit).",
	"Log server running out of space (approaching 100MB limit).",
	"Log server running out of space (approaching 5% limit).",
	"Storage server durable version falling behind.",
	"Unable to fetch storage server list."
};

static_assert(sizeof(limitReasonDesc) / sizeof(limitReasonDesc[0]) == limitReason_t_end, "limitReasonDesc table size");

struct StorageQueueInfo {
	bool valid;
	UID id;
	LocalityData locality;
	StorageQueuingMetricsReply lastReply;
	StorageQueuingMetricsReply prevReply;
	Smoother smoothDurableBytes, smoothInputBytes, verySmoothDurableBytes;
	Smoother smoothDurableVersion, smoothLatestVersion;
	Smoother smoothFreeSpace;
	Smoother smoothTotalSpace;
	limitReason_t limitReason;

	Optional<TransactionTag> busiestReadTag, busiestWriteTag;
	double busiestReadTagFractionalBusyness = 0, busiestWriteTagFractionalBusyness = 0;
	double busiestReadTagRate = 0, busiestWriteTagRate = 0;

	// refresh periodically
	TransactionTagMap<TransactionCommitCostEstimation> tagCostEst;
	uint64_t totalWriteCosts = 0;
	int totalWriteOps = 0;

	StorageQueueInfo(UID id, LocalityData locality)
	  : valid(false), id(id), locality(locality), smoothDurableBytes(SERVER_KNOBS->SMOOTHING_AMOUNT),
	    smoothInputBytes(SERVER_KNOBS->SMOOTHING_AMOUNT), verySmoothDurableBytes(SERVER_KNOBS->SLOW_SMOOTHING_AMOUNT),
	    smoothDurableVersion(SERVER_KNOBS->SMOOTHING_AMOUNT), smoothLatestVersion(SERVER_KNOBS->SMOOTHING_AMOUNT),
	    smoothFreeSpace(SERVER_KNOBS->SMOOTHING_AMOUNT), smoothTotalSpace(SERVER_KNOBS->SMOOTHING_AMOUNT),
	    limitReason(limitReason_t::unlimited) {
		// FIXME: this is a tacky workaround for a potential uninitialized use in trackStorageServerQueueInfo
		lastReply.instanceID = -1;
	}
};

struct TLogQueueInfo {
	bool valid;
	UID id;
	TLogQueuingMetricsReply lastReply;
	TLogQueuingMetricsReply prevReply;
	Smoother smoothDurableBytes, smoothInputBytes, verySmoothDurableBytes;
	Smoother smoothFreeSpace;
	Smoother smoothTotalSpace;
	TLogQueueInfo(UID id) : valid(false), id(id), smoothDurableBytes(SERVER_KNOBS->SMOOTHING_AMOUNT), smoothInputBytes(SERVER_KNOBS->SMOOTHING_AMOUNT),
		verySmoothDurableBytes(SERVER_KNOBS->SLOW_SMOOTHING_AMOUNT), smoothFreeSpace(SERVER_KNOBS->SMOOTHING_AMOUNT),
		smoothTotalSpace(SERVER_KNOBS->SMOOTHING_AMOUNT) {
		// FIXME: this is a tacky workaround for a potential uninitialized use in trackTLogQueueInfo (copied from storageQueueInfO)
		lastReply.instanceID = -1;
	}
};

class RkTagThrottleCollection : NonCopyable {
private:
	struct RkTagData {
		Smoother requestRate;
		RkTagData() : requestRate(CLIENT_KNOBS->TAG_THROTTLE_SMOOTHING_WINDOW) {}
	};

	struct RkTagThrottleData {
		ClientTagThrottleLimits limits;
		Smoother clientRate;

		// Only used by auto-throttles
		double created = now();
		double lastUpdated = 0;
		double lastReduced = now();
		bool rateSet = false;

		RkTagThrottleData() : clientRate(CLIENT_KNOBS->TAG_THROTTLE_SMOOTHING_WINDOW) {}

		double getTargetRate(Optional<double> requestRate) {
			if(limits.tpsRate == 0.0 || !requestRate.present() || requestRate.get() == 0.0 || !rateSet) {
				return limits.tpsRate;
			}
			else {
				return std::min(limits.tpsRate, (limits.tpsRate / requestRate.get()) * clientRate.smoothTotal());
			}
		}

		Optional<double> updateAndGetClientRate(Optional<double> requestRate) {
			if(limits.expiration > now()) {
				double targetRate = getTargetRate(requestRate);
				if(targetRate == std::numeric_limits<double>::max()) {
					rateSet = false;
					return targetRate;
				}
				if(!rateSet) {
					rateSet = true;
					clientRate.reset(targetRate);
				}
				else {
					clientRate.setTotal(targetRate);
				}

				double rate = clientRate.smoothTotal();
				ASSERT(rate >= 0);
				return rate;
			}
			else {
				TEST(true); // Get throttle rate for expired throttle
				rateSet = false;
				return Optional<double>();
			}
		}
	};

	void initializeTag(TransactionTag const& tag) {
		tagData.try_emplace(tag);
	}

public:
	RkTagThrottleCollection() {}

	RkTagThrottleCollection(RkTagThrottleCollection &&other) {
		autoThrottledTags = std::move(other.autoThrottledTags);
		manualThrottledTags = std::move(other.manualThrottledTags);
		tagData = std::move(other.tagData);
	}
	
	void operator=(RkTagThrottleCollection &&other) {
		autoThrottledTags = std::move(other.autoThrottledTags);
		manualThrottledTags = std::move(other.manualThrottledTags);
		tagData = std::move(other.tagData);
	}

	double computeTargetTpsRate(double currentBusyness, double targetBusyness, double requestRate) {
		ASSERT(currentBusyness > 0);

		if(targetBusyness < 1) {
			double targetFraction = targetBusyness * (1-currentBusyness) / ((1-targetBusyness) * currentBusyness);
			return requestRate * targetFraction;
		}
		else {
			return std::numeric_limits<double>::max();
		}
	}

	// Returns the TPS rate if the throttle is updated, otherwise returns an empty optional
	Optional<double> autoThrottleTag(UID id, TransactionTag const& tag, double fractionalBusyness, Optional<double> tpsRate = Optional<double>(), Optional<double> expiration = Optional<double>()) {
		ASSERT(!tpsRate.present() || tpsRate.get() >= 0);
		ASSERT(!expiration.present() || expiration.get() > now());

		auto itr = autoThrottledTags.find(tag);
		bool present = (itr != autoThrottledTags.end());
		if(!present) {
			if(autoThrottledTags.size() >= SERVER_KNOBS->MAX_AUTO_THROTTLED_TRANSACTION_TAGS) {
				TEST(true); // Reached auto-throttle limit
				return Optional<double>();
			}

			itr = autoThrottledTags.try_emplace(tag).first;
			initializeTag(tag);
		}
		else if(itr->second.limits.expiration <= now()) {
			TEST(true); // Re-throttling expired tag that hasn't been cleaned up
			present = false;
			itr->second = RkTagThrottleData();
		}

		auto &throttle = itr->second;

		if(!tpsRate.present()) {
			if(now() <= throttle.created + SERVER_KNOBS->AUTO_TAG_THROTTLE_START_AGGREGATION_TIME) {
				tpsRate = std::numeric_limits<double>::max();
				if(present) {
					return Optional<double>();
				}
			}
			else if(now() <= throttle.lastUpdated + SERVER_KNOBS->AUTO_TAG_THROTTLE_UPDATE_FREQUENCY) {
				TEST(true); // Tag auto-throttled too quickly
				return Optional<double>();
			}
			else {
				tpsRate = computeTargetTpsRate(fractionalBusyness, SERVER_KNOBS->AUTO_THROTTLE_TARGET_TAG_BUSYNESS, tagData[tag].requestRate.smoothRate());

				if(throttle.limits.expiration > now() && tpsRate.get() >= throttle.limits.tpsRate) {
					TEST(true); // Tag auto-throttle rate increase attempt while active
					return Optional<double>();
				}

				throttle.lastUpdated = now();
				if(tpsRate.get() < throttle.limits.tpsRate) {
					throttle.lastReduced = now();
				}
			}
		}
		if(!expiration.present()) {
			expiration = now() + SERVER_KNOBS->AUTO_TAG_THROTTLE_DURATION;
		}

		ASSERT(tpsRate.present() && tpsRate.get() >= 0);

		throttle.limits.tpsRate = tpsRate.get();
		throttle.limits.expiration = expiration.get();

		Optional<double> clientRate = throttle.updateAndGetClientRate(getRequestRate(tag));

		TraceEvent("RkSetAutoThrottle", id)
			.detail("Tag", tag)
			.detail("TargetRate", tpsRate.get())
			.detail("Expiration", expiration.get() - now())
			.detail("ClientRate", clientRate)
			.detail("Created", now()-throttle.created)
			.detail("LastUpdate", now()-throttle.lastUpdated)
			.detail("LastReduced", now()-throttle.lastReduced);

		if(tpsRate.get() != std::numeric_limits<double>::max()) {
			return tpsRate.get();
		}
		else {
			return Optional<double>();
		}
	}

	void manualThrottleTag(UID id, TransactionTag const& tag, TransactionPriority priority, double tpsRate,
	                       double expiration, Optional<ClientTagThrottleLimits> const& oldLimits) {
		ASSERT(tpsRate >= 0);
		ASSERT(expiration > now());

		auto &priorityThrottleMap = manualThrottledTags[tag];
		auto result = priorityThrottleMap.try_emplace(priority);
		initializeTag(tag);
		ASSERT(result.second); // Updating to the map is done by copying the whole map
		
		result.first->second.limits.tpsRate = tpsRate;
		result.first->second.limits.expiration = expiration;

		if(!oldLimits.present()) {
			TEST(true); // Transaction tag manually throttled
			TraceEvent("RatekeeperAddingManualThrottle", id)
				.detail("Tag", tag)
				.detail("Rate", tpsRate)
				.detail("Priority", transactionPriorityToString(priority))
				.detail("SecondsToExpiration", expiration - now());
		}
		else if(oldLimits.get().tpsRate != tpsRate || oldLimits.get().expiration != expiration) {
			TEST(true); // Manual transaction tag throttle updated
			TraceEvent("RatekeeperUpdatingManualThrottle", id)
				.detail("Tag", tag)
				.detail("Rate", tpsRate)
				.detail("Priority", transactionPriorityToString(priority))
				.detail("SecondsToExpiration", expiration - now());
		}

		Optional<double> clientRate = result.first->second.updateAndGetClientRate(getRequestRate(tag));
		ASSERT(clientRate.present());
	}

	Optional<ClientTagThrottleLimits> getManualTagThrottleLimits(TransactionTag const& tag, TransactionPriority priority) {
		auto itr = manualThrottledTags.find(tag);
		if(itr != manualThrottledTags.end()) {
			auto priorityItr = itr->second.find(priority);
			if(priorityItr != itr->second.end()) {
				return priorityItr->second.limits;
			}
		}

		return Optional<ClientTagThrottleLimits>();
	}

	PrioritizedTransactionTagMap<ClientTagThrottleLimits> getClientRates(bool autoThrottlingEnabled) {
		PrioritizedTransactionTagMap<ClientTagThrottleLimits> clientRates;

		for(auto tagItr = tagData.begin(); tagItr != tagData.end();) {
			bool tagPresent = false;

			double requestRate = tagItr->second.requestRate.smoothRate();
			auto manualItr = manualThrottledTags.find(tagItr->first);
			if(manualItr != manualThrottledTags.end()) {
				Optional<ClientTagThrottleLimits> manualClientRate;
				for(auto priority = allTransactionPriorities.rbegin(); !(priority == allTransactionPriorities.rend()); ++priority) {
					auto priorityItr = manualItr->second.find(*priority);
					if(priorityItr != manualItr->second.end()) {
						Optional<double> priorityClientRate = priorityItr->second.updateAndGetClientRate(requestRate);
						if(!priorityClientRate.present()) {
							TEST(true); // Manual priority throttle expired
							priorityItr = manualItr->second.erase(priorityItr);
						}
						else {
							if(!manualClientRate.present() || manualClientRate.get().tpsRate > priorityClientRate.get()) {
								manualClientRate = ClientTagThrottleLimits(priorityClientRate.get(), priorityItr->second.limits.expiration);
							}
							else {
								TEST(true); // Manual throttle overriden by higher priority
							}

							++priorityItr;
						}
					}

					if(manualClientRate.present()) {
						tagPresent = true;
						TEST(true); // Using manual throttle
						clientRates[*priority][tagItr->first] = manualClientRate.get();
					}
				}

				if(manualItr->second.empty()) {
					TEST(true); // All manual throttles expired
					manualThrottledTags.erase(manualItr);
					break;
				}
			}

			auto autoItr = autoThrottledTags.find(tagItr->first);
			if(autoItr != autoThrottledTags.end()) {
				Optional<double> autoClientRate = autoItr->second.updateAndGetClientRate(requestRate);
				if(autoClientRate.present()) {
					double adjustedRate = autoClientRate.get();
					double rampStartTime = autoItr->second.lastReduced + SERVER_KNOBS->AUTO_TAG_THROTTLE_DURATION - SERVER_KNOBS->AUTO_TAG_THROTTLE_RAMP_UP_TIME;
					if(now() >= rampStartTime && adjustedRate != std::numeric_limits<double>::max()) {
						TEST(true); // Tag auto-throttle ramping up

						double targetBusyness = SERVER_KNOBS->AUTO_THROTTLE_TARGET_TAG_BUSYNESS;
						if(targetBusyness == 0) {
							targetBusyness = 0.01;
						}

						double rampLocation = (now() - rampStartTime) / SERVER_KNOBS->AUTO_TAG_THROTTLE_RAMP_UP_TIME;
						adjustedRate = computeTargetTpsRate(targetBusyness, pow(targetBusyness, 1 - rampLocation), adjustedRate);
					}

					tagPresent = true;
					if (autoThrottlingEnabled) {
						auto result = clientRates[TransactionPriority::DEFAULT].try_emplace(
						    tagItr->first, adjustedRate, autoItr->second.limits.expiration);
						if (!result.second && result.first->second.tpsRate > adjustedRate) {
							result.first->second =
							    ClientTagThrottleLimits(adjustedRate, autoItr->second.limits.expiration);
						} else {
							TEST(true); // Auto throttle overriden by manual throttle
						}
						clientRates[TransactionPriority::BATCH][tagItr->first] =
						    ClientTagThrottleLimits(0, autoItr->second.limits.expiration);
					}
				}
				else {
					ASSERT(autoItr->second.limits.expiration <= now());
					TEST(true); // Auto throttle expired
					if(BUGGIFY) { // Temporarily extend the window between expiration and cleanup
						tagPresent = true;
					}
					else {
						autoThrottledTags.erase(autoItr);
					}
				}
			}

			if(!tagPresent) {
				TEST(true); // All tag throttles expired
				tagItr = tagData.erase(tagItr);
			}
			else {
				++tagItr;
			}
		}

		return clientRates;
	}

	void addRequests(TransactionTag const& tag, int requests) {
		if(requests > 0) {
			TEST(true); // Requests reported for throttled tag

			auto tagItr = tagData.try_emplace(tag);
			tagItr.first->second.requestRate.addDelta(requests);

			double requestRate = tagItr.first->second.requestRate.smoothRate();
			
			auto autoItr = autoThrottledTags.find(tag);
			if(autoItr != autoThrottledTags.end()) {
				autoItr->second.updateAndGetClientRate(requestRate);
			}

			auto manualItr = manualThrottledTags.find(tag);
			if(manualItr != manualThrottledTags.end()) {
				for(auto priorityItr = manualItr->second.begin(); priorityItr != manualItr->second.end(); ++priorityItr) {
					priorityItr->second.updateAndGetClientRate(requestRate);
				}
			}
		}
	}

	Optional<double> getRequestRate(TransactionTag const& tag) { 
		auto itr = tagData.find(tag);
		if(itr != tagData.end()) {
			return itr->second.requestRate.smoothRate();
		}
		return Optional<double>();
	}

	int64_t autoThrottleCount() const {
		return autoThrottledTags.size();
	}

	int64_t manualThrottleCount() const {
		int64_t count = 0;
		for(auto itr = manualThrottledTags.begin(); itr != manualThrottledTags.end(); ++itr) {
			count += itr->second.size();
		}

		return count;
	}

	TransactionTagMap<RkTagThrottleData> autoThrottledTags;
	TransactionTagMap<std::map<TransactionPriority, RkTagThrottleData>> manualThrottledTags;
	TransactionTagMap<RkTagData> tagData;
	uint32_t busyReadTagCount = 0, busyWriteTagCount = 0;
};

struct RatekeeperLimits {
	double tpsLimit;
	Int64MetricHandle tpsLimitMetric;
	Int64MetricHandle reasonMetric;

	int64_t storageTargetBytes;
	int64_t storageSpringBytes;
	int64_t logTargetBytes;
	int64_t logSpringBytes;
	double maxVersionDifference;

	int64_t durabilityLagTargetVersions;
	int64_t lastDurabilityLag;
	double durabilityLagLimit;

	TransactionPriority priority;
	std::string context;

	RatekeeperLimits(TransactionPriority priority, std::string context, int64_t storageTargetBytes, int64_t storageSpringBytes, int64_t logTargetBytes, int64_t logSpringBytes, double maxVersionDifference, int64_t durabilityLagTargetVersions) :
		priority(priority),
		tpsLimit(std::numeric_limits<double>::infinity()),
		tpsLimitMetric(StringRef("Ratekeeper.TPSLimit" + context)),
		reasonMetric(StringRef("Ratekeeper.Reason" + context)),
		storageTargetBytes(storageTargetBytes),
		storageSpringBytes(storageSpringBytes),
		logTargetBytes(logTargetBytes),
		logSpringBytes(logSpringBytes),
		maxVersionDifference(maxVersionDifference),
		durabilityLagTargetVersions(durabilityLagTargetVersions + SERVER_KNOBS->MAX_READ_TRANSACTION_LIFE_VERSIONS), // The read transaction life versions are expected to not be durable on the storage servers
		durabilityLagLimit(std::numeric_limits<double>::infinity()),
		lastDurabilityLag(0),
		context(context)
	{}
};

struct ProxyInfo {
	int64_t totalTransactions;
	int64_t batchTransactions;
	uint64_t lastThrottledTagChangeId;

	double lastUpdateTime;
	double lastTagPushTime;

	ProxyInfo() : totalTransactions(0), batchTransactions(0), lastUpdateTime(0), lastThrottledTagChangeId(0), lastTagPushTime(0) {}
};

struct RatekeeperData {
	UID id;
	Database db;

	Map<UID, StorageQueueInfo> storageQueueInfo;
	Map<UID, TLogQueueInfo> tlogQueueInfo;

	std::map<UID, ProxyInfo> proxyInfo;
	Smoother smoothReleasedTransactions, smoothBatchReleasedTransactions, smoothTotalDurableBytes;
	HealthMetrics healthMetrics;
	DatabaseConfiguration configuration;
	PromiseStream<Future<Void>> addActor;

	Int64MetricHandle actualTpsMetric;

	double lastWarning;
	double lastSSListFetchedTimestamp;
	double lastBusiestCommitTagPick;

	RkTagThrottleCollection throttledTags;
	uint64_t throttledTagChangeId;

	RatekeeperLimits normalLimits;
	RatekeeperLimits batchLimits;

	Deque<double> actualTpsHistory;
	Optional<Key> remoteDC;

	Future<Void> expiredTagThrottleCleanup;

	bool autoThrottlingEnabled;

	RatekeeperData(UID id, Database db)
	  : id(id), db(db), smoothReleasedTransactions(SERVER_KNOBS->SMOOTHING_AMOUNT),
	    smoothBatchReleasedTransactions(SERVER_KNOBS->SMOOTHING_AMOUNT),
	    smoothTotalDurableBytes(SERVER_KNOBS->SLOW_SMOOTHING_AMOUNT),
	    actualTpsMetric(LiteralStringRef("Ratekeeper.ActualTPS")), lastWarning(0), lastSSListFetchedTimestamp(now()),
	    throttledTagChangeId(0), lastBusiestCommitTagPick(0),
	    normalLimits(TransactionPriority::DEFAULT, "", SERVER_KNOBS->TARGET_BYTES_PER_STORAGE_SERVER,
	                 SERVER_KNOBS->SPRING_BYTES_STORAGE_SERVER, SERVER_KNOBS->TARGET_BYTES_PER_TLOG,
	                 SERVER_KNOBS->SPRING_BYTES_TLOG, SERVER_KNOBS->MAX_TL_SS_VERSION_DIFFERENCE,
	                 SERVER_KNOBS->TARGET_DURABILITY_LAG_VERSIONS),
	    batchLimits(TransactionPriority::BATCH, "Batch", SERVER_KNOBS->TARGET_BYTES_PER_STORAGE_SERVER_BATCH,
	                SERVER_KNOBS->SPRING_BYTES_STORAGE_SERVER_BATCH, SERVER_KNOBS->TARGET_BYTES_PER_TLOG_BATCH,
	                SERVER_KNOBS->SPRING_BYTES_TLOG_BATCH, SERVER_KNOBS->MAX_TL_SS_VERSION_DIFFERENCE_BATCH,
	                SERVER_KNOBS->TARGET_DURABILITY_LAG_VERSIONS_BATCH),
	    autoThrottlingEnabled(false) {
		expiredTagThrottleCleanup = recurring([this](){ ThrottleApi::expire(this->db); }, SERVER_KNOBS->TAG_THROTTLE_EXPIRED_CLEANUP_INTERVAL);
	}
};

//SOMEDAY: template trackStorageServerQueueInfo and trackTLogQueueInfo into one function
ACTOR Future<Void> trackStorageServerQueueInfo( RatekeeperData* self, StorageServerInterface ssi ) {
	self->storageQueueInfo.insert( mapPair(ssi.id(), StorageQueueInfo(ssi.id(), ssi.locality) ) );
	state Map<UID, StorageQueueInfo>::iterator myQueueInfo = self->storageQueueInfo.find(ssi.id());
	TraceEvent("RkTracking", self->id).detail("StorageServer", ssi.id()).detail("Locality", ssi.locality.toString());
	try {
		loop {
			ErrorOr<StorageQueuingMetricsReply> reply = wait( ssi.getQueuingMetrics.getReplyUnlessFailedFor( StorageQueuingMetricsRequest(), 0, 0 ) ); // SOMEDAY: or tryGetReply?
			if (reply.present()) {
				myQueueInfo->value.valid = true;
				myQueueInfo->value.prevReply = myQueueInfo->value.lastReply;
				myQueueInfo->value.lastReply = reply.get();
				if (myQueueInfo->value.prevReply.instanceID != reply.get().instanceID) {
					myQueueInfo->value.smoothDurableBytes.reset(reply.get().bytesDurable);
					myQueueInfo->value.verySmoothDurableBytes.reset(reply.get().bytesDurable);
					myQueueInfo->value.smoothInputBytes.reset(reply.get().bytesInput);
					myQueueInfo->value.smoothFreeSpace.reset(reply.get().storageBytes.available);
					myQueueInfo->value.smoothTotalSpace.reset(reply.get().storageBytes.total);
					myQueueInfo->value.smoothDurableVersion.reset(reply.get().durableVersion);
					myQueueInfo->value.smoothLatestVersion.reset(reply.get().version);
				} else {
					self->smoothTotalDurableBytes.addDelta( reply.get().bytesDurable - myQueueInfo->value.prevReply.bytesDurable );
					myQueueInfo->value.smoothDurableBytes.setTotal( reply.get().bytesDurable );
					myQueueInfo->value.verySmoothDurableBytes.setTotal( reply.get().bytesDurable );
					myQueueInfo->value.smoothInputBytes.setTotal( reply.get().bytesInput );
					myQueueInfo->value.smoothFreeSpace.setTotal( reply.get().storageBytes.available );
					myQueueInfo->value.smoothTotalSpace.setTotal( reply.get().storageBytes.total );
					myQueueInfo->value.smoothDurableVersion.setTotal(reply.get().durableVersion);
					myQueueInfo->value.smoothLatestVersion.setTotal(reply.get().version);
				}

				myQueueInfo->value.busiestReadTag = reply.get().busiestTag;
				myQueueInfo->value.busiestReadTagFractionalBusyness = reply.get().busiestTagFractionalBusyness;
				myQueueInfo->value.busiestReadTagRate = reply.get().busiestTagRate;
			} else {
				if(myQueueInfo->value.valid) {
					TraceEvent("RkStorageServerDidNotRespond", self->id)
						.detail("StorageServer", ssi.id());
				}
				myQueueInfo->value.valid = false;
			}

			wait(delayJittered(SERVER_KNOBS->METRIC_UPDATE_RATE) && IFailureMonitor::failureMonitor().onStateEqual(ssi.getQueuingMetrics.getEndpoint(), FailureStatus(false)));
		}
	} catch (...) {
		// including cancellation
		self->storageQueueInfo.erase( myQueueInfo );
		throw;
	}
}

ACTOR Future<Void> trackTLogQueueInfo( RatekeeperData* self, TLogInterface tli ) {
	self->tlogQueueInfo.insert( mapPair(tli.id(), TLogQueueInfo(tli.id()) ) );
	state Map<UID, TLogQueueInfo>::iterator myQueueInfo = self->tlogQueueInfo.find(tli.id());
	TraceEvent("RkTracking", self->id)
		.detail("TransactionLog", tli.id());
	try {
		loop {
			ErrorOr<TLogQueuingMetricsReply> reply = wait( tli.getQueuingMetrics.getReplyUnlessFailedFor( TLogQueuingMetricsRequest(), 0, 0 ) );  // SOMEDAY: or tryGetReply?
			if (reply.present()) {
				myQueueInfo->value.valid = true;
				myQueueInfo->value.prevReply = myQueueInfo->value.lastReply;
				myQueueInfo->value.lastReply = reply.get();
				if (myQueueInfo->value.prevReply.instanceID != reply.get().instanceID) {
					myQueueInfo->value.smoothDurableBytes.reset(reply.get().bytesDurable);
					myQueueInfo->value.verySmoothDurableBytes.reset(reply.get().bytesDurable);
					myQueueInfo->value.smoothInputBytes.reset(reply.get().bytesInput);
					myQueueInfo->value.smoothFreeSpace.reset(reply.get().storageBytes.available);
					myQueueInfo->value.smoothTotalSpace.reset(reply.get().storageBytes.total);
				} else {
					self->smoothTotalDurableBytes.addDelta( reply.get().bytesDurable - myQueueInfo->value.prevReply.bytesDurable );
					myQueueInfo->value.smoothDurableBytes.setTotal(reply.get().bytesDurable);
					myQueueInfo->value.verySmoothDurableBytes.setTotal(reply.get().bytesDurable);
					myQueueInfo->value.smoothInputBytes.setTotal(reply.get().bytesInput);
					myQueueInfo->value.smoothFreeSpace.setTotal(reply.get().storageBytes.available);
					myQueueInfo->value.smoothTotalSpace.setTotal(reply.get().storageBytes.total);
				}
			} else {
				if(myQueueInfo->value.valid) {
					TraceEvent("RkTLogDidNotRespond", self->id)
						.detail("TransactionLog", tli.id());
				}
				myQueueInfo->value.valid = false;
			}

			wait(delayJittered(SERVER_KNOBS->METRIC_UPDATE_RATE) && IFailureMonitor::failureMonitor().onStateEqual(tli.getQueuingMetrics.getEndpoint(), FailureStatus(false)));
		}
	} catch (...) {
		// including cancellation
		self->tlogQueueInfo.erase( myQueueInfo );
		throw;
	}
}

ACTOR Future<Void> splitError( Future<Void> in, Promise<Void> errOut ) {
	try {
		wait( in );
		return Void();
	} catch (Error& e) {
		if (e.code() != error_code_actor_cancelled && !errOut.isSet())
			errOut.sendError(e);
		throw;
	}
}

ACTOR Future<Void> trackEachStorageServer(
	RatekeeperData* self,
	FutureStream< std::pair<UID, Optional<StorageServerInterface>> > serverChanges )
{
	state Map<UID, Future<Void>> actors;
	state Promise<Void> err;
	loop choose {
		when (state std::pair< UID, Optional<StorageServerInterface> > change = waitNext(serverChanges) ) {
			wait(delay(0)); // prevent storageServerTracker from getting cancelled while on the call stack
			if (change.second.present()) {
				auto& a = actors[ change.first ];
				a = Future<Void>();
				a = splitError( trackStorageServerQueueInfo(self, change.second.get()), err );
			} else
				actors.erase( change.first );
		}
		when (wait(err.getFuture())) {}
	}
}

ACTOR Future<Void> monitorServerListChange(
		RatekeeperData* self,
		PromiseStream< std::pair<UID, Optional<StorageServerInterface>> > serverChanges) {
	state std::map<UID, StorageServerInterface> oldServers;
	state Transaction tr(self->db);

	loop {
		try {
			tr.setOption( FDBTransactionOptions::PRIORITY_SYSTEM_IMMEDIATE );
			vector<std::pair<StorageServerInterface, ProcessClass>> results = wait(getServerListAndProcessClasses(&tr));
			self->lastSSListFetchedTimestamp = now();

			std::map<UID, StorageServerInterface> newServers;
			for (int i = 0; i < results.size(); i++) {
				const StorageServerInterface& ssi = results[i].first;
				const UID serverId = ssi.id();
				newServers[serverId] = ssi;

				if (oldServers.count(serverId)) {
					if (ssi.getValue.getEndpoint() != oldServers[serverId].getValue.getEndpoint()) {
						serverChanges.send( std::make_pair(serverId, Optional<StorageServerInterface>(ssi)) );
					}
					oldServers.erase(serverId);
				} else {
					serverChanges.send( std::make_pair(serverId, Optional<StorageServerInterface>(ssi)) );
				}
			}

			for (const auto& it : oldServers) {
				serverChanges.send( std::make_pair(it.first, Optional<StorageServerInterface>()) );
			}

			oldServers.swap(newServers);
			tr = Transaction(self->db);
			wait(delay(SERVER_KNOBS->SERVER_LIST_DELAY));
		} catch(Error& e) {
			wait( tr.onError(e) );
		}
	}
}

ACTOR Future<Void> monitorThrottlingChanges(RatekeeperData *self) {
	state bool committed = false;
	loop {
		state ReadYourWritesTransaction tr(self->db);

		loop {
			try {
				tr.setOption(FDBTransactionOptions::ACCESS_SYSTEM_KEYS);
				tr.setOption(FDBTransactionOptions::PRIORITY_SYSTEM_IMMEDIATE);

				state Future<Standalone<RangeResultRef>> throttledTagKeys = tr.getRange(tagThrottleKeys, CLIENT_KNOBS->TOO_MANY);
				state Future<Optional<Value>> autoThrottlingEnabled = tr.get(tagThrottleAutoEnabledKey);

				if(!committed) {
					BinaryWriter limitWriter(Unversioned());
					limitWriter << SERVER_KNOBS->MAX_MANUAL_THROTTLED_TRANSACTION_TAGS;
					tr.set(tagThrottleLimitKey, limitWriter.toValue());
				}

				wait(success(throttledTagKeys) && success(autoThrottlingEnabled));

				if(autoThrottlingEnabled.get().present() && autoThrottlingEnabled.get().get() == LiteralStringRef("0")) {
					TEST(true); // Auto-throttling disabled
					if(self->autoThrottlingEnabled) {
						TraceEvent("AutoTagThrottlingDisabled", self->id);
					}
					self->autoThrottlingEnabled = false;
				}
				else if(autoThrottlingEnabled.get().present() && autoThrottlingEnabled.get().get() == LiteralStringRef("1")) {
					TEST(true); // Auto-throttling enabled
					if(!self->autoThrottlingEnabled) {
						TraceEvent("AutoTagThrottlingEnabled", self->id);
					}
					self->autoThrottlingEnabled = true;
				}
				else {
					TEST(true); // Auto-throttling unspecified
					if(autoThrottlingEnabled.get().present()) {
						TraceEvent(SevWarnAlways, "InvalidAutoTagThrottlingValue", self->id).detail("Value", autoThrottlingEnabled.get().get());
					}
					self->autoThrottlingEnabled = SERVER_KNOBS->AUTO_TAG_THROTTLING_ENABLED;
					if(!committed)
					    tr.set(tagThrottleAutoEnabledKey, LiteralStringRef(self->autoThrottlingEnabled ? "1" : "0"));
				}

				RkTagThrottleCollection updatedTagThrottles;

				TraceEvent("RatekeeperReadThrottledTags", self->id).detail("NumThrottledTags", throttledTagKeys.get().size());
				for(auto entry : throttledTagKeys.get()) {
					TagThrottleKey tagKey = TagThrottleKey::fromKey(entry.key);
					TagThrottleValue tagValue = TagThrottleValue::fromValue(entry.value);

					ASSERT(tagKey.tags.size() == 1); // Currently, only 1 tag per throttle is supported

					if(tagValue.expirationTime == 0 || tagValue.expirationTime > now() + tagValue.initialDuration) {
						TEST(true); // Converting tag throttle duration to absolute time
						tagValue.expirationTime = now() + tagValue.initialDuration;
						BinaryWriter wr(IncludeVersion(ProtocolVersion::withTagThrottleValue()));
						wr << tagValue;
						state Value value = wr.toValue();

						tr.set(entry.key, value);
					}

					if(tagValue.expirationTime > now()) {
						TransactionTag tag = *tagKey.tags.begin();
						Optional<ClientTagThrottleLimits> oldLimits = self->throttledTags.getManualTagThrottleLimits(tag, tagKey.priority);

						if(tagKey.throttleType == TagThrottleType::AUTO) {
							updatedTagThrottles.autoThrottleTag(self->id, tag, 0, tagValue.tpsRate, tagValue.expirationTime);
							if(tagValue.reason == TagThrottledReason::BUSY_READ){
								updatedTagThrottles.busyReadTagCount ++;
							}
							else if(tagValue.reason == TagThrottledReason::BUSY_WRITE) {
								updatedTagThrottles.busyWriteTagCount ++;
							}
						}
						else {
							updatedTagThrottles.manualThrottleTag(self->id, tag, tagKey.priority, tagValue.tpsRate, tagValue.expirationTime, oldLimits);
						}
					}
				}

				self->throttledTags = std::move(updatedTagThrottles);
				++self->throttledTagChangeId;

				state Future<Void> watchFuture = tr.watch(tagThrottleSignalKey);
				wait(tr.commit());
				committed = true;

				wait(watchFuture);
				TraceEvent("RatekeeperThrottleSignaled", self->id);
				TEST(true); // Tag throttle changes detected
				break;
			} catch (Error& e) {
				TraceEvent("RatekeeperMonitorThrottlingChangesError", self->id).error(e);
				wait(tr.onError(e));
			}
		}
	}
}

Future<Void> refreshStorageServerCommitCost(RatekeeperData* self) {
	if (self->lastBusiestCommitTagPick == 0) { // the first call should be skipped
		self->lastBusiestCommitTagPick = now();
		return Void();
	}
	double elapsed = now() - self->lastBusiestCommitTagPick;
	// for each SS, select the busiest commit tag from ssTrTagCommitCost
	for (auto it = self->storageQueueInfo.begin(); it != self->storageQueueInfo.end(); ++it) {
		it->value.busiestWriteTag.reset();
		TransactionTag busiestTag;
		TransactionCommitCostEstimation maxCost;
		double maxRate = 0, maxBusyness = 0;
<<<<<<< HEAD
		for (const auto& [tag, cost] : it->value.tagCostEst) {
			double rate = cost.getOpsSum() / elapsed;
			if (rate > maxRate) {
=======
		for(const auto& [tag, cost] : it->value.tagCostEst) {
			double rate = cost.getCostSum() / elapsed;
			if(rate > maxRate) {
>>>>>>> 834426e8
				busiestTag = tag;
				maxRate = rate;
				maxCost = cost;
			}
		}
		if (maxRate > SERVER_KNOBS->MIN_TAG_PAGES_RATE) {
			it->value.busiestWriteTag = busiestTag;
			// TraceEvent("RefreshSSCommitCost").detail("TotalWriteCost", it->value.totalWriteCost).detail("TotalWriteOps",it->value.totalWriteOps);
			ASSERT(it->value.totalWriteCosts > 0);
			maxBusyness = double(maxCost.getCostSum()) / it->value.totalWriteCosts;
			it->value.busiestWriteTagFractionalBusyness = maxBusyness;
			it->value.busiestWriteTagRate = maxRate;
		}

		TraceEvent("BusiestWriteTag", it->key)
		    .detail("Elapsed", elapsed)
		    .detail("Tag", printable(busiestTag))
		    .detail("TagOps", maxCost.getOpsSum())
		    .detail("TagCosts", maxCost.getCostSum())
		    .detail("TagRate", maxRate)
		    .detail("TagBusyness", maxBusyness)
		    .detail("Reported", it->value.busiestWriteTag.present())
		    .trackLatest(it->key.toString() + "/BusiestWriteTag");

		// reset statistics
		it->value.tagCostEst.clear();
		it->value.totalWriteOps = 0;
		it->value.totalWriteCosts = 0;
	}
	self->lastBusiestCommitTagPick = now();
	return Void();
}

void tryAutoThrottleTag(RatekeeperData* self, TransactionTag tag, double rate, double busyness,
                        TagThrottledReason reason) {
	if (busyness > SERVER_KNOBS->AUTO_THROTTLE_TARGET_TAG_BUSYNESS && rate > SERVER_KNOBS->MIN_TAG_COST) {
		TEST(true); // Transaction tag auto-throttled
		Optional<double> clientRate = self->throttledTags.autoThrottleTag(self->id, tag, busyness);
		if (clientRate.present()) {
			TagSet tags;
			tags.addTag(tag);

			self->addActor.send(ThrottleApi::throttleTags(
			    self->db, tags, clientRate.get(), SERVER_KNOBS->AUTO_TAG_THROTTLE_DURATION, TagThrottleType::AUTO,
			    TransactionPriority::DEFAULT, now() + SERVER_KNOBS->AUTO_TAG_THROTTLE_DURATION, reason));
		}
	}
}

void tryAutoThrottleTag(RatekeeperData* self, StorageQueueInfo& ss, int64_t storageQueue,
                        int64_t storageDurabilityLag) {
	// TODO: reasonable criteria for write satuation should be investigated in experiment
	//	if (ss.busiestWriteTag.present() && storageQueue > SERVER_KNOBS->AUTO_TAG_THROTTLE_STORAGE_QUEUE_BYTES &&
	//	    storageDurabilityLag > SERVER_KNOBS->AUTO_TAG_THROTTLE_DURABILITY_LAG_VERSIONS) {
	//		// write-saturated
	//		tryAutoThrottleTag(self, ss.busiestWriteTag.get(), ss.busiestWriteTagRate,
	//ss.busiestWriteTagFractionalBusyness); 	} else
	if (ss.busiestReadTag.present() &&
	    (storageQueue > SERVER_KNOBS->AUTO_TAG_THROTTLE_STORAGE_QUEUE_BYTES ||
	     storageDurabilityLag > SERVER_KNOBS->AUTO_TAG_THROTTLE_DURABILITY_LAG_VERSIONS)) {
		// read saturated
		tryAutoThrottleTag(self, ss.busiestReadTag.get(), ss.busiestReadTagRate, ss.busiestReadTagFractionalBusyness,
		                   TagThrottledReason::BUSY_READ);
	}
}

void updateRate(RatekeeperData* self, RatekeeperLimits* limits) {
	//double controlFactor = ;  // dt / eFoldingTime

	double actualTps = self->smoothReleasedTransactions.smoothRate();
	self->actualTpsMetric = (int64_t)actualTps;
	// SOMEDAY: Remove the max( 1.0, ... ) since the below calculations _should_ be able to recover back up from this value
	actualTps = std::max( std::max( 1.0, actualTps ), self->smoothTotalDurableBytes.smoothRate() / CLIENT_KNOBS->TRANSACTION_SIZE_LIMIT );
	
	if(self->actualTpsHistory.size() > SERVER_KNOBS->MAX_TPS_HISTORY_SAMPLES) {
		self->actualTpsHistory.pop_front();
	}
	self->actualTpsHistory.push_back(actualTps);

	limits->tpsLimit = std::numeric_limits<double>::infinity();
	UID reasonID = UID();
	limitReason_t limitReason = limitReason_t::unlimited;

	int sscount = 0;

	int64_t worstFreeSpaceStorageServer = std::numeric_limits<int64_t>::max();
	int64_t worstStorageQueueStorageServer = 0;
	int64_t limitingStorageQueueStorageServer = 0;
	int64_t worstDurabilityLag = 0;

	std::multimap<double, StorageQueueInfo*> storageTpsLimitReverseIndex;
	std::multimap<int64_t, StorageQueueInfo*> storageDurabilityLagReverseIndex;

	std::map<UID, limitReason_t> ssReasons;

	// Look at each storage server's write queue and local rate, compute and store the desired rate ratio
	for(auto i = self->storageQueueInfo.begin(); i != self->storageQueueInfo.end(); ++i) {
		auto& ss = i->value;
		if (!ss.valid || (self->remoteDC.present() && ss.locality.dcId() == self->remoteDC)) continue;
		++sscount;

		limitReason_t ssLimitReason = limitReason_t::unlimited;

		int64_t minFreeSpace = std::max(SERVER_KNOBS->MIN_AVAILABLE_SPACE, (int64_t)(SERVER_KNOBS->MIN_AVAILABLE_SPACE_RATIO * ss.smoothTotalSpace.smoothTotal()));

		worstFreeSpaceStorageServer = std::min(worstFreeSpaceStorageServer, (int64_t)ss.smoothFreeSpace.smoothTotal() - minFreeSpace);

		int64_t springBytes = std::max<int64_t>(1, std::min<int64_t>(limits->storageSpringBytes, (ss.smoothFreeSpace.smoothTotal() - minFreeSpace) * 0.2));
		int64_t targetBytes = std::max<int64_t>(1, std::min(limits->storageTargetBytes, (int64_t)ss.smoothFreeSpace.smoothTotal() - minFreeSpace));
		if (targetBytes != limits->storageTargetBytes) {
			if (minFreeSpace == SERVER_KNOBS->MIN_AVAILABLE_SPACE) {
				ssLimitReason = limitReason_t::storage_server_min_free_space;
			} else {
				ssLimitReason = limitReason_t::storage_server_min_free_space_ratio;
			}
		}

		int64_t storageQueue = ss.lastReply.bytesInput - ss.smoothDurableBytes.smoothTotal();
		worstStorageQueueStorageServer = std::max(worstStorageQueueStorageServer, storageQueue);

		int64_t storageDurabilityLag = ss.smoothLatestVersion.smoothTotal() - ss.smoothDurableVersion.smoothTotal();
		worstDurabilityLag = std::max(worstDurabilityLag, storageDurabilityLag);

		storageDurabilityLagReverseIndex.insert(std::make_pair(-1*storageDurabilityLag, &ss));

		auto& ssMetrics = self->healthMetrics.storageStats[ss.id];
		ssMetrics.storageQueue = storageQueue;
		ssMetrics.storageDurabilityLag = storageDurabilityLag;
		ssMetrics.cpuUsage = ss.lastReply.cpuUsage;
		ssMetrics.diskUsage = ss.lastReply.diskUsage;

		double targetRateRatio = std::min(( storageQueue - targetBytes + springBytes ) / (double)springBytes, 2.0);

		if (limits->priority == TransactionPriority::DEFAULT) {
			tryAutoThrottleTag(self, ss, storageQueue, storageDurabilityLag);
		}

		double inputRate = ss.smoothInputBytes.smoothRate();
		//inputRate = std::max( inputRate, actualTps / SERVER_KNOBS->MAX_TRANSACTIONS_PER_BYTE );

		/*if( deterministicRandom()->random01() < 0.1 ) {
			std::string name = "RatekeeperUpdateRate" + limits.context;
			TraceEvent(name, ss.id)
				.detail("MinFreeSpace", minFreeSpace)
				.detail("SpringBytes", springBytes)
				.detail("TargetBytes", targetBytes)
				.detail("SmoothTotalSpaceTotal", ss.smoothTotalSpace.smoothTotal())
				.detail("SmoothFreeSpaceTotal", ss.smoothFreeSpace.smoothTotal())
				.detail("LastReplyBytesInput", ss.lastReply.bytesInput)
				.detail("SmoothDurableBytesTotal", ss.smoothDurableBytes.smoothTotal())
				.detail("TargetRateRatio", targetRateRatio)
				.detail("SmoothInputBytesRate", ss.smoothInputBytes.smoothRate())
				.detail("ActualTPS", actualTps)
				.detail("InputRate", inputRate)
				.detail("VerySmoothDurableBytesRate", ss.verySmoothDurableBytes.smoothRate())
				.detail("B", b);
		}*/

		// Don't let any storage server use up its target bytes faster than its MVCC window!
		double maxBytesPerSecond = (targetBytes - springBytes) / ((((double)SERVER_KNOBS->MAX_READ_TRANSACTION_LIFE_VERSIONS)/SERVER_KNOBS->VERSIONS_PER_SECOND) + 2.0);
		double limitTps = std::min(actualTps * maxBytesPerSecond / std::max(1.0e-8, inputRate), maxBytesPerSecond * SERVER_KNOBS->MAX_TRANSACTIONS_PER_BYTE);
		if (ssLimitReason == limitReason_t::unlimited)
			ssLimitReason = limitReason_t::storage_server_write_bandwidth_mvcc;

		if (targetRateRatio > 0 && inputRate > 0) {
			ASSERT(inputRate != 0);
			double smoothedRate = std::max( ss.verySmoothDurableBytes.smoothRate(), actualTps / SERVER_KNOBS->MAX_TRANSACTIONS_PER_BYTE );
			double x =  smoothedRate / (inputRate * targetRateRatio);
			double lim = actualTps * x;
			if (lim < limitTps) {
				limitTps = lim;
				if (ssLimitReason == limitReason_t::unlimited || ssLimitReason == limitReason_t::storage_server_write_bandwidth_mvcc) {
					ssLimitReason = limitReason_t::storage_server_write_queue_size;
				}
			}
		}

		storageTpsLimitReverseIndex.insert(std::make_pair(limitTps, &ss));

		if (limitTps < limits->tpsLimit && (ssLimitReason == limitReason_t::storage_server_min_free_space || ssLimitReason == limitReason_t::storage_server_min_free_space_ratio)) {
			reasonID = ss.id;
			limits->tpsLimit = limitTps;
			limitReason = ssLimitReason;
		}

		ssReasons[ss.id] = ssLimitReason;
	}

	std::set<Optional<Standalone<StringRef>>> ignoredMachines;
	for (auto ss = storageTpsLimitReverseIndex.begin(); ss != storageTpsLimitReverseIndex.end() && ss->first < limits->tpsLimit; ++ss) {
		if (ignoredMachines.size() < std::min(self->configuration.storageTeamSize - 1, SERVER_KNOBS->MAX_MACHINES_FALLING_BEHIND)) {
			ignoredMachines.insert(ss->second->locality.zoneId());
			continue;
		}
		if (ignoredMachines.count(ss->second->locality.zoneId()) > 0) {
			continue;
		}

		limitingStorageQueueStorageServer = ss->second->lastReply.bytesInput - ss->second->smoothDurableBytes.smoothTotal();
		limits->tpsLimit = ss->first;
		reasonID = storageTpsLimitReverseIndex.begin()->second->id; // Although we aren't controlling based on the worst SS, we still report it as the limiting process
		limitReason = ssReasons[reasonID];
		break;
	}

	// Calculate limited durability lag
	int64_t limitingDurabilityLag = 0;

	std::set<Optional<Standalone<StringRef>>> ignoredDurabilityLagMachines;
	for (auto ss = storageDurabilityLagReverseIndex.begin(); ss != storageDurabilityLagReverseIndex.end(); ++ss) {
		if (ignoredDurabilityLagMachines.size() < std::min(self->configuration.storageTeamSize - 1, SERVER_KNOBS->MAX_MACHINES_FALLING_BEHIND)) {
			ignoredDurabilityLagMachines.insert(ss->second->locality.zoneId());
			continue;
		}
		if (ignoredDurabilityLagMachines.count(ss->second->locality.zoneId()) > 0) {
			continue;
		}

		limitingDurabilityLag = -1*ss->first;
		if(limitingDurabilityLag > limits->durabilityLagTargetVersions && self->actualTpsHistory.size() > SERVER_KNOBS->NEEDED_TPS_HISTORY_SAMPLES) {
			if(limits->durabilityLagLimit == std::numeric_limits<double>::infinity()) {
				double maxTps = 0;
				for(int i = 0; i < self->actualTpsHistory.size(); i++) {
					maxTps = std::max(maxTps, self->actualTpsHistory[i]);
				}
				limits->durabilityLagLimit = SERVER_KNOBS->INITIAL_DURABILITY_LAG_MULTIPLIER*maxTps;
			}
			if( limitingDurabilityLag > limits->lastDurabilityLag ) {
				limits->durabilityLagLimit = SERVER_KNOBS->DURABILITY_LAG_REDUCTION_RATE*limits->durabilityLagLimit;
			}
			if(limits->durabilityLagLimit < limits->tpsLimit) {
				limits->tpsLimit = limits->durabilityLagLimit;
				limitReason = limitReason_t::storage_server_durability_lag;
			}
		} else if(limits->durabilityLagLimit != std::numeric_limits<double>::infinity() && limitingDurabilityLag > limits->durabilityLagTargetVersions - SERVER_KNOBS->DURABILITY_LAG_UNLIMITED_THRESHOLD) {
			limits->durabilityLagLimit = SERVER_KNOBS->DURABILITY_LAG_INCREASE_RATE*limits->durabilityLagLimit;
		} else {
			limits->durabilityLagLimit = std::numeric_limits<double>::infinity();
		}
		limits->lastDurabilityLag = limitingDurabilityLag;
		break;
	}

	self->healthMetrics.worstStorageQueue = worstStorageQueueStorageServer;
	self->healthMetrics.worstStorageDurabilityLag = worstDurabilityLag;

	double writeToReadLatencyLimit = 0;
	Version worstVersionLag = 0;
	Version limitingVersionLag = 0;

	{
		Version minSSVer = std::numeric_limits<Version>::max();
		Version minLimitingSSVer = std::numeric_limits<Version>::max();
		for (const auto& it : self->storageQueueInfo) {
			auto& ss = it.value;
			if (!ss.valid || (self->remoteDC.present() && ss.locality.dcId() == self->remoteDC)) continue;

			minSSVer = std::min(minSSVer, ss.lastReply.version);

			// Machines that ratekeeper isn't controlling can fall arbitrarily far behind
			if (ignoredMachines.count(it.value.locality.zoneId()) == 0) {
				minLimitingSSVer = std::min(minLimitingSSVer, ss.lastReply.version);
			}
		}

		Version maxTLVer = std::numeric_limits<Version>::min();
		for(const auto& it : self->tlogQueueInfo) {
			auto& tl = it.value;
			if (!tl.valid) continue;
			maxTLVer = std::max(maxTLVer, tl.lastReply.v);
		}

		if (minSSVer != std::numeric_limits<Version>::max() && maxTLVer != std::numeric_limits<Version>::min()) {
			// writeToReadLatencyLimit: 0 = infinte speed; 1 = TL durable speed ; 2 = half TL durable speed
			writeToReadLatencyLimit =
			    ((maxTLVer - minLimitingSSVer) - limits->maxVersionDifference / 2) / (limits->maxVersionDifference / 4);
			worstVersionLag = std::max((Version)0, maxTLVer - minSSVer);
			limitingVersionLag = std::max((Version)0, maxTLVer - minLimitingSSVer);
		}
	}

	int64_t worstFreeSpaceTLog = std::numeric_limits<int64_t>::max();
	int64_t worstStorageQueueTLog = 0;
	int tlcount = 0;
	for (auto& it : self->tlogQueueInfo) {
		auto& tl = it.value;
		if (!tl.valid) continue;
		++tlcount;

		limitReason_t tlogLimitReason = limitReason_t::log_server_write_queue;

		int64_t minFreeSpace = std::max( SERVER_KNOBS->MIN_AVAILABLE_SPACE, (int64_t)(SERVER_KNOBS->MIN_AVAILABLE_SPACE_RATIO * tl.smoothTotalSpace.smoothTotal()));

		worstFreeSpaceTLog = std::min(worstFreeSpaceTLog, (int64_t)tl.smoothFreeSpace.smoothTotal() - minFreeSpace);

		int64_t springBytes = std::max<int64_t>(1, std::min<int64_t>(limits->logSpringBytes, (tl.smoothFreeSpace.smoothTotal() - minFreeSpace) * 0.2));
		int64_t targetBytes = std::max<int64_t>(1, std::min(limits->logTargetBytes, (int64_t)tl.smoothFreeSpace.smoothTotal() - minFreeSpace));
		if (targetBytes != limits->logTargetBytes) {
			if (minFreeSpace == SERVER_KNOBS->MIN_AVAILABLE_SPACE) {
				tlogLimitReason = limitReason_t::log_server_min_free_space;
			} else {
				tlogLimitReason = limitReason_t::log_server_min_free_space_ratio;
			}
		}

		int64_t queue = tl.lastReply.bytesInput - tl.smoothDurableBytes.smoothTotal();
		self->healthMetrics.tLogQueue[tl.id] = queue;
		int64_t b = queue - targetBytes;
		worstStorageQueueTLog = std::max(worstStorageQueueTLog, queue);

		if( tl.lastReply.bytesInput - tl.lastReply.bytesDurable > tl.lastReply.storageBytes.free - minFreeSpace / 2 ) {
			if(now() - self->lastWarning > 5.0) {
				self->lastWarning = now();
				TraceEvent(SevWarnAlways, "RkTlogMinFreeSpaceZero", self->id).detail("ReasonId", tl.id);
			}
			reasonID = tl.id;
			limitReason = limitReason_t::log_server_min_free_space;
			limits->tpsLimit = 0.0;
		}

		double targetRateRatio = std::min( ( b + springBytes ) / (double)springBytes, 2.0 );

		if (writeToReadLatencyLimit > targetRateRatio){
			targetRateRatio = writeToReadLatencyLimit;
			tlogLimitReason = limitReason_t::storage_server_readable_behind;
		}

		double inputRate = tl.smoothInputBytes.smoothRate();

		if (targetRateRatio > 0) {
			double smoothedRate = std::max( tl.verySmoothDurableBytes.smoothRate(), actualTps / SERVER_KNOBS->MAX_TRANSACTIONS_PER_BYTE );
			double x = smoothedRate / (inputRate * targetRateRatio);
			if (targetRateRatio < .75)  //< FIXME: KNOB for 2.0
				x = std::max(x, 0.95);
			double lim = actualTps * x;
			if (lim < limits->tpsLimit){
				limits->tpsLimit = lim;
				reasonID = tl.id;
				limitReason = tlogLimitReason;
			}
		}
		if (inputRate > 0) {
			// Don't let any tlogs use up its target bytes faster than its MVCC window!
			double x = ((targetBytes - springBytes) / ((((double)SERVER_KNOBS->MAX_READ_TRANSACTION_LIFE_VERSIONS)/SERVER_KNOBS->VERSIONS_PER_SECOND) + 2.0)) / inputRate;
			double lim = actualTps * x;
			if (lim < limits->tpsLimit){
				limits->tpsLimit = lim;
				reasonID = tl.id;
				limitReason = limitReason_t::log_server_mvcc_write_bandwidth;
			}
		}
	}

	self->healthMetrics.worstTLogQueue = worstStorageQueueTLog;

	limits->tpsLimit = std::max(limits->tpsLimit, 0.0);

	if(g_network->isSimulated() && g_simulator.speedUpSimulation) {
		limits->tpsLimit = std::max(limits->tpsLimit, 100.0);
	}

	int64_t totalDiskUsageBytes = 0;
	for (auto& t : self->tlogQueueInfo) {
		if (t.value.valid) {
			totalDiskUsageBytes += t.value.lastReply.storageBytes.used;
		}
	}
	for (auto& s : self->storageQueueInfo) {
		if (s.value.valid) {
			totalDiskUsageBytes += s.value.lastReply.storageBytes.used;
		}
	}

	if (now() - self->lastSSListFetchedTimestamp > SERVER_KNOBS->STORAGE_SERVER_LIST_FETCH_TIMEOUT) {
		limits->tpsLimit = 0.0;
		limitReason = limitReason_t::storage_server_list_fetch_failed;
		reasonID = UID();
		TraceEvent(SevWarnAlways, "RkSSListFetchTimeout", self->id).suppressFor(1.0);
	}
	else if(limits->tpsLimit == std::numeric_limits<double>::infinity()) {
		limits->tpsLimit = SERVER_KNOBS->RATEKEEPER_DEFAULT_LIMIT;
	}

	limits->tpsLimitMetric = std::min(limits->tpsLimit, 1e6);
	limits->reasonMetric = limitReason;

	if (deterministicRandom()->random01() < 0.1) {
		std::string name = "RkUpdate" + limits->context;
		TraceEvent(name.c_str(), self->id)
			.detail("TPSLimit", limits->tpsLimit)
			.detail("Reason", limitReason)
			.detail("ReasonServerID", reasonID==UID() ? std::string() : Traceable<UID>::toString(reasonID))
			.detail("ReleasedTPS", self->smoothReleasedTransactions.smoothRate())
			.detail("ReleasedBatchTPS", self->smoothBatchReleasedTransactions.smoothRate())
			.detail("TPSBasis", actualTps)
			.detail("StorageServers", sscount)
			.detail("GrvProxies", self->proxyInfo.size())
			.detail("TLogs", tlcount)
			.detail("WorstFreeSpaceStorageServer", worstFreeSpaceStorageServer)
			.detail("WorstFreeSpaceTLog", worstFreeSpaceTLog)
			.detail("WorstStorageServerQueue", worstStorageQueueStorageServer)
			.detail("LimitingStorageServerQueue", limitingStorageQueueStorageServer)
			.detail("WorstTLogQueue", worstStorageQueueTLog)
			.detail("TotalDiskUsageBytes", totalDiskUsageBytes)
			.detail("WorstStorageServerVersionLag", worstVersionLag)
			.detail("LimitingStorageServerVersionLag", limitingVersionLag)
			.detail("WorstStorageServerDurabilityLag", worstDurabilityLag)
			.detail("LimitingStorageServerDurabilityLag", limitingDurabilityLag)
			.detail("TagsAutoThrottled", self->throttledTags.autoThrottleCount())
			.detail("TagsAutoThrottledBusyRead", self->throttledTags.busyReadTagCount)
			.detail("TagsAutoThrottledBusyWrite", self->throttledTags.busyWriteTagCount)
			.detail("TagsManuallyThrottled", self->throttledTags.manualThrottleCount())
			.detail("AutoThrottlingEnabled", self->autoThrottlingEnabled)
			.trackLatest(name);
	}
}

static void updateCommitCostEstimation(RatekeeperData* self,
                                       UIDTransactionTagMap<TransactionCommitCostEstimation> const& costEstimation) {
	for (auto it = self->storageQueueInfo.begin(); it != self->storageQueueInfo.end(); ++it) {
		auto tagCostIt = costEstimation.find(it->key);
		if (tagCostIt == costEstimation.end()) continue;
		for (const auto& [tagName, cost] : tagCostIt->second) {
			it->value.tagCostEst[tagName] += cost;
			it->value.totalWriteCosts += cost.getCostSum();
			it->value.totalWriteOps += cost.getOpsSum();
		}
	}
}

ACTOR Future<Void> configurationMonitor(RatekeeperData *self) {
	loop {
		state ReadYourWritesTransaction tr(self->db);

		loop {
			try {
				tr.setOption(FDBTransactionOptions::ACCESS_SYSTEM_KEYS);
				tr.setOption(FDBTransactionOptions::PRIORITY_SYSTEM_IMMEDIATE);
				Standalone<RangeResultRef> results = wait( tr.getRange( configKeys, CLIENT_KNOBS->TOO_MANY ) );
				ASSERT( !results.more && results.size() < CLIENT_KNOBS->TOO_MANY );

				self->configuration.fromKeyValues( (VectorRef<KeyValueRef>) results );

				state Future<Void> watchFuture = tr.watch(moveKeysLockOwnerKey) || tr.watch(excludedServersVersionKey) || tr.watch(failedServersVersionKey);
				wait( tr.commit() );
				wait( watchFuture );
				break;
			} catch (Error& e) {
				wait( tr.onError(e) );
			}
		}
	}
}

ACTOR Future<Void> ratekeeper(RatekeeperInterface rkInterf, Reference<AsyncVar<ServerDBInfo>> dbInfo) {
	state RatekeeperData self(rkInterf.id(), openDBOnServer(dbInfo, TaskPriority::DefaultEndpoint, true, true));
	state Future<Void> timeout = Void();
	state std::vector<Future<Void>> tlogTrackers;
	state std::vector<TLogInterface> tlogInterfs;
	state Promise<Void> err;
	state Future<Void> collection = actorCollection( self.addActor.getFuture() );

	TraceEvent("RatekeeperStarting", rkInterf.id());
	self.addActor.send( waitFailureServer(rkInterf.waitFailure.getFuture()) );
	self.addActor.send( configurationMonitor(&self) );

	PromiseStream< std::pair<UID, Optional<StorageServerInterface>> > serverChanges;
	self.addActor.send( monitorServerListChange(&self, serverChanges) );
	self.addActor.send( trackEachStorageServer(&self, serverChanges.getFuture()) );
	self.addActor.send( traceRole(Role::RATEKEEPER, rkInterf.id()) );

	self.addActor.send(monitorThrottlingChanges(&self));
	RatekeeperData* selfPtr = &self; // let flow compiler capture self
	self.addActor.send(
	    recurring([selfPtr]() { refreshStorageServerCommitCost(selfPtr); }, SERVER_KNOBS->TAG_MEASUREMENT_INTERVAL));

	TraceEvent("RkTLogQueueSizeParameters", rkInterf.id()).detail("Target", SERVER_KNOBS->TARGET_BYTES_PER_TLOG).detail("Spring", SERVER_KNOBS->SPRING_BYTES_TLOG)
		.detail("Rate", (SERVER_KNOBS->TARGET_BYTES_PER_TLOG - SERVER_KNOBS->SPRING_BYTES_TLOG) / ((((double)SERVER_KNOBS->MAX_READ_TRANSACTION_LIFE_VERSIONS) / SERVER_KNOBS->VERSIONS_PER_SECOND) + 2.0));

	TraceEvent("RkStorageServerQueueSizeParameters", rkInterf.id()).detail("Target", SERVER_KNOBS->TARGET_BYTES_PER_STORAGE_SERVER).detail("Spring", SERVER_KNOBS->SPRING_BYTES_STORAGE_SERVER).detail("EBrake", SERVER_KNOBS->STORAGE_HARD_LIMIT_BYTES)
		.detail("Rate", (SERVER_KNOBS->TARGET_BYTES_PER_STORAGE_SERVER - SERVER_KNOBS->SPRING_BYTES_STORAGE_SERVER) / ((((double)SERVER_KNOBS->MAX_READ_TRANSACTION_LIFE_VERSIONS) / SERVER_KNOBS->VERSIONS_PER_SECOND) + 2.0));

	tlogInterfs = dbInfo->get().logSystemConfig.allLocalLogs();
	for (int i = 0; i < tlogInterfs.size(); i++) {
		tlogTrackers.push_back( splitError( trackTLogQueueInfo(&self, tlogInterfs[i]), err ) );
	}

	self.remoteDC = dbInfo->get().logSystemConfig.getRemoteDcId();

	try {
		state bool lastLimited = false;
		loop choose {
			when (wait( timeout )) {
				updateRate(&self, &self.normalLimits);
				updateRate(&self, &self.batchLimits);

				lastLimited = self.smoothReleasedTransactions.smoothRate() > SERVER_KNOBS->LAST_LIMITED_RATIO * self.batchLimits.tpsLimit;
				double tooOld = now() - 1.0;
				for(auto p=self.proxyInfo.begin(); p!=self.proxyInfo.end(); ) {
					if (p->second.lastUpdateTime < tooOld)
						p = self.proxyInfo.erase(p);
					else
						++p;
				}
				timeout = delayJittered(SERVER_KNOBS->METRIC_UPDATE_RATE);
			}
			when (GetRateInfoRequest req = waitNext(rkInterf.getRateInfo.getFuture())) {
				GetRateInfoReply reply;

				auto& p = self.proxyInfo[ req.requesterID ];
				//TraceEvent("RKMPU", req.requesterID).detail("TRT", req.totalReleasedTransactions).detail("Last", p.totalTransactions).detail("Delta", req.totalReleasedTransactions - p.totalTransactions);
				if (p.totalTransactions > 0) {
					self.smoothReleasedTransactions.addDelta( req.totalReleasedTransactions - p.totalTransactions );

					for(auto tag : req.throttledTagCounts) {
						self.throttledTags.addRequests(tag.first, tag.second);
					}
				}
				if(p.batchTransactions > 0) {
					self.smoothBatchReleasedTransactions.addDelta( req.batchReleasedTransactions - p.batchTransactions );
				}

				p.totalTransactions = req.totalReleasedTransactions;
				p.batchTransactions = req.batchReleasedTransactions;
				p.lastUpdateTime = now();

				reply.transactionRate = self.normalLimits.tpsLimit / self.proxyInfo.size();
				reply.batchTransactionRate = self.batchLimits.tpsLimit / self.proxyInfo.size();
				reply.leaseDuration = SERVER_KNOBS->METRIC_UPDATE_RATE;

				if(p.lastThrottledTagChangeId != self.throttledTagChangeId || now() < p.lastTagPushTime + SERVER_KNOBS->TAG_THROTTLE_PUSH_INTERVAL) {
					p.lastThrottledTagChangeId = self.throttledTagChangeId;
					p.lastTagPushTime = now();

					reply.throttledTags = self.throttledTags.getClientRates(self.autoThrottlingEnabled);
					TEST(reply.throttledTags.present() && reply.throttledTags.get().size() > 0); // Returning tag throttles to a proxy
				}

				reply.healthMetrics.update(self.healthMetrics, true, req.detailed);
				reply.healthMetrics.tpsLimit = self.normalLimits.tpsLimit;
				reply.healthMetrics.batchLimited = lastLimited;

				req.reply.send( reply );
			}
			when (HaltRatekeeperRequest req = waitNext(rkInterf.haltRatekeeper.getFuture())) {
				req.reply.send(Void());
				TraceEvent("RatekeeperHalted", rkInterf.id()).detail("ReqID", req.requesterID);
				break;
			}
			when(ReportCommitCostEstimationRequest req = waitNext(rkInterf.reportCommitCostEstimation.getFuture())) {
				updateCommitCostEstimation(&self, req.ssTrTagCommitCost);
				req.reply.send(Void());
			}
			when (wait(err.getFuture())) {}
			when (wait(dbInfo->onChange())) {
				if( tlogInterfs != dbInfo->get().logSystemConfig.allLocalLogs() ) {
					tlogInterfs = dbInfo->get().logSystemConfig.allLocalLogs();
					tlogTrackers = std::vector<Future<Void>>();
					for( int i = 0; i < tlogInterfs.size(); i++ )
						tlogTrackers.push_back( splitError( trackTLogQueueInfo(&self, tlogInterfs[i]), err ) );
				}
				self.remoteDC = dbInfo->get().logSystemConfig.getRemoteDcId();
			}
			when ( wait(collection) ) {
				ASSERT(false);
				throw internal_error();
			}
		}
	}
	catch (Error& err) {
		TraceEvent("RatekeeperDied", rkInterf.id()).error(err, true);
	}
	return Void();
}<|MERGE_RESOLUTION|>--- conflicted
+++ resolved
@@ -869,15 +869,9 @@
 		TransactionTag busiestTag;
 		TransactionCommitCostEstimation maxCost;
 		double maxRate = 0, maxBusyness = 0;
-<<<<<<< HEAD
-		for (const auto& [tag, cost] : it->value.tagCostEst) {
-			double rate = cost.getOpsSum() / elapsed;
-			if (rate > maxRate) {
-=======
 		for(const auto& [tag, cost] : it->value.tagCostEst) {
 			double rate = cost.getCostSum() / elapsed;
 			if(rate > maxRate) {
->>>>>>> 834426e8
 				busiestTag = tag;
 				maxRate = rate;
 				maxCost = cost;
