/*
 * MasterProxyServer.actor.cpp
 *
 * This source file is part of the FoundationDB open source project
 *
 * Copyright 2013-2018 Apple Inc. and the FoundationDB project authors
 *
 * Licensed under the Apache License, Version 2.0 (the "License");
 * you may not use this file except in compliance with the License.
 * You may obtain a copy of the License at
 *
 *     http://www.apache.org/licenses/LICENSE-2.0
 *
 * Unless required by applicable law or agreed to in writing, software
 * distributed under the License is distributed on an "AS IS" BASIS,
 * WITHOUT WARRANTIES OR CONDITIONS OF ANY KIND, either express or implied.
 * See the License for the specific language governing permissions and
 * limitations under the License.
 */

#include "flow/ActorCollection.h"
#include "fdbclient/MasterProxyInterface.h"
#include "fdbclient/NativeAPI.actor.h"
#include "fdbserver/MasterInterface.h"
#include "fdbserver/WorkerInterface.actor.h"
#include "fdbserver/WaitFailure.h"
#include "fdbserver/Knobs.h"
#include "fdbserver/ServerDBInfo.h"
#include "fdbserver/LogSystem.h"
#include "fdbserver/LogSystemDiskQueueAdapter.h"
#include "fdbserver/IKeyValueStore.h"
#include "fdbclient/SystemData.h"
#include "fdbrpc/sim_validation.h"
#include "fdbclient/Notified.h"
#include "fdbclient/KeyRangeMap.h"
#include "fdbserver/ConflictSet.h"
#include "fdbclient/SystemData.h"
#include "flow/Stats.h"
#include "fdbserver/ApplyMetadataMutation.h"
#include "fdbserver/RecoveryState.h"
#include "fdbserver/LatencyBandConfig.h"
#include "fdbclient/Atomic.h"
#include "flow/TDMetric.actor.h"
#include "flow/actorcompiler.h"  // This must be the last #include.
#include "fdbclient/DatabaseConfiguration.h"
#include "fdbclient/FDBTypes.h"
#include "fdbclient/Knobs.h"
#include "fdbserver/FDBExecHelper.actor.h"

struct ProxyStats {
	CounterCollection cc;
	Counter txnStartIn, txnStartOut, txnStartBatch;
	Counter txnSystemPriorityStartIn, txnSystemPriorityStartOut;
	Counter txnBatchPriorityStartIn, txnBatchPriorityStartOut;
	Counter txnDefaultPriorityStartIn, txnDefaultPriorityStartOut;
	Counter txnCommitIn, txnCommitVersionAssigned, txnCommitResolving, txnCommitResolved, txnCommitOut, txnCommitOutSuccess;
	Counter txnConflicts;
	Counter commitBatchIn, commitBatchOut;
	Counter mutationBytes;
	Counter mutations;
	Counter conflictRanges;
	Counter keyServerLocationRequests;
	Version lastCommitVersionAssigned;

	LatencyBands commitLatencyBands;
	LatencyBands grvLatencyBands;

	Future<Void> logger;

	explicit ProxyStats(UID id, Version* pVersion, NotifiedVersion* pCommittedVersion, int64_t *commitBatchesMemBytesCountPtr)
	  : cc("ProxyStats", id.toString()),
		txnStartIn("TxnStartIn", cc), txnStartOut("TxnStartOut", cc), txnStartBatch("TxnStartBatch", cc), txnSystemPriorityStartIn("TxnSystemPriorityStartIn", cc), txnSystemPriorityStartOut("TxnSystemPriorityStartOut", cc), txnBatchPriorityStartIn("TxnBatchPriorityStartIn", cc), txnBatchPriorityStartOut("TxnBatchPriorityStartOut", cc),
		txnDefaultPriorityStartIn("TxnDefaultPriorityStartIn", cc), txnDefaultPriorityStartOut("TxnDefaultPriorityStartOut", cc), txnCommitIn("TxnCommitIn", cc),	txnCommitVersionAssigned("TxnCommitVersionAssigned", cc), txnCommitResolving("TxnCommitResolving", cc), txnCommitResolved("TxnCommitResolved", cc), txnCommitOut("TxnCommitOut", cc),
		txnCommitOutSuccess("TxnCommitOutSuccess", cc), txnConflicts("TxnConflicts", cc), commitBatchIn("CommitBatchIn", cc), commitBatchOut("CommitBatchOut", cc), mutationBytes("MutationBytes", cc), mutations("Mutations", cc), conflictRanges("ConflictRanges", cc), keyServerLocationRequests("KeyServerLocationRequests", cc), 
		lastCommitVersionAssigned(0), commitLatencyBands("CommitLatencyMetrics", id, SERVER_KNOBS->STORAGE_LOGGING_DELAY), grvLatencyBands("GRVLatencyMetrics", id, SERVER_KNOBS->STORAGE_LOGGING_DELAY)
	{
		specialCounter(cc, "LastAssignedCommitVersion", [this](){return this->lastCommitVersionAssigned;});
		specialCounter(cc, "Version", [pVersion](){return *pVersion; });
		specialCounter(cc, "CommittedVersion", [pCommittedVersion](){ return pCommittedVersion->get(); });
		specialCounter(cc, "CommitBatchesMemBytesCount", [commitBatchesMemBytesCountPtr]() { return *commitBatchesMemBytesCountPtr; });
		logger = traceCounters("ProxyMetrics", id, SERVER_KNOBS->WORKER_LOGGING_INTERVAL, &cc, "ProxyMetrics");
	}
};

ACTOR Future<Void> getRate(UID myID, Reference<AsyncVar<ServerDBInfo>> db, int64_t* inTransactionCount, int64_t* inBatchTransactionCount, double* outTransactionRate,
						   double* outBatchTransactionRate, GetHealthMetricsReply* healthMetricsReply, GetHealthMetricsReply* detailedHealthMetricsReply) {
	state Future<Void> nextRequestTimer = Never();
	state Future<Void> leaseTimeout = Never();
	state Future<GetRateInfoReply> reply = Never();
	state double lastDetailedReply = 0.0; // request detailed metrics immediately
	state bool expectingDetailedReply = false;
	state int64_t lastTC = 0;

	if (db->get().ratekeeper.present()) nextRequestTimer = Void();
	loop choose {
		when ( wait( db->onChange() ) ) {
			if ( db->get().ratekeeper.present() ) {
				TraceEvent("Proxy_RatekeeperChanged", myID)
				.detail("RKID", db->get().ratekeeper.get().id());
				nextRequestTimer = Void();  // trigger GetRate request
			} else {
				TraceEvent("Proxy_RatekeeperDied", myID);
				nextRequestTimer = Never();
				reply = Never();
			}
		}
		when ( wait( nextRequestTimer ) ) {
			nextRequestTimer = Never();
			bool detailed = now() - lastDetailedReply > SERVER_KNOBS->DETAILED_METRIC_UPDATE_RATE;
			reply = brokenPromiseToNever(db->get().ratekeeper.get().getRateInfo.getReply(GetRateInfoRequest(myID, *inTransactionCount, *inBatchTransactionCount, detailed)));
			expectingDetailedReply = detailed;
		}
		when ( GetRateInfoReply rep = wait(reply) ) {
			reply = Never();
			*outTransactionRate = rep.transactionRate;
			*outBatchTransactionRate = rep.batchTransactionRate;
			//TraceEvent("MasterProxyRate", myID).detail("Rate", rep.transactionRate).detail("BatchRate", rep.batchTransactionRate).detail("Lease", rep.leaseDuration).detail("ReleasedTransactions", *inTransactionCount - lastTC);
			lastTC = *inTransactionCount;
			leaseTimeout = delay(rep.leaseDuration);
			nextRequestTimer = delayJittered(rep.leaseDuration / 2);
			healthMetricsReply->update(rep.healthMetrics, expectingDetailedReply, true);
			if (expectingDetailedReply) {
				detailedHealthMetricsReply->update(rep.healthMetrics, true, true);
				lastDetailedReply = now();
			}
		}
		when ( wait( leaseTimeout ) ) {
			*outTransactionRate = 0;
			*outBatchTransactionRate = 0;
			//TraceEvent("MasterProxyRate", myID).detail("Rate", 0).detail("BatchRate", 0).detail("Lease", "Expired");
			leaseTimeout = Never();
		}
	}
}

ACTOR Future<Void> queueTransactionStartRequests(
	std::priority_queue< std::pair<GetReadVersionRequest, int64_t>, std::vector< std::pair<GetReadVersionRequest, int64_t> > > *transactionQueue,
	FutureStream<GetReadVersionRequest> readVersionRequests,
	PromiseStream<Void> GRVTimer, double *lastGRVTime,
	double *GRVBatchTime, FutureStream<double> replyTimes,
	ProxyStats* stats) 
{
	state int64_t counter = 0;
	loop choose{
		when(GetReadVersionRequest req = waitNext(readVersionRequests)) {
			if (req.debugID.present())
				g_traceBatch.addEvent("TransactionDebug", req.debugID.get().first(), "MasterProxyServer.queueTransactionStartRequests.Before");

			stats->txnStartIn += req.transactionCount;
			if (req.priority() >= GetReadVersionRequest::PRIORITY_SYSTEM_IMMEDIATE)
				stats->txnSystemPriorityStartIn += req.transactionCount;
			else if (req.priority() >= GetReadVersionRequest::PRIORITY_DEFAULT)
				stats->txnDefaultPriorityStartIn += req.transactionCount;
			else
				stats->txnBatchPriorityStartIn += req.transactionCount;

			if (transactionQueue->empty()) {
				if (now() - *lastGRVTime > *GRVBatchTime)
					*lastGRVTime = now() - *GRVBatchTime;

				forwardPromise(GRVTimer, delayJittered(*GRVBatchTime - (now() - *lastGRVTime), TaskProxyGRVTimer));
			}

			transactionQueue->push(std::make_pair(req, counter--));
		}
		// dynamic batching monitors reply latencies
		when(double reply_latency = waitNext(replyTimes)) {
			double target_latency = reply_latency * SERVER_KNOBS->START_TRANSACTION_BATCH_INTERVAL_LATENCY_FRACTION;
			*GRVBatchTime = 
				std::max(SERVER_KNOBS->START_TRANSACTION_BATCH_INTERVAL_MIN, 
					std::min(SERVER_KNOBS->START_TRANSACTION_BATCH_INTERVAL_MAX, 
						target_latency * SERVER_KNOBS->START_TRANSACTION_BATCH_INTERVAL_SMOOTHER_ALPHA + *GRVBatchTime * (1-SERVER_KNOBS->START_TRANSACTION_BATCH_INTERVAL_SMOOTHER_ALPHA)));
		}
	}
}

ACTOR void discardCommit(UID id, Future<LogSystemDiskQueueAdapter::CommitMessage> fcm, Future<Void> dummyCommitState) {
	ASSERT(!dummyCommitState.isReady());
	LogSystemDiskQueueAdapter::CommitMessage cm = wait(fcm);
	TraceEvent("Discarding", id).detail("Count", cm.messages.size());
	cm.acknowledge.send(Void());
	ASSERT(dummyCommitState.isReady());
}

DESCR struct SingleKeyMutation {
	Standalone<StringRef> shardBegin;
	Standalone<StringRef> shardEnd;
	int64_t tag1;
	int64_t tag2;
	int64_t tag3;
};

struct ProxyCommitData {
	UID dbgid;
	int64_t commitBatchesMemBytesCount;
	ProxyStats stats;
	MasterInterface master;
	vector<ResolverInterface> resolvers;
	LogSystemDiskQueueAdapter* logAdapter;
	Reference<ILogSystem> logSystem;
	IKeyValueStore* txnStateStore;
	NotifiedVersion committedVersion; // Provided that this recovery has succeeded or will succeed, this version is fully committed (durable)
	Version minKnownCommittedVersion; // No version smaller than this one will be used as the known committed version during recovery 
	Version version;  // The version at which txnStateStore is up to date
	Promise<Void> validState;  // Set once txnStateStore and version are valid
	double lastVersionTime;
	KeyRangeMap<std::set<Key>> vecBackupKeys;
	uint64_t commitVersionRequestNumber;
	uint64_t mostRecentProcessedRequestNumber;
	KeyRangeMap<Deque<std::pair<Version,int>>> keyResolvers;
	KeyRangeMap<ServerCacheInfo> keyInfo;
	std::map<Key, applyMutationsData> uid_applyMutationsData;
	bool firstProxy;
	double lastCoalesceTime;
	bool locked;
	Optional<Value> metadataVersion;
	double commitBatchInterval;

	int64_t localCommitBatchesStarted;
	NotifiedVersion latestLocalCommitBatchResolving;
	NotifiedVersion latestLocalCommitBatchLogging;

	PromiseStream<Void> commitBatchStartNotifications;
	PromiseStream<Future<GetCommitVersionReply>> commitBatchVersions;  // 1:1 with commitBatchStartNotifications
	RequestStream<GetReadVersionRequest> getConsistentReadVersion;
	RequestStream<CommitTransactionRequest> commit;
	Database cx;
	Reference<AsyncVar<ServerDBInfo>> db;
	EventMetricHandle<SingleKeyMutation> singleKeyMutationEvent;

	std::map<UID, Reference<StorageInfo>> storageCache;
	std::map<Tag, Version> tag_popped;
	Deque<std::pair<Version, Version>> txsPopVersions;
	Version lastTxsPop;
	bool popRemoteTxs;
	vector<Standalone<StringRef>> whitelistedBinPathVec;

	Optional<LatencyBandConfig> latencyBandConfig;

	//The tag related to a storage server rarely change, so we keep a vector of tags for each key range to be slightly more CPU efficient.
	//When a tag related to a storage server does change, we empty out all of these vectors to signify they must be repopulated.
	//We do not repopulate them immediately to avoid a slow task.
	const vector<Tag>& tagsForKey(StringRef key) {
		auto& tags = keyInfo[key].tags;
		if(!tags.size()) {
			auto& r = keyInfo.rangeContaining(key).value();
			for(auto info : r.src_info) {
				r.tags.push_back(info->tag);
			}
			for(auto info : r.dest_info) {
				r.tags.push_back(info->tag);
			}
			uniquify(r.tags);
			return r.tags;
		}
		return tags;
	}

	ProxyCommitData(UID dbgid, MasterInterface master, RequestStream<GetReadVersionRequest> getConsistentReadVersion, Version recoveryTransactionVersion, RequestStream<CommitTransactionRequest> commit, Reference<AsyncVar<ServerDBInfo>> db, bool firstProxy)
		: dbgid(dbgid), stats(dbgid, &version, &committedVersion, &commitBatchesMemBytesCount), master(master),
			logAdapter(NULL), txnStateStore(NULL), popRemoteTxs(false),
			committedVersion(recoveryTransactionVersion), version(0), minKnownCommittedVersion(0),
			lastVersionTime(0), commitVersionRequestNumber(1), mostRecentProcessedRequestNumber(0),
			getConsistentReadVersion(getConsistentReadVersion), commit(commit), lastCoalesceTime(0),
			localCommitBatchesStarted(0), locked(false), commitBatchInterval(SERVER_KNOBS->COMMIT_TRANSACTION_BATCH_INTERVAL_MIN),
			firstProxy(firstProxy), cx(openDBOnServer(db, TaskDefaultEndpoint, true, true)), db(db),
			singleKeyMutationEvent(LiteralStringRef("SingleKeyMutation")), commitBatchesMemBytesCount(0), lastTxsPop(0)
	{}
};

struct ResolutionRequestBuilder {
	ProxyCommitData* self;
	vector<ResolveTransactionBatchRequest> requests;
	vector<vector<int>> transactionResolverMap;
	vector<CommitTransactionRef*> outTr;

	ResolutionRequestBuilder( ProxyCommitData* self, Version version, Version prevVersion, Version lastReceivedVersion) : self(self), requests(self->resolvers.size()) {
		for(auto& req : requests) {
			req.prevVersion = prevVersion;
			req.version = version;
			req.lastReceivedVersion = lastReceivedVersion;
		}
	}

	CommitTransactionRef& getOutTransaction(int resolver, Version read_snapshot) {
		CommitTransactionRef *& out = outTr[resolver];
		if (!out) {
			ResolveTransactionBatchRequest& request = requests[resolver];
			request.transactions.resize(request.arena, request.transactions.size() + 1);
			out = &request.transactions.back();
			out->read_snapshot = read_snapshot;
		}
		return *out;
	}

	void addTransaction(CommitTransactionRef& trIn, int transactionNumberInBatch) {
		// SOMEDAY: There are a couple of unnecessary O( # resolvers ) steps here
		outTr.assign(requests.size(), NULL);
		ASSERT( transactionNumberInBatch >= 0 && transactionNumberInBatch < 32768 );

		bool isTXNStateTransaction = false;
		for (auto & m : trIn.mutations) {
			if (m.type == MutationRef::SetVersionstampedKey) {
				transformVersionstampMutation( m, &MutationRef::param1, requests[0].version, transactionNumberInBatch );
				trIn.write_conflict_ranges.push_back( requests[0].arena, singleKeyRange( m.param1, requests[0].arena ) );
			} else if (m.type == MutationRef::SetVersionstampedValue) {
				transformVersionstampMutation( m, &MutationRef::param2, requests[0].version, transactionNumberInBatch );
			}
			if (isMetadataMutation(m)) {
				isTXNStateTransaction = true;
				getOutTransaction(0, trIn.read_snapshot).mutations.push_back(requests[0].arena, m);
			}
		}
		for(auto& r : trIn.read_conflict_ranges) {
			auto ranges = self->keyResolvers.intersectingRanges( r );
			std::set<int> resolvers;
			for(auto &ir : ranges) {
				auto& version_resolver = ir.value();
				for(int i = version_resolver.size()-1; i >= 0; i--) {
					resolvers.insert(version_resolver[i].second);
					if( version_resolver[i].first < trIn.read_snapshot )
						break;
				}
			}
			ASSERT(resolvers.size());
			for(int resolver : resolvers)
				getOutTransaction( resolver, trIn.read_snapshot ).read_conflict_ranges.push_back( requests[resolver].arena, r );
		}
		for(auto& r : trIn.write_conflict_ranges) {
			auto ranges = self->keyResolvers.intersectingRanges( r );
			std::set<int> resolvers;
			for(auto &ir : ranges)
				resolvers.insert(ir.value().back().second);
			ASSERT(resolvers.size());
			for(int resolver : resolvers)
				getOutTransaction( resolver, trIn.read_snapshot ).write_conflict_ranges.push_back( requests[resolver].arena, r );
		}
		if (isTXNStateTransaction)
			for (int r = 0; r<requests.size(); r++) {
				int transactionNumberInRequest = &getOutTransaction(r, trIn.read_snapshot) - requests[r].transactions.begin();
				requests[r].txnStateTransactions.push_back(requests[r].arena, transactionNumberInRequest);
			}

		vector<int> resolversUsed;
		for (int r = 0; r<outTr.size(); r++)
			if (outTr[r])
				resolversUsed.push_back(r);
		transactionResolverMap.push_back(std::move(resolversUsed));
	}
};

ACTOR Future<Void> commitBatcher(ProxyCommitData *commitData, PromiseStream<std::pair<std::vector<CommitTransactionRequest>, int> > out, FutureStream<CommitTransactionRequest> in, int desiredBytes, int64_t memBytesLimit) {
	wait(delayJittered(commitData->commitBatchInterval, TaskProxyCommitBatcher));  

	state double lastBatch = 0;

	loop{
		state Future<Void> timeout;
		state std::vector<CommitTransactionRequest> batch;
		state int batchBytes = 0;

		if(SERVER_KNOBS->MAX_COMMIT_BATCH_INTERVAL <= 0) {
			timeout = Never();
		}
		else {
			timeout = delayJittered(SERVER_KNOBS->MAX_COMMIT_BATCH_INTERVAL, TaskProxyCommitBatcher);
		}

		while(!timeout.isReady() && !(batch.size() == SERVER_KNOBS->COMMIT_TRANSACTION_BATCH_COUNT_MAX || batchBytes >= desiredBytes)) {
			choose{
				when(CommitTransactionRequest req = waitNext(in)) {
					int bytes = getBytes(req);

					// Drop requests if memory is under severe pressure
					if(commitData->commitBatchesMemBytesCount + bytes > memBytesLimit) {
						req.reply.sendError(proxy_memory_limit_exceeded());
						TraceEvent(SevWarnAlways, "ProxyCommitBatchMemoryThresholdExceeded").suppressFor(60).detail("MemBytesCount", commitData->commitBatchesMemBytesCount).detail("MemLimit", memBytesLimit);
						continue;
					}

					++commitData->stats.txnCommitIn;

					if(req.debugID.present()) {
						g_traceBatch.addEvent("CommitDebug", req.debugID.get().first(), "MasterProxyServer.batcher");
					}

					if(!batch.size()) {
						commitData->commitBatchStartNotifications.send(Void());
						if(now() - lastBatch > commitData->commitBatchInterval) {
							timeout = delayJittered(SERVER_KNOBS->COMMIT_TRANSACTION_BATCH_INTERVAL_FROM_IDLE, TaskProxyCommitBatcher);
						}
						else {
							timeout = delayJittered(commitData->commitBatchInterval - (now() - lastBatch), TaskProxyCommitBatcher);
						}
					}

					if((batchBytes + bytes > CLIENT_KNOBS->TRANSACTION_SIZE_LIMIT || req.firstInBatch()) && batch.size()) {
						out.send({ batch, batchBytes });
						lastBatch = now();
						commitData->commitBatchStartNotifications.send(Void());
						timeout = delayJittered(commitData->commitBatchInterval, TaskProxyCommitBatcher);
						batch = std::vector<CommitTransactionRequest>();
						batchBytes = 0;
					}

					batch.push_back(req);
					batchBytes += bytes;
					commitData->commitBatchesMemBytesCount += bytes;
				}
				when(wait(timeout)) {}
			}
		}
		out.send({ std::move(batch), batchBytes });
		lastBatch = now();
	}
}

void createWhitelistBinPathVec(const std::string& binPath, vector<Standalone<StringRef>>& binPathVec) {
	TraceEvent(SevDebug, "BinPathConverter").detail("Input", binPath);
	StringRef input(binPath);
	while (input != StringRef()) {
		StringRef token = input.eat(LiteralStringRef(","));
		if (token != StringRef()) {
			const uint8_t* ptr = token.begin();
			while (ptr != token.end() && *ptr == ' ') {
				ptr++;
			}
			if (ptr != token.end()) {
				Standalone<StringRef> newElement(token.substr(ptr - token.begin()));
				TraceEvent(SevDebug, "BinPathItem").detail("Element", newElement);
				binPathVec.push_back(newElement);
			}
		}
	}
	return;
}

bool isWhitelisted(const vector<Standalone<StringRef>>& binPathVec, StringRef binPath) {
	TraceEvent("BinPath").detail("Value", binPath);
	for (const auto& item : binPathVec) {
		TraceEvent("Element").detail("Value", item);
	}
	return std::find(binPathVec.begin(), binPathVec.end(), binPath) != binPathVec.end();
}

ACTOR Future<Void> commitBatch(
	ProxyCommitData* self,
	vector<CommitTransactionRequest> trs,
	int currentBatchMemBytesCount)
{
	state int64_t localBatchNumber = ++self->localCommitBatchesStarted;
	state LogPushData toCommit(self->logSystem);
	state double t1 = now();
	state Optional<UID> debugID;
	state bool forceRecovery = false;

	ASSERT(SERVER_KNOBS->MAX_READ_TRANSACTION_LIFE_VERSIONS <= SERVER_KNOBS->MAX_VERSIONS_IN_FLIGHT);  // since we are using just the former to limit the number of versions actually in flight!

	// Active load balancing runs at a very high priority (to obtain accurate estimate of memory used by commit batches) so we need to downgrade here
	wait(delay(0, TaskProxyCommit));

	self->lastVersionTime = t1;

	++self->stats.commitBatchIn;

	for (int t = 0; t<trs.size(); t++) {
		if (trs[t].debugID.present()) {
			if (!debugID.present())
				debugID = nondeterministicRandom()->randomUniqueID();
			g_traceBatch.addAttach("CommitAttachID", trs[t].debugID.get().first(), debugID.get().first());
		}
	}

	if(localBatchNumber == 2 && !debugID.present() && self->firstProxy && !g_network->isSimulated()) {
		debugID = deterministicRandom()->randomUniqueID();
		TraceEvent("SecondCommitBatch", self->dbgid).detail("DebugID", debugID.get());
	}

	if (debugID.present())
		g_traceBatch.addEvent("CommitDebug", debugID.get().first(), "MasterProxyServer.commitBatch.Before");

	if (trs.empty()) {
		// We are sending an empty batch, so we have to trigger the version fetcher
		self->commitBatchStartNotifications.send(Void());
	}

	/////// Phase 1: Pre-resolution processing (CPU bound except waiting for a version # which is separately pipelined and *should* be available by now (unless empty commit); ordered; currently atomic but could yield)
	TEST(self->latestLocalCommitBatchResolving.get() < localBatchNumber-1); // Queuing pre-resolution commit processing 
	wait(self->latestLocalCommitBatchResolving.whenAtLeast(localBatchNumber-1));
	wait(yield());

	if (debugID.present())
		g_traceBatch.addEvent("CommitDebug", debugID.get().first(), "MasterProxyServer.commitBatch.GettingCommitVersion");

	Future<GetCommitVersionReply> fVersionReply = waitNext(self->commitBatchVersions.getFuture());
	GetCommitVersionReply versionReply = wait(fVersionReply);
	self->mostRecentProcessedRequestNumber = versionReply.requestNum;

	self->stats.txnCommitVersionAssigned += trs.size();
	self->stats.lastCommitVersionAssigned = versionReply.version;

	state Version commitVersion = versionReply.version;
	state Version prevVersion = versionReply.prevVersion;

	for(auto it : versionReply.resolverChanges) {
		auto rs = self->keyResolvers.modify(it.range);
		for(auto r = rs.begin(); r != rs.end(); ++r)
			r->value().emplace_back(versionReply.resolverChangesVersion,it.dest);
	}

	//TraceEvent("ProxyGotVer", self->dbgid).detail("Commit", commitVersion).detail("Prev", prevVersion);

	if (debugID.present())
		g_traceBatch.addEvent("CommitDebug", debugID.get().first(), "MasterProxyServer.commitBatch.GotCommitVersion");

	ResolutionRequestBuilder requests( self, commitVersion, prevVersion, self->version );
	int conflictRangeCount = 0;
	state int64_t maxTransactionBytes = 0;
	for (int t = 0; t<trs.size(); t++) {
		requests.addTransaction(trs[t].transaction, t);
		conflictRangeCount += trs[t].transaction.read_conflict_ranges.size() + trs[t].transaction.write_conflict_ranges.size();
		//TraceEvent("MPTransactionDump", self->dbgid).detail("Snapshot", trs[t].transaction.read_snapshot);
		//for(auto& m : trs[t].transaction.mutations)
		maxTransactionBytes = std::max<int64_t>(maxTransactionBytes, trs[t].transaction.expectedSize());
		//	TraceEvent("MPTransactionsDump", self->dbgid).detail("Mutation", m.toString());
	}
	self->stats.conflictRanges += conflictRangeCount;

	for (int r = 1; r<self->resolvers.size(); r++)
		ASSERT(requests.requests[r].txnStateTransactions.size() == requests.requests[0].txnStateTransactions.size());

	// Sending these requests is the fuzzy border between phase 1 and phase 2; it could conceivably overlap with resolution processing but is still using CPU
	self->stats.txnCommitResolving += trs.size();
	vector< Future<ResolveTransactionBatchReply> > replies;
	for (int r = 0; r<self->resolvers.size(); r++) {
		requests.requests[r].debugID = debugID;
		replies.push_back(brokenPromiseToNever(self->resolvers[r].resolve.getReply(requests.requests[r], TaskProxyResolverReply)));
	}

	state vector<vector<int>> transactionResolverMap = std::move( requests.transactionResolverMap );

	ASSERT(self->latestLocalCommitBatchResolving.get() == localBatchNumber-1);
	self->latestLocalCommitBatchResolving.set(localBatchNumber);

	/////// Phase 2: Resolution (waiting on the network; pipelined)
	state vector<ResolveTransactionBatchReply> resolution = wait( getAll(replies) );

	if (debugID.present())
		g_traceBatch.addEvent("CommitDebug", debugID.get().first(), "MasterProxyServer.commitBatch.AfterResolution");

	////// Phase 3: Post-resolution processing (CPU bound except for very rare situations; ordered; currently atomic but doesn't need to be)
	TEST(self->latestLocalCommitBatchLogging.get() < localBatchNumber-1); // Queuing post-resolution commit processing 
	wait(self->latestLocalCommitBatchLogging.whenAtLeast(localBatchNumber-1));
	wait(yield());

	self->stats.txnCommitResolved += trs.size();

	if (debugID.present())
		g_traceBatch.addEvent("CommitDebug", debugID.get().first(), "MasterProxyServer.commitBatch.ProcessingMutations");

	state Arena arena;
	state bool isMyFirstBatch = !self->version;
	state Optional<Value> oldCoordinators = self->txnStateStore->readValue(coordinatorsKey).get();

	//TraceEvent("ResolutionResult", self->dbgid).detail("Sequence", sequence).detail("Version", commitVersion).detail("StateMutationProxies", resolution[0].stateMutations.size()).detail("WaitForResolution", now()-t1).detail("R0Committed", resolution[0].committed.size())
	//	.detail("Transactions", trs.size());

	for(int r=1; r<resolution.size(); r++) {
		ASSERT( resolution[r].stateMutations.size() == resolution[0].stateMutations.size() );
		for(int s=0; s<resolution[r].stateMutations.size(); s++)
			ASSERT( resolution[r].stateMutations[s].size() == resolution[0].stateMutations[s].size() );
	}

	// Compute and apply "metadata" effects of each other proxy's most recent batch
	bool initialState = isMyFirstBatch;
	state bool firstStateMutations = isMyFirstBatch;
	state vector< std::pair<Future<LogSystemDiskQueueAdapter::CommitMessage>, Future<Void>> > storeCommits;
	for (int versionIndex = 0; versionIndex < resolution[0].stateMutations.size(); versionIndex++) {
		// self->logAdapter->setNextVersion( ??? );  << Ideally we would be telling the log adapter that the pushes in this commit will be in the version at which these state mutations were committed by another proxy, but at present we don't have that information here.  So the disk queue may be unnecessarily conservative about popping.

		for (int transactionIndex = 0; transactionIndex < resolution[0].stateMutations[versionIndex].size() && !forceRecovery; transactionIndex++) {
			bool committed = true;
			for (int resolver = 0; resolver < resolution.size(); resolver++)
				committed = committed && resolution[resolver].stateMutations[versionIndex][transactionIndex].committed;
			if (committed)
				applyMetadataMutations( self->dbgid, arena, resolution[0].stateMutations[versionIndex][transactionIndex].mutations, self->txnStateStore, NULL, &forceRecovery, self->logSystem, 0, &self->vecBackupKeys, &self->keyInfo, self->firstProxy ? &self->uid_applyMutationsData : NULL, self->commit, self->cx, &self->committedVersion, &self->storageCache, &self->tag_popped);
			
			if( resolution[0].stateMutations[versionIndex][transactionIndex].mutations.size() && firstStateMutations ) {
				ASSERT(committed);
				firstStateMutations = false;
				forceRecovery = false;
			}
			//TraceEvent("MetadataTransaction", self->dbgid).detail("Committed", committed).detail("Mutations", resolution[0].stateMutations[versionIndex][transactionIndex].second.size()).detail("R1Mutations", resolution.back().stateMutations[versionIndex][transactionIndex].second.size());
		}
		//TraceEvent("MetadataBatch", self->dbgid).detail("Transactions", resolution[0].stateMutations[versionIndex].size());

		// These changes to txnStateStore will be committed by the other proxy, so we simply discard the commit message
		auto fcm = self->logAdapter->getCommitMessage();
		storeCommits.emplace_back(fcm, self->txnStateStore->commit());
		//discardCommit( dbgid, fcm, txnStateStore->commit() );

		if (initialState) {
			//TraceEvent("ResyncLog", dbgid);
			initialState = false;
			forceRecovery = false;
			self->txnStateStore->resyncLog();

			for (auto &p : storeCommits) {
				ASSERT(!p.second.isReady());
				p.first.get().acknowledge.send(Void());
				ASSERT(p.second.isReady());
			}
			storeCommits.clear();
		}
	}

	// Determine which transactions actually committed (conservatively) by combining results from the resolvers
	state vector<uint8_t> committed(trs.size());
	ASSERT(transactionResolverMap.size() == committed.size());
	vector<int> nextTr(resolution.size());
	for (int t = 0; t<trs.size(); t++) {
		uint8_t commit = ConflictBatch::TransactionCommitted;
		for (int r : transactionResolverMap[t])
		{
			commit = std::min(resolution[r].committed[nextTr[r]++], commit);
		}
		committed[t] = commit;
	}
	for (int r = 0; r<resolution.size(); r++)
		ASSERT(nextTr[r] == resolution[r].committed.size());

	self->logAdapter->setNextVersion(commitVersion);

	state Optional<Key> lockedKey = self->txnStateStore->readValue(databaseLockedKey).get();
	state bool locked = lockedKey.present() && lockedKey.get().size();

	state Optional<Key> mustContainSystemKey = self->txnStateStore->readValue(mustContainSystemMutationsKey).get();
	if(mustContainSystemKey.present() && mustContainSystemKey.get().size()) {
		for (int t = 0; t<trs.size(); t++) {
			if( committed[t] == ConflictBatch::TransactionCommitted ) {
				bool foundSystem = false;
				for(auto& m : trs[t].transaction.mutations) {
					if( ( m.type == MutationRef::ClearRange ? m.param2 : m.param1 ) >= nonMetadataSystemKeys.end) {
						foundSystem = true;
						break;
					}
				}
				if(!foundSystem) {
					committed[t] = ConflictBatch::TransactionConflict;
				}
			}
		}
	}

	if(forceRecovery) {
		wait( Future<Void>(Never()) );
	}

	// This first pass through committed transactions deals with "metadata" effects (modifications of txnStateStore, changes to storage servers' responsibilities)
	int t;
	state int commitCount = 0;
	for (t = 0; t < trs.size() && !forceRecovery; t++)
	{
		if (committed[t] == ConflictBatch::TransactionCommitted && (!locked || trs[t].isLockAware())) {
			commitCount++;
			applyMetadataMutations(self->dbgid, arena, trs[t].transaction.mutations, self->txnStateStore, &toCommit, &forceRecovery, self->logSystem, commitVersion+1, &self->vecBackupKeys, &self->keyInfo, self->firstProxy ? &self->uid_applyMutationsData : NULL, self->commit, self->cx, &self->committedVersion, &self->storageCache, &self->tag_popped);
		}
		if(firstStateMutations) {
			ASSERT(committed[t] == ConflictBatch::TransactionCommitted);
			firstStateMutations = false;
			forceRecovery = false;
		}
	}
	if (forceRecovery) {
		for (; t<trs.size(); t++)
			committed[t] = ConflictBatch::TransactionConflict;
		TraceEvent(SevWarn, "RestartingTxnSubsystem", self->dbgid).detail("Stage", "AwaitCommit");
	}

	lockedKey = self->txnStateStore->readValue(databaseLockedKey).get();
	state bool lockedAfter = lockedKey.present() && lockedKey.get().size();

	state Optional<Value> metadataVersionAfter = self->txnStateStore->readValue(metadataVersionKey).get();

	auto fcm = self->logAdapter->getCommitMessage();
	storeCommits.emplace_back(fcm, self->txnStateStore->commit());
	self->version = commitVersion;
	if (!self->validState.isSet()) self->validState.send(Void());
	ASSERT(commitVersion);

	if (!isMyFirstBatch && self->txnStateStore->readValue( coordinatorsKey ).get().get() != oldCoordinators.get()) {
		wait( brokenPromiseToNever( self->master.changeCoordinators.getReply( ChangeCoordinatorsRequest( self->txnStateStore->readValue( coordinatorsKey ).get().get() ) ) ) );
		ASSERT(false);   // ChangeCoordinatorsRequest should always throw
	}

	// This second pass through committed transactions assigns the actual mutations to the appropriate storage servers' tags
	state int mutationCount = 0;
	state int mutationBytes = 0;
	
	state std::map<Key, MutationListRef> logRangeMutations;
	state Arena logRangeMutationsArena;
	state uint32_t v = commitVersion / CLIENT_KNOBS->LOG_RANGE_BLOCK_SIZE;
	state int transactionNum = 0;
	state int yieldBytes = 0;

	for (; transactionNum<trs.size(); transactionNum++) {
		if (committed[transactionNum] == ConflictBatch::TransactionCommitted && (!locked || trs[transactionNum].isLockAware())) {
			state int mutationNum = 0;
			state VectorRef<MutationRef>* pMutations = &trs[transactionNum].transaction.mutations;
			for (; mutationNum < pMutations->size(); mutationNum++) {
				if(yieldBytes > SERVER_KNOBS->DESIRED_TOTAL_BYTES) {
					yieldBytes = 0;
					wait(yield());
				}

				auto& m = (*pMutations)[mutationNum];
				mutationCount++;
				mutationBytes += m.expectedSize();
				yieldBytes += m.expectedSize();
				// Determine the set of tags (responsible storage servers) for the mutation, splitting it
				// if necessary.  Serialize (splits of) the mutation into the message buffer and add the tags.

				if (isSingleKeyMutation((MutationRef::Type) m.type)) {
					auto& tags = self->tagsForKey(m.param1);
	
					if(self->singleKeyMutationEvent->enabled) {
						KeyRangeRef shard = self->keyInfo.rangeContaining(m.param1).range();
						self->singleKeyMutationEvent->tag1 = (int64_t)tags[0].id;
						self->singleKeyMutationEvent->tag2 = (int64_t)tags[1].id;
						self->singleKeyMutationEvent->tag3 = (int64_t)tags[2].id;
						self->singleKeyMutationEvent->shardBegin = shard.begin;
						self->singleKeyMutationEvent->shardEnd = shard.end;
						self->singleKeyMutationEvent->log();
					}

					if (debugMutation("ProxyCommit", commitVersion, m))
						TraceEvent("ProxyCommitTo", self->dbgid).detail("To", describe(tags)).detail("Mutation", m.toString()).detail("Version", commitVersion);
					toCommit.addTags(tags);
					toCommit.addTypedMessage(m);
				}
				else if (m.type == MutationRef::ClearRange) {
					auto ranges = self->keyInfo.intersectingRanges(KeyRangeRef(m.param1, m.param2));
					auto firstRange = ranges.begin();
					++firstRange;
					if (firstRange == ranges.end()) {
						// Fast path
						if (debugMutation("ProxyCommit", commitVersion, m))
							TraceEvent("ProxyCommitTo", self->dbgid).detail("To", describe(ranges.begin().value().tags)).detail("Mutation", m.toString()).detail("Version", commitVersion);

						ranges.begin().value().populateTags();
						toCommit.addTags(ranges.begin().value().tags);
					}
					else {
						TEST(true); //A clear range extends past a shard boundary
						std::set<Tag> allSources;
						for (auto r : ranges) {
							r.value().populateTags();
							allSources.insert(r.value().tags.begin(), r.value().tags.end());
						}
						if (debugMutation("ProxyCommit", commitVersion, m))
							TraceEvent("ProxyCommitTo", self->dbgid).detail("To", describe(allSources)).detail("Mutation", m.toString()).detail("Version", commitVersion);
						toCommit.addTags(allSources);
					}
					toCommit.addTypedMessage(m);
				} else if (m.type == MutationRef::Exec) {
					state std::string param2 = m.param2.toString();
					state ExecCmdValueString execArg(param2);
					execArg.dbgPrint();
					state StringRef binPath = execArg.getBinaryPath();
					state StringRef uidStr = execArg.getBinaryArgValue(LiteralStringRef("uid"));

					auto result =
						self->txnStateStore->readValue(LiteralStringRef("log_anti_quorum").withPrefix(configKeysPrefix)).get();
					state int logAntiQuorum = 0;
					if (result.present()) {
						logAntiQuorum = atoi(result.get().toString().c_str());
					}

					if (m.param1 != execDisableTLogPop
						&& m.param1 != execEnableTLogPop
						&& !isWhitelisted(self->whitelistedBinPathVec, binPath)) {
						TraceEvent("ExecTransactionNotPermitted")
							.detail("TransactionNum", transactionNum);
						committed[transactionNum] = ConflictBatch::TransactionNotPermitted;
					} else if (self->db->get().recoveryState != RecoveryState::FULLY_RECOVERED)  {
						// Cluster is not fully recovered and needs TLogs
						// from previous generation for full recovery.
						// Currently, snapshot of old tlog generation is not
						// supported and hence failing the snapshot request until
						// cluster is fully_recovered.
						TraceEvent("ExecTransactionNotFullyRecovered")
							.detail("TransactionNum", transactionNum);
						committed[transactionNum] = ConflictBatch::TransactionNotFullyRecovered;
					} else if (logAntiQuorum > 0) {
						// exec op is not supported when logAntiQuorum is configured
						// FIXME: Add support for exec ops in the presence of log anti quorum
						TraceEvent("ExecOpNotSupportedWithLogAntiQuorum")
							.detail("LogAntiQuorum", logAntiQuorum)
							.detail("TransactionNum", transactionNum);
						committed[transactionNum] = ConflictBatch::TransactionExecLogAntiQuorum;
					} else {
						// Send the ExecOp to
						// - all the storage nodes in a single region and
						// - only to storage nodes in local region in multi-region setup
						// step 1: get the DatabaseConfiguration
						auto result =
							self->txnStateStore->readValue(LiteralStringRef("usable_regions").withPrefix(configKeysPrefix)).get();
						ASSERT(result.present());
						state int usableRegions = atoi(result.get().toString().c_str());

						// step 2: find the tag.id from locality info of the master
						auto localityKey =
							self->txnStateStore->readValue(tagLocalityListKeyFor(self->master.locality.dcId())).get();

						int8_t locality = tagLocalityInvalid;
						if (usableRegions > 1) {
							if (!localityKey.present()) {
								TraceEvent(SevError, "LocalityKeyNotPresentForMasterDCID");
								ASSERT(localityKey.present());
							}
							locality = decodeTagLocalityListValue(localityKey.get());
						}

						std::set<Tag> allSources;
						auto& m = (*pMutations)[mutationNum];
						if (debugMutation("ProxyCommit", commitVersion, m))
							TraceEvent("ProxyCommitTo", self->dbgid)
								.detail("To", "all sources")
								.detail("Mutation", m.toString())
								.detail("Version", commitVersion);

						std::vector<Tag> localTags;
						auto tagKeys = self->txnStateStore->readRange(serverTagKeys).get();
						for( auto& kv : tagKeys ) {
							Tag t = decodeServerTagValue( kv.value );
							if ((usableRegions > 1 && t.locality == locality)
								|| (usableRegions == 1))  {
								localTags.push_back(t);
							}
							allSources.insert(localTags.begin(), localTags.end());
						}

						auto te1 = TraceEvent("ProxyCommitTo", self->dbgid);
						te1.detail("To", "all sources");
						te1.detail("UidStr", uidStr);
						te1.detail("Mutation", m.toString());
						te1.detail("Version", commitVersion);
						te1.detail("NumTags", allSources.size());
						for (auto& tag : allSources) {
							toCommit.addTag(tag);
						}
						toCommit.addTypedMessage(m, true /* allLocations */);
						toCommit.setHasExecOp();
					}
				} else
					UNREACHABLE();


				// Check on backing up key, if backup ranges are defined and a normal key
				if (self->vecBackupKeys.size() > 1 && (normalKeys.contains(m.param1) || m.param1 == metadataVersionKey)) {
					if (m.type != MutationRef::Type::ClearRange) {
						// Add the mutation to the relevant backup tag
						for (auto backupName : self->vecBackupKeys[m.param1]) {
							logRangeMutations[backupName].push_back_deep(logRangeMutationsArena, m);
						}
					}
					else {
						KeyRangeRef mutationRange(m.param1, m.param2);
						KeyRangeRef intersectionRange;

						// Identify and add the intersecting ranges of the mutation to the array of mutations to serialize
						for (auto backupRange : self->vecBackupKeys.intersectingRanges(mutationRange))
						{
							// Get the backup sub range
							const auto&		backupSubrange = backupRange.range();

							// Determine the intersecting range
							intersectionRange = mutationRange & backupSubrange;

							// Create the custom mutation for the specific backup tag
							MutationRef		backupMutation(MutationRef::Type::ClearRange, intersectionRange.begin, intersectionRange.end);

							// Add the mutation to the relevant backup tag
							for (auto backupName : backupRange.value()) {
								logRangeMutations[backupName].push_back_deep(logRangeMutationsArena, backupMutation);
							}
						}
					}
				}
			}
		}
	}

	// Serialize and backup the mutations as a single mutation
	if ((self->vecBackupKeys.size() > 1) && logRangeMutations.size()) {

		Key			val;
		MutationRef backupMutation;
		uint32_t*	partBuffer = NULL;

		// Serialize the log range mutations within the map
		for (auto& logRangeMutation : logRangeMutations)
		{
			BinaryWriter wr(Unversioned());

			// Serialize the log destination
			wr.serializeBytes( logRangeMutation.first );

			// Write the log keys and version information
			wr << (uint8_t)hashlittle(&v, sizeof(v), 0);
			wr << bigEndian64(commitVersion);

			backupMutation.type = MutationRef::SetValue;
			partBuffer = NULL;

			val = BinaryWriter::toValue(logRangeMutation.second, IncludeVersion());

			for (int part = 0; part * CLIENT_KNOBS->MUTATION_BLOCK_SIZE < val.size(); part++) {

				// Assign the second parameter as the part
				backupMutation.param2 = val.substr(part * CLIENT_KNOBS->MUTATION_BLOCK_SIZE,
					std::min(val.size() - part * CLIENT_KNOBS->MUTATION_BLOCK_SIZE, CLIENT_KNOBS->MUTATION_BLOCK_SIZE));

				// Write the last part of the mutation to the serialization, if the buffer is not defined
				if (!partBuffer) {
					// Serialize the part to the writer
					wr << bigEndian32(part);

					// Define the last buffer part
					partBuffer = (uint32_t*) ((char*) wr.getData() + wr.getLength() - sizeof(uint32_t));
				}
				else {
					*partBuffer = bigEndian32(part);
				}

				// Define the mutation type and and location
				backupMutation.param1 = wr.toValue();
				ASSERT( backupMutation.param1.startsWith(logRangeMutation.first) );  // We are writing into the configured destination
					
				auto& tags = self->tagsForKey(backupMutation.param1);
				toCommit.addTags(tags);
				toCommit.addTypedMessage(backupMutation);

//				if (debugMutation("BackupProxyCommit", commitVersion, backupMutation)) {
//					TraceEvent("BackupProxyCommitTo", self->dbgid).detail("To", describe(tags)).detail("BackupMutation", backupMutation.toString())
//						.detail("BackupMutationSize", val.size()).detail("Version", commitVersion).detail("DestPath", logRangeMutation.first)
//						.detail("PartIndex", part).detail("PartIndexEndian", bigEndian32(part)).detail("PartData", backupMutation.param1);
//				}
			}
		}
	}

	self->stats.mutations += mutationCount;
	self->stats.mutationBytes += mutationBytes;

	// Storage servers mustn't make durable versions which are not fully committed (because then they are impossible to roll back)
	// We prevent this by limiting the number of versions which are semi-committed but not fully committed to be less than the MVCC window
	while (self->committedVersion.get() < commitVersion - SERVER_KNOBS->MAX_READ_TRANSACTION_LIFE_VERSIONS) {
		// This should be *extremely* rare in the real world, but knob buggification should make it happen in simulation
		TEST(true);  // Semi-committed pipeline limited by MVCC window
		//TraceEvent("ProxyWaitingForCommitted", self->dbgid).detail("CommittedVersion", self->committedVersion.get()).detail("NeedToCommit", commitVersion);
		choose{
			when(wait(self->committedVersion.whenAtLeast(commitVersion - SERVER_KNOBS->MAX_READ_TRANSACTION_LIFE_VERSIONS))) {
				wait(yield());
				break; 
			}
			when(GetReadVersionReply v = wait(self->getConsistentReadVersion.getReply(GetReadVersionRequest(0, GetReadVersionRequest::PRIORITY_SYSTEM_IMMEDIATE | GetReadVersionRequest::FLAG_CAUSAL_READ_RISKY)))) {
				if(v.version > self->committedVersion.get()) {
					self->locked = v.locked;
					self->metadataVersion = v.metadataVersion;
					self->committedVersion.set(v.version);
				}
				
				if (self->committedVersion.get() < commitVersion - SERVER_KNOBS->MAX_READ_TRANSACTION_LIFE_VERSIONS)
					wait(delay(SERVER_KNOBS->PROXY_SPIN_DELAY));
			}
		}
	}

	state LogSystemDiskQueueAdapter::CommitMessage msg = wait(storeCommits.back().first); // Should just be doing yields

	if (debugID.present())
		g_traceBatch.addEvent("CommitDebug", debugID.get().first(), "MasterProxyServer.commitBatch.AfterStoreCommits");

	// txnState (transaction subsystem state) tag: message extracted from log adapter
	bool firstMessage = true;
	for(auto m : msg.messages) {
		if(firstMessage) {
			toCommit.addTag(txsTag);
		}
		toCommit.addMessage(StringRef(m.begin(), m.size()), !firstMessage);
		firstMessage = false;
	}

	if ( prevVersion && commitVersion - prevVersion < SERVER_KNOBS->MAX_VERSIONS_IN_FLIGHT/2 )
		debug_advanceMaxCommittedVersion( UID(), commitVersion );  //< Is this valid?

	//TraceEvent("ProxyPush", self->dbgid).detail("PrevVersion", prevVersion).detail("Version", commitVersion)
	//	.detail("TransactionsSubmitted", trs.size()).detail("TransactionsCommitted", commitCount).detail("TxsPopTo", msg.popTo);

	if ( prevVersion && commitVersion - prevVersion < SERVER_KNOBS->MAX_VERSIONS_IN_FLIGHT/2 )
		debug_advanceMaxCommittedVersion(UID(), commitVersion);

	Future<Version> loggingComplete = self->logSystem->push( prevVersion, commitVersion, self->committedVersion.get(), self->minKnownCommittedVersion, toCommit, debugID );

	if (!forceRecovery) {
		ASSERT(self->latestLocalCommitBatchLogging.get() == localBatchNumber-1);
		self->latestLocalCommitBatchLogging.set(localBatchNumber);
	}

	/////// Phase 4: Logging (network bound; pipelined up to MAX_READ_TRANSACTION_LIFE_VERSIONS (limited by loop above))

	try {
		choose {
			when(Version ver = wait(loggingComplete)) {
				self->minKnownCommittedVersion = std::max(self->minKnownCommittedVersion, ver);
			}
			when(wait(self->committedVersion.whenAtLeast( commitVersion+1 ))) {}
		}
	} catch(Error &e) {
		if(e.code() == error_code_broken_promise) {
			throw master_tlog_failed();
		}
		throw;
	}
	wait(yield());

	if( self->popRemoteTxs && msg.popTo > ( self->txsPopVersions.size() ? self->txsPopVersions.back().second : self->lastTxsPop ) ) {
		if(self->txsPopVersions.size() >= SERVER_KNOBS->MAX_TXS_POP_VERSION_HISTORY) {
			TraceEvent(SevWarnAlways, "DiscardingTxsPopHistory").suppressFor(1.0);
			self->txsPopVersions.pop_front();
		}

		self->txsPopVersions.emplace_back(commitVersion, msg.popTo);
	}
	self->logSystem->pop(msg.popTo, txsTag);

	/////// Phase 5: Replies (CPU bound; no particular order required, though ordered execution would be best for latency)
	if ( prevVersion && commitVersion - prevVersion < SERVER_KNOBS->MAX_VERSIONS_IN_FLIGHT/2 )
		debug_advanceMinCommittedVersion(UID(), commitVersion);

	//TraceEvent("ProxyPushed", self->dbgid).detail("PrevVersion", prevVersion).detail("Version", commitVersion);
	if (debugID.present())
		g_traceBatch.addEvent("CommitDebug", debugID.get().first(), "MasterProxyServer.commitBatch.AfterLogPush");

	for (auto &p : storeCommits) {
		ASSERT(!p.second.isReady());
		p.first.get().acknowledge.send(Void());
		ASSERT(p.second.isReady());
	}

	TEST(self->committedVersion.get() > commitVersion);   // A later version was reported committed first
	if( commitVersion > self->committedVersion.get() ) {
		self->locked = lockedAfter;
		self->metadataVersion = metadataVersionAfter;
		self->committedVersion.set(commitVersion);
	}

	if (forceRecovery) {
		TraceEvent(SevWarn, "RestartingTxnSubsystem", self->dbgid).detail("Stage", "ProxyShutdown");
		throw worker_removed();
	}

	// Send replies to clients
	double endTime = timer();
	for (int t = 0; t < trs.size(); t++) {
		if (committed[t] == ConflictBatch::TransactionCommitted && (!locked || trs[t].isLockAware())) {
			ASSERT_WE_THINK(commitVersion != invalidVersion);
			trs[t].reply.send(CommitID(commitVersion, t, metadataVersionAfter));
		}
		else if (committed[t] == ConflictBatch::TransactionTooOld) {
			trs[t].reply.sendError(transaction_too_old());
		}
		else if (committed[t] == ConflictBatch::TransactionNotPermitted) {
			trs[t].reply.sendError(transaction_not_permitted());
		}
		else if (committed[t] == ConflictBatch::TransactionNotFullyRecovered) {
			trs[t].reply.sendError(cluster_not_fully_recovered());
		}
		else if (committed[t] == ConflictBatch::TransactionExecLogAntiQuorum) {
			trs[t].reply.sendError(txn_exec_log_anti_quorum());
		} else {
			trs[t].reply.sendError(not_committed());
		}

		// TODO: filter if pipelined with large commit
		if(self->latencyBandConfig.present()) {
			bool filter = maxTransactionBytes > self->latencyBandConfig.get().commitConfig.maxCommitBytes.orDefault(std::numeric_limits<int>::max());
			self->stats.commitLatencyBands.addMeasurement(endTime - trs[t].requestTime, filter);
		}
	}

	++self->stats.commitBatchOut;
	self->stats.txnCommitOut += trs.size();
	self->stats.txnConflicts += trs.size() - commitCount;
	self->stats.txnCommitOutSuccess += commitCount;

	if(now() - self->lastCoalesceTime > SERVER_KNOBS->RESOLVER_COALESCE_TIME) {
		self->lastCoalesceTime = now();
		int lastSize = self->keyResolvers.size();
		auto rs = self->keyResolvers.ranges();
		Version oldestVersion = prevVersion - SERVER_KNOBS->MAX_WRITE_TRANSACTION_LIFE_VERSIONS;
		for(auto r = rs.begin(); r != rs.end(); ++r) {
			while(r->value().size() > 1 && r->value()[1].first < oldestVersion)
				r->value().pop_front();
			if(r->value().size() && r->value().front().first < oldestVersion)
				r->value().front().first = 0;
		}
		self->keyResolvers.coalesce(allKeys);
		if(self->keyResolvers.size() != lastSize)
			TraceEvent("KeyResolverSize", self->dbgid).detail("Size", self->keyResolvers.size());
	}

	// Dynamic batching for commits
	double target_latency = (now() - t1) * SERVER_KNOBS->COMMIT_TRANSACTION_BATCH_INTERVAL_LATENCY_FRACTION;
	self->commitBatchInterval = 
		std::max(SERVER_KNOBS->COMMIT_TRANSACTION_BATCH_INTERVAL_MIN, 
			std::min(SERVER_KNOBS->COMMIT_TRANSACTION_BATCH_INTERVAL_MAX, 
				target_latency * SERVER_KNOBS->COMMIT_TRANSACTION_BATCH_INTERVAL_SMOOTHER_ALPHA + self->commitBatchInterval * (1-SERVER_KNOBS->COMMIT_TRANSACTION_BATCH_INTERVAL_SMOOTHER_ALPHA)));


	self->commitBatchesMemBytesCount -= currentBatchMemBytesCount;
	ASSERT_ABORT(self->commitBatchesMemBytesCount >= 0);
	return Void();
}


ACTOR Future<GetReadVersionReply> getLiveCommittedVersion(ProxyCommitData* commitData, uint32_t flags, vector<MasterProxyInterface> *otherProxies, Optional<UID> debugID, int transactionCount, int systemTransactionCount, int defaultPriTransactionCount, int batchPriTransactionCount)
{
	// Returns a version which (1) is committed, and (2) is >= the latest version reported committed (by a commit response) when this request was sent
	// (1) The version returned is the committedVersion of some proxy at some point before the request returns, so it is committed.
	// (2) No proxy on our list reported committed a higher version before this request was received, because then its committedVersion would have been higher,
	//     and no other proxy could have already committed anything without first ending the epoch
	++commitData->stats.txnStartBatch;

	state vector<Future<GetReadVersionReply>> proxyVersions;
	for (auto const& p : *otherProxies)
		proxyVersions.push_back(brokenPromiseToNever(p.getRawCommittedVersion.getReply(GetRawCommittedVersionRequest(debugID), TaskTLogConfirmRunningReply)));

	if (!(flags&GetReadVersionRequest::FLAG_CAUSAL_READ_RISKY))
	{
		wait(commitData->logSystem->confirmEpochLive(debugID));
	}

	if (debugID.present())
		g_traceBatch.addEvent("TransactionDebug", debugID.get().first(), "MasterProxyServer.getLiveCommittedVersion.confirmEpochLive");

	vector<GetReadVersionReply> versions = wait(getAll(proxyVersions));
	GetReadVersionReply rep;
	rep.version = commitData->committedVersion.get();
	rep.locked = commitData->locked;
	rep.metadataVersion = commitData->metadataVersion;

	for (auto v : versions) {
		if(v.version > rep.version) {
			rep = v;
		}
	}

	if (debugID.present())
		g_traceBatch.addEvent("TransactionDebug", debugID.get().first(), "MasterProxyServer.getLiveCommittedVersion.After");

	commitData->stats.txnStartOut += transactionCount;
	commitData->stats.txnSystemPriorityStartOut += systemTransactionCount;
	commitData->stats.txnDefaultPriorityStartOut += defaultPriTransactionCount;
	commitData->stats.txnBatchPriorityStartOut += batchPriTransactionCount;

	return rep;
}

ACTOR Future<Void> fetchVersions(ProxyCommitData *commitData) {
	loop {
		waitNext(commitData->commitBatchStartNotifications.getFuture());
		GetCommitVersionRequest req(commitData->commitVersionRequestNumber++, commitData->mostRecentProcessedRequestNumber, commitData->dbgid);
		commitData->commitBatchVersions.send(brokenPromiseToNever(commitData->master.getCommitVersion.getReply(req)));
	}
}

struct TransactionRateInfo {
	double rate;
	double limit;

	TransactionRateInfo(double rate) : rate(rate), limit(0) {}

	void reset(double elapsed) {
		limit = std::min(0.0,limit) + std::min(rate * elapsed, SERVER_KNOBS->START_TRANSACTION_MAX_TRANSACTIONS_TO_START);
	}

	bool canStart(int64_t numAlreadyStarted) {
		return numAlreadyStarted < limit;
	}

	void updateBudget(int64_t numStarted) {
		limit -= numStarted;
	}
};

ACTOR Future<Void> sendGrvReplies(Future<GetReadVersionReply> replyFuture, std::vector<GetReadVersionRequest> requests, ProxyStats *stats) {
	GetReadVersionReply reply = wait(replyFuture);
	double end = timer();
	for(GetReadVersionRequest const& request : requests) {
		stats->grvLatencyBands.addMeasurement(end - request.requestTime);
		request.reply.send(reply);
	}

	return Void();
}

ACTOR static Future<Void> transactionStarter(
	MasterProxyInterface proxy,
	Reference<AsyncVar<ServerDBInfo>> db,
	PromiseStream<Future<Void>> addActor,
	ProxyCommitData* commitData, GetHealthMetricsReply* healthMetricsReply,
	GetHealthMetricsReply* detailedHealthMetricsReply)
{
	state double lastGRVTime = 0;
	state PromiseStream<Void> GRVTimer;
	state double GRVBatchTime = SERVER_KNOBS->START_TRANSACTION_BATCH_INTERVAL_MIN;

	state int64_t transactionCount = 0;
	state int64_t batchTransactionCount = 0;
	state TransactionRateInfo normalRateInfo(10);
	state TransactionRateInfo batchRateInfo(0);

	state std::priority_queue<std::pair<GetReadVersionRequest, int64_t>, std::vector<std::pair<GetReadVersionRequest, int64_t>>> transactionQueue;
	state vector<MasterProxyInterface> otherProxies;

	state PromiseStream<double> replyTimes;
	addActor.send(getRate(proxy.id(), db, &transactionCount, &batchTransactionCount, &normalRateInfo.rate, &batchRateInfo.rate, healthMetricsReply, detailedHealthMetricsReply));
	addActor.send(queueTransactionStartRequests(&transactionQueue, proxy.getConsistentReadVersion.getFuture(), GRVTimer, &lastGRVTime, &GRVBatchTime, replyTimes.getFuture(), &commitData->stats));

	// Get a list of the other proxies that go together with us
	while (std::find(db->get().client.proxies.begin(), db->get().client.proxies.end(), proxy) == db->get().client.proxies.end())
		wait(db->onChange());
	for (MasterProxyInterface mp : db->get().client.proxies) {
		if (mp != proxy)
			otherProxies.push_back(mp);
	}

	ASSERT(db->get().recoveryState >= RecoveryState::ACCEPTING_COMMITS);  // else potentially we could return uncommitted read versions (since self->committedVersion is only a committed version if this recovery succeeds)

	TraceEvent("ProxyReadyForTxnStarts", proxy.id());

	loop{
		waitNext(GRVTimer.getFuture());
		// Select zero or more transactions to start
		double t = now();
		double elapsed = std::min<double>(now() - lastGRVTime, SERVER_KNOBS->START_TRANSACTION_BATCH_INTERVAL_MAX);
		lastGRVTime = t;

		if(elapsed == 0) elapsed = 1e-15; // resolve a possible indeterminant multiplication with infinite transaction rate

		normalRateInfo.reset(elapsed);
		batchRateInfo.reset(elapsed);

		int transactionsStarted[2] = {0,0};
		int systemTransactionsStarted[2] = {0,0};
		int defaultPriTransactionsStarted[2] = { 0, 0 };
		int batchPriTransactionsStarted[2] = { 0, 0 };

		vector<vector<GetReadVersionRequest>> start(2);  // start[0] is transactions starting with !(flags&CAUSAL_READ_RISKY), start[1] is transactions starting with flags&CAUSAL_READ_RISKY
		Optional<UID> debugID;

		int requestsToStart = 0;
		while (!transactionQueue.empty() && requestsToStart < SERVER_KNOBS->START_TRANSACTION_MAX_REQUESTS_TO_START) {
			auto& req = transactionQueue.top().first;
			int tc = req.transactionCount;

			if(req.priority() < GetReadVersionRequest::PRIORITY_DEFAULT && !batchRateInfo.canStart(transactionsStarted[0] + transactionsStarted[1])) {
				break;
			}
			else if(req.priority() < GetReadVersionRequest::PRIORITY_SYSTEM_IMMEDIATE && !normalRateInfo.canStart(transactionsStarted[0] + transactionsStarted[1])) {
				break;	
			}

			if (req.debugID.present()) {
				if (!debugID.present()) debugID = nondeterministicRandom()->randomUniqueID();
				g_traceBatch.addAttach("TransactionAttachID", req.debugID.get().first(), debugID.get().first());
			}

			transactionsStarted[req.flags&1] += tc;
			if (req.priority() >= GetReadVersionRequest::PRIORITY_SYSTEM_IMMEDIATE)
				systemTransactionsStarted[req.flags & 1] += tc;
			else if (req.priority() >= GetReadVersionRequest::PRIORITY_DEFAULT)
				defaultPriTransactionsStarted[req.flags & 1] += tc;
			else
				batchPriTransactionsStarted[req.flags & 1] += tc;

			start[req.flags & 1].push_back(std::move(req));  static_assert(GetReadVersionRequest::FLAG_CAUSAL_READ_RISKY == 1, "Implementation dependent on flag value");
			transactionQueue.pop();
			requestsToStart++;
		}

		if (!transactionQueue.empty())
			forwardPromise(GRVTimer, delayJittered(SERVER_KNOBS->START_TRANSACTION_BATCH_QUEUE_CHECK_INTERVAL, TaskProxyGRVTimer));

		/*TraceEvent("GRVBatch", proxy.id())
		.detail("Elapsed", elapsed)
		.detail("NTransactionToStart", nTransactionsToStart)
		.detail("TransactionRate", transactionRate)
		.detail("TransactionQueueSize", transactionQueue.size())
		.detail("NumTransactionsStarted", transactionsStarted[0] + transactionsStarted[1]) 
		.detail("NumSystemTransactionsStarted", systemTransactionsStarted[0] + systemTransactionsStarted[1])
		.detail("NumNonSystemTransactionsStarted", transactionsStarted[0] + transactionsStarted[1] - systemTransactionsStarted[0] - systemTransactionsStarted[1])
		.detail("TransactionBudget", transactionBudget)
		.detail("BatchTransactionBudget", batchTransactionBudget);*/

		transactionCount += transactionsStarted[0] + transactionsStarted[1];
		batchTransactionCount += batchPriTransactionsStarted[0] + batchPriTransactionsStarted[1];

		normalRateInfo.updateBudget(transactionsStarted[0] + transactionsStarted[1]);
		batchRateInfo.updateBudget(transactionsStarted[0] + transactionsStarted[1]);

		if (debugID.present()) {
			g_traceBatch.addEvent("TransactionDebug", debugID.get().first(), "MasterProxyServer.masterProxyServerCore.Broadcast");
		}

		for (int i = 0; i < start.size(); i++) {
			if (start[i].size()) {
				Future<GetReadVersionReply> readVersionReply = getLiveCommittedVersion(commitData, i, &otherProxies, debugID, transactionsStarted[i], systemTransactionsStarted[i], defaultPriTransactionsStarted[i], batchPriTransactionsStarted[i]);
				addActor.send(sendGrvReplies(readVersionReply, start[i], &commitData->stats));

				// for now, base dynamic batching on the time for normal requests (not read_risky)
				if (i == 0) { 
					addActor.send(timeReply(readVersionReply, replyTimes));
				}
			}
		}
	}
}

ACTOR static Future<Void> readRequestServer( MasterProxyInterface proxy, ProxyCommitData* commitData ) {
	// Implement read-only parts of the proxy interface
	// We can't respond to these requests until we have valid txnStateStore
	wait(commitData->validState.getFuture());

	TraceEvent("ProxyReadyForReads", proxy.id());

	loop {
		GetKeyServerLocationsRequest req = waitNext(proxy.getKeyServersLocations.getFuture());
		++commitData->stats.keyServerLocationRequests;
		GetKeyServerLocationsReply rep;
		if(!req.end.present()) {
			auto r = req.reverse ? commitData->keyInfo.rangeContainingKeyBefore(req.begin) : commitData->keyInfo.rangeContaining(req.begin);
			vector<StorageServerInterface> ssis;
			ssis.reserve(r.value().src_info.size());
			for(auto& it : r.value().src_info) {
				ssis.push_back(it->interf);
			}
			rep.results.push_back(std::make_pair(r.range(), ssis));
		} else if(!req.reverse) {
			int count = 0;
			for(auto r = commitData->keyInfo.rangeContaining(req.begin); r != commitData->keyInfo.ranges().end() && count < req.limit && r.begin() < req.end.get(); ++r) {
				vector<StorageServerInterface> ssis;
				ssis.reserve(r.value().src_info.size());
				for(auto& it : r.value().src_info) {
					ssis.push_back(it->interf);
				}
				rep.results.push_back(std::make_pair(r.range(), ssis));
				count++;
			}
		} else {
			int count = 0;
			auto r = commitData->keyInfo.rangeContainingKeyBefore(req.end.get());
			while( count < req.limit && req.begin < r.end() ) {
				vector<StorageServerInterface> ssis;
				ssis.reserve(r.value().src_info.size());
				for(auto& it : r.value().src_info) {
					ssis.push_back(it->interf);
				}
				rep.results.push_back(std::make_pair(r.range(), ssis));
				if(r == commitData->keyInfo.ranges().begin()) {
					break;
				}
				count++;
				--r;
			}
		}
		req.reply.send(rep);
		wait(yield());
	}
}

ACTOR static Future<Void> rejoinServer( MasterProxyInterface proxy, ProxyCommitData* commitData ) {
	// We can't respond to these requests until we have valid txnStateStore
	wait(commitData->validState.getFuture());

	loop {
		GetStorageServerRejoinInfoRequest req = waitNext(proxy.getStorageServerRejoinInfo.getFuture());
		if (commitData->txnStateStore->readValue(serverListKeyFor(req.id)).get().present()) {
			GetStorageServerRejoinInfoReply rep;
			rep.version = commitData->version;
			rep.tag = decodeServerTagValue( commitData->txnStateStore->readValue(serverTagKeyFor(req.id)).get().get() );
			Standalone<VectorRef<KeyValueRef>> history = commitData->txnStateStore->readRange(serverTagHistoryRangeFor(req.id)).get();
			for(int i = history.size()-1; i >= 0; i-- ) {
				rep.history.push_back(std::make_pair(decodeServerTagHistoryKey(history[i].key), decodeServerTagValue(history[i].value)));
			}
			auto localityKey = commitData->txnStateStore->readValue(tagLocalityListKeyFor(req.dcId)).get();
			if( localityKey.present() ) {
				rep.newLocality = false;
				int8_t locality = decodeTagLocalityListValue(localityKey.get());
				if(locality != rep.tag.locality) {
					uint16_t tagId = 0;
					std::vector<uint16_t> usedTags;
					auto tagKeys = commitData->txnStateStore->readRange(serverTagKeys).get();
					for( auto& kv : tagKeys ) {
						Tag t = decodeServerTagValue( kv.value );
						if(t.locality == locality) {
							usedTags.push_back(t.id);
						}
					}
					auto historyKeys = commitData->txnStateStore->readRange(serverTagHistoryKeys).get();
					for( auto& kv : historyKeys ) {
						Tag t = decodeServerTagValue( kv.value );
						if(t.locality == locality) {
							usedTags.push_back(t.id);
						}
					}
					std::sort(usedTags.begin(), usedTags.end());

					int usedIdx = 0;
					for(; usedTags.size() > 0 && tagId <= usedTags.end()[-1]; tagId++) {
						if(tagId < usedTags[usedIdx]) {
							break;
						} else {
							usedIdx++;
						}
					}
					rep.newTag = Tag(locality, tagId);
				}
			} else {
				rep.newLocality = true;
				int8_t maxTagLocality = -1;
				auto localityKeys = commitData->txnStateStore->readRange(tagLocalityListKeys).get();
				for( auto& kv : localityKeys ) {
					maxTagLocality = std::max(maxTagLocality, decodeTagLocalityListValue( kv.value ));
				}
				rep.newTag = Tag(maxTagLocality+1,0);
			}
			req.reply.send(rep);
		} else {
			req.reply.sendError(worker_removed());
		}
	}
}

ACTOR Future<Void> healthMetricsRequestServer(MasterProxyInterface proxy, GetHealthMetricsReply* healthMetricsReply, GetHealthMetricsReply* detailedHealthMetricsReply)
{
	loop {
		choose {
			when(GetHealthMetricsRequest req =
				 waitNext(proxy.getHealthMetrics.getFuture()))
			{
				if (req.detailed)
					req.reply.send(*detailedHealthMetricsReply);
				else
					req.reply.send(*healthMetricsReply);
			}
		}
	}
}

<<<<<<< HEAD
ACTOR Future<Void> ddMetricsRequestServer(MasterProxyInterface proxy, Reference<AsyncVar<ServerDBInfo>> db)
{
	loop {
		choose {
			when(state GetDDMetricsRequest req = waitNext(proxy.getDDMetrics.getFuture()))
			{
				ErrorOr<GetDataDistributorMetricsReply> reply = wait(errorOr(db->get().distributor.get().dataDistributorMetrics.getReply(GetDataDistributorMetricsRequest(req.keys, req.shardLimit))));
				if ( reply.isError() ) {
					req.reply.sendError(reply.getError());
				} else {
					GetDDMetricsReply newReply;
					newReply.storageMetricsList = reply.get().storageMetricsList;
					req.reply.send(newReply);
				}
			}
		}
	}
}

ACTOR Future<Void> monitorRemoteCommitted(ProxyCommitData* self, Reference<AsyncVar<ServerDBInfo>> db) {
=======
ACTOR Future<Void> monitorRemoteCommitted(ProxyCommitData* self) {
>>>>>>> e1e99ce4
	loop {
		wait(delay(0)); //allow this actor to be cancelled if we are removed after db changes.
		state Optional<std::vector<OptionalInterface<TLogInterface>>> remoteLogs;
		if(self->db->get().recoveryState >= RecoveryState::ALL_LOGS_RECRUITED) {
			for(auto& logSet : self->db->get().logSystemConfig.tLogs) {
				if(!logSet.isLocal) {
					remoteLogs = logSet.tLogs;
					for(auto& tLog : logSet.tLogs) {
						if(!tLog.present()) {
							remoteLogs = Optional<std::vector<OptionalInterface<TLogInterface>>>();
							break;
						}
					}
					break;
				}
			}
		}

		if(!remoteLogs.present()) {
			wait(self->db->onChange());
			continue;
		}
		self->popRemoteTxs = true;

		state Future<Void> onChange = self->db->onChange();
		loop {
			state std::vector<Future<TLogQueuingMetricsReply>> replies;
			for(auto &it : remoteLogs.get()) {
				replies.push_back(brokenPromiseToNever( it.interf().getQueuingMetrics.getReply( TLogQueuingMetricsRequest() ) ));
			}
			wait( waitForAll(replies) || onChange );

			if(onChange.isReady()) {
				break;
			}

			//FIXME: use the configuration to calculate a more precise minimum recovery version.
			Version minVersion = std::numeric_limits<Version>::max();
			for(auto& it : replies) {
				minVersion = std::min(minVersion, it.get().v);
			}

			while(self->txsPopVersions.size() && self->txsPopVersions.front().first <= minVersion) {
				self->lastTxsPop = self->txsPopVersions.front().second;
				self->logSystem->pop(self->txsPopVersions.front().second, txsTag, 0, tagLocalityRemoteLog);
				self->txsPopVersions.pop_front();
			}

			wait( delay(SERVER_KNOBS->UPDATE_REMOTE_LOG_VERSION_INTERVAL) || onChange );
			if(onChange.isReady()) {
				break;
			}
		}
	}
}

ACTOR Future<Void> masterProxyServerCore(
	MasterProxyInterface proxy,
	MasterInterface master,
	Reference<AsyncVar<ServerDBInfo>> db,
	LogEpoch epoch,
	Version recoveryTransactionVersion,
	bool firstProxy,
	std::string whitelistBinPaths)
{
	state ProxyCommitData commitData(proxy.id(), master, proxy.getConsistentReadVersion, recoveryTransactionVersion, proxy.commit, db, firstProxy);

	state Future<Sequence> sequenceFuture = (Sequence)0;
	state PromiseStream< std::pair<vector<CommitTransactionRequest>, int> > batchedCommits;
	state Future<Void> commitBatcherActor;
	state Future<Void> lastCommitComplete = Void();

	state PromiseStream<Future<Void>> addActor;
	state Future<Void> onError = transformError( actorCollection(addActor.getFuture()), broken_promise(), master_tlog_failed() );
	state double lastCommit = 0;
	state std::set<Sequence> txnSequences;
	state Sequence maxSequence = std::numeric_limits<Sequence>::max();

	state GetHealthMetricsReply healthMetricsReply;
	state GetHealthMetricsReply detailedHealthMetricsReply;

	addActor.send( fetchVersions(&commitData) );
	addActor.send( waitFailureServer(proxy.waitFailure.getFuture()) );

	//TraceEvent("ProxyInit1", proxy.id());

	// Wait until we can load the "real" logsystem, since we don't support switching them currently
	while (!(commitData.db->get().master.id() == master.id() && commitData.db->get().recoveryState >= RecoveryState::RECOVERY_TRANSACTION)) {
		//TraceEvent("ProxyInit2", proxy.id()).detail("LSEpoch", db->get().logSystemConfig.epoch).detail("Need", epoch);
		wait(commitData.db->onChange());
	}
	state Future<Void> dbInfoChange = commitData.db->onChange();
	//TraceEvent("ProxyInit3", proxy.id());

	commitData.resolvers = commitData.db->get().resolvers;
	ASSERT(commitData.resolvers.size() != 0);

	auto rs = commitData.keyResolvers.modify(allKeys);
	for(auto r = rs.begin(); r != rs.end(); ++r)
		r->value().emplace_back(0,0);

	commitData.logSystem = ILogSystem::fromServerDBInfo(proxy.id(), commitData.db->get(), false, addActor);
	commitData.logAdapter = new LogSystemDiskQueueAdapter(commitData.logSystem, txsTag, Reference<AsyncVar<PeekSpecialInfo>>(), false);
	commitData.txnStateStore = keyValueStoreLogSystem(commitData.logAdapter, proxy.id(), 2e9, true, true, true);
	createWhitelistBinPathVec(whitelistBinPaths, commitData.whitelistedBinPathVec);

	// ((SERVER_MEM_LIMIT * COMMIT_BATCHES_MEM_FRACTION_OF_TOTAL) / COMMIT_BATCHES_MEM_TO_TOTAL_MEM_SCALE_FACTOR) is only a approximate formula for limiting the memory used.
	// COMMIT_BATCHES_MEM_TO_TOTAL_MEM_SCALE_FACTOR is an estimate based on experiments and not an accurate one.
	state int64_t commitBatchesMemoryLimit = std::min(SERVER_KNOBS->COMMIT_BATCHES_MEM_BYTES_HARD_LIMIT, static_cast<int64_t>((SERVER_KNOBS->SERVER_MEM_LIMIT * SERVER_KNOBS->COMMIT_BATCHES_MEM_FRACTION_OF_TOTAL) / SERVER_KNOBS->COMMIT_BATCHES_MEM_TO_TOTAL_MEM_SCALE_FACTOR));
	TraceEvent(SevInfo, "CommitBatchesMemoryLimit").detail("BytesLimit", commitBatchesMemoryLimit);

	addActor.send(monitorRemoteCommitted(&commitData));
	addActor.send(transactionStarter(proxy, commitData.db, addActor, &commitData, &healthMetricsReply, &detailedHealthMetricsReply));
	addActor.send(readRequestServer(proxy, &commitData));
	addActor.send(rejoinServer(proxy, &commitData));
	addActor.send(healthMetricsRequestServer(proxy, &healthMetricsReply, &detailedHealthMetricsReply));
	addActor.send(ddMetricsRequestServer(proxy, db));

	// wait for txnStateStore recovery
	wait(success(commitData.txnStateStore->readValue(StringRef())));

	int commitBatchByteLimit = 
		(int)std::min<double>(SERVER_KNOBS->COMMIT_TRANSACTION_BATCH_BYTES_MAX, 
			std::max<double>(SERVER_KNOBS->COMMIT_TRANSACTION_BATCH_BYTES_MIN, 
				SERVER_KNOBS->COMMIT_TRANSACTION_BATCH_BYTES_SCALE_BASE * pow(commitData.db->get().client.proxies.size(), SERVER_KNOBS->COMMIT_TRANSACTION_BATCH_BYTES_SCALE_POWER)));

	commitBatcherActor = commitBatcher(&commitData, batchedCommits, proxy.commit.getFuture(), commitBatchByteLimit, commitBatchesMemoryLimit);
	loop choose{
		when( wait( dbInfoChange ) ) {
			dbInfoChange = commitData.db->onChange();
			if(commitData.db->get().master.id() == master.id() && commitData.db->get().recoveryState >= RecoveryState::RECOVERY_TRANSACTION) {
				commitData.logSystem = ILogSystem::fromServerDBInfo(proxy.id(), commitData.db->get(), false, addActor);
				for(auto it : commitData.tag_popped) {
					commitData.logSystem->pop(it.second, it.first);
				}
				commitData.logSystem->pop(commitData.lastTxsPop, txsTag, 0, tagLocalityRemoteLog);
			}

			Optional<LatencyBandConfig> newLatencyBandConfig = commitData.db->get().latencyBandConfig;

			if(newLatencyBandConfig.present() != commitData.latencyBandConfig.present()
				|| (newLatencyBandConfig.present() && newLatencyBandConfig.get().grvConfig != commitData.latencyBandConfig.get().grvConfig))
			{
				TraceEvent("LatencyBandGrvUpdatingConfig").detail("Present", newLatencyBandConfig.present());
				commitData.stats.grvLatencyBands.clearBands();
				if(newLatencyBandConfig.present()) {
					for(auto band : newLatencyBandConfig.get().grvConfig.bands) {
						commitData.stats.grvLatencyBands.addThreshold(band);
					}
				}
			}

			if(newLatencyBandConfig.present() != commitData.latencyBandConfig.present()
				|| (newLatencyBandConfig.present() && newLatencyBandConfig.get().commitConfig != commitData.latencyBandConfig.get().commitConfig))
			{
				TraceEvent("LatencyBandCommitUpdatingConfig").detail("Present", newLatencyBandConfig.present());
				commitData.stats.commitLatencyBands.clearBands();
				if(newLatencyBandConfig.present()) {
					for(auto band : newLatencyBandConfig.get().commitConfig.bands) {
						commitData.stats.commitLatencyBands.addThreshold(band);
					}
				}
			}

			commitData.latencyBandConfig = newLatencyBandConfig;
		}
		when(wait(onError)) {}
		when(std::pair<vector<CommitTransactionRequest>, int> batchedRequests = waitNext(batchedCommits.getFuture())) {
			const vector<CommitTransactionRequest> &trs = batchedRequests.first;
			int batchBytes = batchedRequests.second;
			//TraceEvent("MasterProxyCTR", proxy.id()).detail("CommitTransactions", trs.size()).detail("TransactionRate", transactionRate).detail("TransactionQueue", transactionQueue.size()).detail("ReleasedTransactionCount", transactionCount);
			if (trs.size() || (commitData.db->get().recoveryState >= RecoveryState::ACCEPTING_COMMITS && now() - lastCommit >= SERVER_KNOBS->MAX_COMMIT_BATCH_INTERVAL)) {
				lastCommit = now();

				if (trs.size() || lastCommitComplete.isReady()) {
					lastCommitComplete = commitBatch(&commitData, trs, batchBytes);
					addActor.send(lastCommitComplete);
				}
			}
		}
		when(GetRawCommittedVersionRequest req = waitNext(proxy.getRawCommittedVersion.getFuture())) {
			//TraceEvent("ProxyGetRCV", proxy.id());
			if (req.debugID.present())
				g_traceBatch.addEvent("TransactionDebug", req.debugID.get().first(), "MasterProxyServer.masterProxyServerCore.GetRawCommittedVersion");
			GetReadVersionReply rep;
			rep.locked = commitData.locked;
			rep.metadataVersion = commitData.metadataVersion;
			rep.version = commitData.committedVersion.get();
			req.reply.send(rep);
		}
		when(ExecRequest _execReq = waitNext(proxy.execReq.getFuture())) {
			state ExecRequest execReq = _execReq;
			if (execReq.debugID.present())
				g_traceBatch.addEvent("TransactionDebug", execReq.debugID.get().first(),
				                      "MasterProxyServer.masterProxyServerCore."
				                      "ExecRequest");

			TraceEvent("ExecRequest").detail("Payload", execReq.execPayload.toString());

			// get the list of coordinators
			state Optional<Value> coordinators = commitData.txnStateStore->readValue(coordinatorsKey).get();
			state std::vector<NetworkAddress> coordinatorsAddr =
			    ClusterConnectionString(coordinators.get().toString()).coordinators();
			state std::set<NetworkAddress> coordinatorsAddrSet;
			for (int i = 0; i < coordinatorsAddr.size(); i++) {
				TraceEvent(SevDebug, "CoordinatorAddress").detail("Addr", coordinatorsAddr[i]);
				coordinatorsAddrSet.insert(coordinatorsAddr[i]);
			}

			// get the list of workers
			state std::vector<WorkerDetails> workers =
			    wait(commitData.db->get().clusterInterface.getWorkers.getReply(GetWorkersRequest()));

			// send the exec command to the list of workers which are
			// coordinators
			state vector<Future<Void>> execCoords;
			for (int i = 0; i < workers.size(); i++) {
				NetworkAddress primary = workers[i].interf.address();
				Optional<NetworkAddress> secondary = workers[i].interf.tLog.getEndpoint().addresses.secondaryAddress;
				if (coordinatorsAddrSet.find(primary) != coordinatorsAddrSet.end()
					|| (secondary.present() && (coordinatorsAddrSet.find(secondary.get()) != coordinatorsAddrSet.end()))) {
					TraceEvent("ExecReqToCoordinator")
						.detail("PrimaryWorkerAddr", primary)
						.detail("SecondaryWorkerAddr", secondary);
					execCoords.push_back(brokenPromiseToNever(workers[i].interf.execReq.getReply(ExecuteRequest(execReq.execPayload))));
				}
			}
			if (execCoords.size() <= 0) {
				TraceEvent(SevDebug, "CoordinatorWorkersNotFound");
				execReq.reply.sendError(operation_failed());
			} else {
				try {
					wait(timeoutError(waitForAll(execCoords), 10.0));
					int numSucc = 0;
					for (auto item : execCoords) {
						if (item.isValid() && item.isReady()) {
							++numSucc;
						}
					}
					bool succ = (numSucc >= ((execCoords.size() + 1) / 2));
					succ ? execReq.reply.send(Void()) : execReq.reply.sendError(operation_failed());
				} catch (Error& e) {
					TraceEvent("WaitingForAllExecCoords").error(e);
					execReq.reply.sendError(broken_promise());
				}
			}
		}
		when(TxnStateRequest req = waitNext(proxy.txnState.getFuture())) {
			state ReplyPromise<Void> reply = req.reply;
			if(req.last) maxSequence = req.sequence + 1;
			if (!txnSequences.count(req.sequence)) {
				txnSequences.insert(req.sequence);
				
				ASSERT(!commitData.validState.isSet()); // Although we may receive the CommitTransactionRequest for the recovery transaction before all of the TxnStateRequest, we will not get a resolution result from any resolver until the master has submitted its initial (sequence 0) resolution request, which it doesn't do until we have acknowledged all TxnStateRequests

				for(auto& kv : req.data)
					commitData.txnStateStore->set(kv, &req.arena);
				commitData.txnStateStore->commit(true);

				if(txnSequences.size() == maxSequence) {
					state KeyRange txnKeys = allKeys;
					loop {
						wait(yield());
						Standalone<VectorRef<KeyValueRef>> data = commitData.txnStateStore->readRange(txnKeys, SERVER_KNOBS->BUGGIFIED_ROW_LIMIT, SERVER_KNOBS->APPLY_MUTATION_BYTES).get();
						if(!data.size()) break;
						((KeyRangeRef&)txnKeys) = KeyRangeRef( keyAfter(data.back().key, txnKeys.arena()), txnKeys.end );

						Standalone<VectorRef<MutationRef>> mutations;
						std::vector<std::pair<MapPair<Key,ServerCacheInfo>,int>> keyInfoData;
						vector<UID> src, dest;
						ServerCacheInfo info;
						for(auto &kv : data) {
							if( kv.key.startsWith(keyServersPrefix) ) {
								KeyRef k = kv.key.removePrefix(keyServersPrefix);
								if(k != allKeys.end) {
									decodeKeyServersValue(kv.value, src, dest);
									info.tags.clear();
									info.src_info.clear();
									info.dest_info.clear();
									for (const auto& id : src) {
										auto storageInfo = getStorageInfo(id, &commitData.storageCache, commitData.txnStateStore);
										ASSERT(storageInfo->tag != invalidTag);
										info.tags.push_back( storageInfo->tag );
										info.src_info.push_back( storageInfo );
									}
									for (const auto& id : dest) {
										auto storageInfo = getStorageInfo(id, &commitData.storageCache, commitData.txnStateStore);
										ASSERT(storageInfo->tag != invalidTag);
										info.tags.push_back( storageInfo->tag );
										info.dest_info.push_back( storageInfo );
									}
									uniquify(info.tags);
									keyInfoData.emplace_back(MapPair<Key,ServerCacheInfo>(k, info), 1);
								}
							} else {
								mutations.push_back(mutations.arena(), MutationRef(MutationRef::SetValue, kv.key, kv.value));
							}
						}
						
						//insert keyTag data separately from metadata mutations so that we can do one bulk insert which avoids a lot of map lookups.
						commitData.keyInfo.rawInsert(keyInfoData); 

						Arena arena;
						bool confChanges;
						applyMetadataMutations(commitData.dbgid, arena, mutations, commitData.txnStateStore, NULL, &confChanges, Reference<ILogSystem>(), 0, &commitData.vecBackupKeys, &commitData.keyInfo, commitData.firstProxy ? &commitData.uid_applyMutationsData : NULL, commitData.commit, commitData.cx, &commitData.committedVersion, &commitData.storageCache, &commitData.tag_popped, true );
					}

					auto lockedKey = commitData.txnStateStore->readValue(databaseLockedKey).get();
					commitData.locked = lockedKey.present() && lockedKey.get().size();
					commitData.metadataVersion = commitData.txnStateStore->readValue(metadataVersionKey).get();

					commitData.txnStateStore->enableSnapshot();
				}
			}
			reply.send(Void());
			wait(yield());
		}
	}
}

ACTOR Future<Void> checkRemoved(Reference<AsyncVar<ServerDBInfo>> db, uint64_t recoveryCount, MasterProxyInterface myInterface) {
	loop{
		if (db->get().recoveryCount >= recoveryCount && !std::count(db->get().client.proxies.begin(), db->get().client.proxies.end(), myInterface))
		throw worker_removed();
		wait(db->onChange());
	}
}

ACTOR Future<Void> masterProxyServer(
	MasterProxyInterface proxy,
	InitializeMasterProxyRequest req,
	Reference<AsyncVar<ServerDBInfo>> db,
	std::string whitelistBinPaths)
{
	try {
		state Future<Void> core = masterProxyServerCore(proxy, req.master, db, req.recoveryCount, req.recoveryTransactionVersion, req.firstProxy, whitelistBinPaths);
		loop choose{
			when(wait(core)) { return Void(); }
			when(wait(checkRemoved(db, req.recoveryCount, proxy))) {}
		}
	}
	catch (Error& e) {
		if (e.code() == error_code_actor_cancelled || e.code() == error_code_worker_removed || e.code() == error_code_tlog_stopped ||
			e.code() == error_code_master_tlog_failed || e.code() == error_code_coordinators_changed || e.code() == error_code_coordinated_state_conflict ||
			e.code() == error_code_new_coordinators_timed_out)
		{
			TraceEvent("MasterProxyTerminated", proxy.id()).error(e, true);
			return Void();
		}
		throw;
	}
}<|MERGE_RESOLUTION|>--- conflicted
+++ resolved
@@ -1460,7 +1460,6 @@
 	}
 }
 
-<<<<<<< HEAD
 ACTOR Future<Void> ddMetricsRequestServer(MasterProxyInterface proxy, Reference<AsyncVar<ServerDBInfo>> db)
 {
 	loop {
@@ -1480,10 +1479,7 @@
 	}
 }
 
-ACTOR Future<Void> monitorRemoteCommitted(ProxyCommitData* self, Reference<AsyncVar<ServerDBInfo>> db) {
-=======
 ACTOR Future<Void> monitorRemoteCommitted(ProxyCommitData* self) {
->>>>>>> e1e99ce4
 	loop {
 		wait(delay(0)); //allow this actor to be cancelled if we are removed after db changes.
 		state Optional<std::vector<OptionalInterface<TLogInterface>>> remoteLogs;
