--- conflicted
+++ resolved
@@ -98,28 +98,6 @@
     tar --directory /opt -xf rocksdb.tar.gz && \
     rm -rf /tmp/*
 
-<<<<<<< HEAD
-# wget of bintray without forcing UTF-8 encoding results in 403 Forbidden
-# Old versions of FDB need boost 1.67
-RUN cd /opt/ &&\
-    curl -L https://dl.bintray.com/boostorg/release/1.67.0/source/boost_1_67_0.tar.bz2 -o boost_1_67_0.tar.bz2 &&\
-    echo "2684c972994ee57fc5632e03bf044746f6eb45d4920c343937a465fd67a5adba  boost_1_67_0.tar.bz2" > boost-sha-67.txt &&\
-    sha256sum -c boost-sha-67.txt &&\
-    tar -xjf boost_1_67_0.tar.bz2 &&\
-    rm -rf boost_1_67_0.tar.bz2 boost-sha-67.txt boost_1_67_0/libs
-
-# install Boost
-# wget of bintray without forcing UTF-8 encoding results in 403 Forbidden
-RUN cd /tmp/ &&\
-    curl -L https://dl.bintray.com/boostorg/release/1.72.0/source/boost_1_72_0.tar.bz2 -o boost_1_72_0.tar.bz2 &&\
-    echo "59c9b274bc451cf91a9ba1dd2c7fdcaf5d60b1b3aa83f2c9fa143417cc660722  boost_1_72_0.tar.bz2" > boost-sha-72.txt &&\
-    sha256sum -c boost-sha-72.txt &&\
-    tar -xjf boost_1_72_0.tar.bz2 &&\
-    cd boost_1_72_0 &&\
-    CC=/usr/local/bin/clang CXX=/usr/local/bin/clang++ ./bootstrap.sh --with-libraries=context --with-toolset=clang &&\
-    CC=/usr/local/bin/clang CXX=/usr/local/bin/clang++ ./b2 link=static cxxflags=-std=c++14 cxxflags=-stdlib=libc++ --prefix=/opt/boost_1_72_0 install &&\
-    rm -rf boost_1_72_0.tar.bz2 boost-sha-72.txt boost_1_72_0
-=======
 # install Boost
 # install boost 1.67 to /opt
 RUN curl -Ls https://dl.bintray.com/boostorg/release/1.67.0/source/boost_1_67_0.tar.bz2 -o boost_1_67_0.tar.bz2 && \
@@ -140,7 +118,6 @@
     ./b2 link=static cxxflags=-std=c++14 --prefix=/opt/boost_1_72_0 install &&\
     rm -rf /opt/boost_1_72_0/libs && \
     rm -rf /tmp/*
->>>>>>> 01304e8c
 
 # jemalloc (needed for FDB after 6.3)
 RUN source /opt/rh/devtoolset-8/enable && \
