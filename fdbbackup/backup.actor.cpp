/*
 * backup.actor.cpp
 *
 * This source file is part of the FoundationDB open source project
 *
 * Copyright 2013-2018 Apple Inc. and the FoundationDB project authors
 *
 * Licensed under the Apache License, Version 2.0 (the "License");
 * you may not use this file except in compliance with the License.
 * You may obtain a copy of the License at
 *
 *     http://www.apache.org/licenses/LICENSE-2.0
 *
 * Unless required by applicable law or agreed to in writing, software
 * distributed under the License is distributed on an "AS IS" BASIS,
 * WITHOUT WARRANTIES OR CONDITIONS OF ANY KIND, either express or implied.
 * See the License for the specific language governing permissions and
 * limitations under the License.
 */

#include "fdbbackup/BackupTLSConfig.h"
#include "fdbclient/JsonBuilder.h"
#include "flow/Arena.h"
#include "flow/Error.h"
#include "flow/Trace.h"
#define BOOST_DATE_TIME_NO_LIB
#include <boost/interprocess/managed_shared_memory.hpp>

#include "flow/flow.h"
#include "flow/FastAlloc.h"
#include "flow/serialize.h"
#include "flow/IRandom.h"
#include "flow/genericactors.actor.h"
#include "flow/TLSConfig.actor.h"

#include "fdbclient/FDBTypes.h"
#include "fdbclient/BackupAgent.actor.h"
#include "fdbclient/Status.h"
#include "fdbclient/BackupContainer.h"
#include "fdbclient/KeyBackedTypes.h"
#include "fdbclient/IKnobCollection.h"
#include "fdbclient/RunTransaction.actor.h"
#include "fdbclient/S3BlobStore.h"
#include "fdbclient/json_spirit/json_spirit_writer_template.h"

#include "flow/Platform.h"

#include <stdarg.h>
#include <stdio.h>
#include <cinttypes>
#include <algorithm> // std::transform
#include <string>
#include <iostream>
#include <ctime>
using std::cout;
using std::endl;

#ifdef _WIN32
#define WIN32_LEAN_AND_MEAN
#define NOMINMAX
#include <Windows.h>
#endif
#include <time.h>

#ifdef __linux__
#include <execinfo.h>
#ifdef ALLOC_INSTRUMENTATION
#include <cxxabi.h>
#endif
#endif

#include "fdbclient/versions.h"
#include "fdbclient/BuildFlags.h"

#include "flow/SimpleOpt.h"
#include "flow/actorcompiler.h" // This must be the last #include.

// Type of program being executed
enum class ProgramExe { AGENT, BACKUP, RESTORE, FASTRESTORE_TOOL, DR_AGENT, DB_BACKUP, UNDEFINED };

enum class BackupType {
	UNDEFINED = 0,
	START,
	MODIFY,
	STATUS,
	ABORT,
	WAIT,
	DISCONTINUE,
	PAUSE,
	RESUME,
	EXPIRE,
	DELETE_BACKUP,
	DESCRIBE,
	LIST,
	QUERY,
	DUMP,
	CLEANUP
};

enum class DBType { UNDEFINED = 0, START, STATUS, SWITCH, ABORT, PAUSE, RESUME };

// New fast restore reuses the type from legacy slow restore
enum class RestoreType { UNKNOWN, START, STATUS, ABORT, WAIT };

//
enum {
	// Backup constants
	OPT_DESTCONTAINER,
	OPT_SNAPSHOTINTERVAL,
	OPT_INITIAL_SNAPSHOT_INTERVAL,
	OPT_ERRORLIMIT,
	OPT_NOSTOPWHENDONE,
	OPT_EXPIRE_BEFORE_VERSION,
	OPT_EXPIRE_BEFORE_DATETIME,
	OPT_EXPIRE_DELETE_BEFORE_DAYS,
	OPT_EXPIRE_RESTORABLE_AFTER_VERSION,
	OPT_EXPIRE_RESTORABLE_AFTER_DATETIME,
	OPT_EXPIRE_MIN_RESTORABLE_DAYS,
	OPT_BASEURL,
	OPT_BLOB_CREDENTIALS,
	OPT_DESCRIBE_DEEP,
	OPT_DESCRIBE_TIMESTAMPS,
	OPT_DUMP_BEGIN,
	OPT_DUMP_END,
	OPT_JSON,
	OPT_DELETE_DATA,
	OPT_MIN_CLEANUP_SECONDS,
	OPT_USE_PARTITIONED_LOG,

	// Backup and Restore constants
	OPT_TAGNAME,
	OPT_BACKUPKEYS,
	OPT_WAITFORDONE,
	OPT_BACKUPKEYS_FILTER,
	OPT_INCREMENTALONLY,
	OPT_ENCRYPTION_KEY_FILE,

	// Backup Modify
	OPT_MOD_ACTIVE_INTERVAL,
	OPT_MOD_VERIFY_UID,

	// Restore constants
	OPT_RESTORECONTAINER,
	OPT_RESTORE_VERSION,
	OPT_RESTORE_TIMESTAMP,
	OPT_PREFIX_ADD,
	OPT_PREFIX_REMOVE,
	OPT_RESTORE_CLUSTERFILE_DEST,
	OPT_RESTORE_CLUSTERFILE_ORIG,
	OPT_RESTORE_BEGIN_VERSION,
	OPT_RESTORE_INCONSISTENT_SNAPSHOT_ONLY,

	// Shared constants
	OPT_CLUSTERFILE,
	OPT_QUIET,
	OPT_DRYRUN,
	OPT_FORCE,
	OPT_HELP,
	OPT_DEVHELP,
	OPT_VERSION,
	OPT_BUILD_FLAGS,
	OPT_PARENTPID,
	OPT_CRASHONERROR,
	OPT_NOBUFSTDOUT,
	OPT_BUFSTDOUTERR,
	OPT_TRACE,
	OPT_TRACE_DIR,
	OPT_KNOB,
	OPT_TRACE_LOG_GROUP,
	OPT_MEMLIMIT,
	OPT_LOCALITY,

	// DB constants
	OPT_SOURCE_CLUSTER,
	OPT_DEST_CLUSTER,
	OPT_CLEANUP,
	OPT_DSTONLY,

	OPT_TRACE_FORMAT,
};

// Top level binary commands.
CSimpleOpt::SOption g_rgOptions[] = { { OPT_VERSION, "-v", SO_NONE },
	                                  { OPT_VERSION, "--version", SO_NONE },
	                                  { OPT_BUILD_FLAGS, "--build_flags", SO_NONE },
	                                  { OPT_HELP, "-?", SO_NONE },
	                                  { OPT_HELP, "-h", SO_NONE },
	                                  { OPT_HELP, "--help", SO_NONE },

	                                  SO_END_OF_OPTIONS };

CSimpleOpt::SOption g_rgAgentOptions[] = {
#ifdef _WIN32
	{ OPT_PARENTPID, "--parentpid", SO_REQ_SEP },
#endif
	{ OPT_CLUSTERFILE, "-C", SO_REQ_SEP },
	{ OPT_CLUSTERFILE, "--cluster_file", SO_REQ_SEP },
	{ OPT_KNOB, "--knob_", SO_REQ_SEP },
	{ OPT_VERSION, "--version", SO_NONE },
	{ OPT_VERSION, "-v", SO_NONE },
	{ OPT_BUILD_FLAGS, "--build_flags", SO_NONE },
	{ OPT_QUIET, "-q", SO_NONE },
	{ OPT_QUIET, "--quiet", SO_NONE },
	{ OPT_TRACE, "--log", SO_NONE },
	{ OPT_TRACE_DIR, "--logdir", SO_REQ_SEP },
	{ OPT_TRACE_FORMAT, "--trace_format", SO_REQ_SEP },
	{ OPT_TRACE_LOG_GROUP, "--loggroup", SO_REQ_SEP },
	{ OPT_CRASHONERROR, "--crash", SO_NONE },
	{ OPT_LOCALITY, "--locality_", SO_REQ_SEP },
	{ OPT_MEMLIMIT, "-m", SO_REQ_SEP },
	{ OPT_MEMLIMIT, "--memory", SO_REQ_SEP },
	{ OPT_HELP, "-?", SO_NONE },
	{ OPT_HELP, "-h", SO_NONE },
	{ OPT_HELP, "--help", SO_NONE },
	{ OPT_DEVHELP, "--dev-help", SO_NONE },
	{ OPT_BLOB_CREDENTIALS, "--blob_credentials", SO_REQ_SEP },
#ifndef TLS_DISABLED
	TLS_OPTION_FLAGS
#endif
	    SO_END_OF_OPTIONS
};

CSimpleOpt::SOption g_rgBackupStartOptions[] = {
#ifdef _WIN32
	{ OPT_PARENTPID, "--parentpid", SO_REQ_SEP },
#endif
	{ OPT_CLUSTERFILE, "-C", SO_REQ_SEP },
	{ OPT_CLUSTERFILE, "--cluster_file", SO_REQ_SEP },
	{ OPT_WAITFORDONE, "-w", SO_NONE },
	{ OPT_WAITFORDONE, "--waitfordone", SO_NONE },
	{ OPT_NOSTOPWHENDONE, "-z", SO_NONE },
	{ OPT_NOSTOPWHENDONE, "--no-stop-when-done", SO_NONE },
	{ OPT_DESTCONTAINER, "-d", SO_REQ_SEP },
	{ OPT_DESTCONTAINER, "--destcontainer", SO_REQ_SEP },
	// Enable "-p" option after GA
	// { OPT_USE_PARTITIONED_LOG, "-p",                 SO_NONE },
	{ OPT_USE_PARTITIONED_LOG, "--partitioned_log_experimental", SO_NONE },
	{ OPT_SNAPSHOTINTERVAL, "-s", SO_REQ_SEP },
	{ OPT_SNAPSHOTINTERVAL, "--snapshot_interval", SO_REQ_SEP },
	{ OPT_INITIAL_SNAPSHOT_INTERVAL, "--initial_snapshot_interval", SO_REQ_SEP },
	{ OPT_TAGNAME, "-t", SO_REQ_SEP },
	{ OPT_TAGNAME, "--tagname", SO_REQ_SEP },
	{ OPT_BACKUPKEYS, "-k", SO_REQ_SEP },
	{ OPT_BACKUPKEYS, "--keys", SO_REQ_SEP },
	{ OPT_DRYRUN, "-n", SO_NONE },
	{ OPT_DRYRUN, "--dryrun", SO_NONE },
	{ OPT_TRACE, "--log", SO_NONE },
	{ OPT_TRACE_DIR, "--logdir", SO_REQ_SEP },
	{ OPT_TRACE_FORMAT, "--trace_format", SO_REQ_SEP },
	{ OPT_TRACE_LOG_GROUP, "--loggroup", SO_REQ_SEP },
	{ OPT_QUIET, "-q", SO_NONE },
	{ OPT_QUIET, "--quiet", SO_NONE },
	{ OPT_CRASHONERROR, "--crash", SO_NONE },
	{ OPT_MEMLIMIT, "-m", SO_REQ_SEP },
	{ OPT_MEMLIMIT, "--memory", SO_REQ_SEP },
	{ OPT_HELP, "-?", SO_NONE },
	{ OPT_HELP, "-h", SO_NONE },
	{ OPT_HELP, "--help", SO_NONE },
	{ OPT_DEVHELP, "--dev-help", SO_NONE },
	{ OPT_KNOB, "--knob_", SO_REQ_SEP },
	{ OPT_BLOB_CREDENTIALS, "--blob_credentials", SO_REQ_SEP },
	{ OPT_INCREMENTALONLY, "--incremental", SO_NONE },
	{ OPT_ENCRYPTION_KEY_FILE, "--encryption_key_file", SO_REQ_SEP },
#ifndef TLS_DISABLED
	TLS_OPTION_FLAGS
#endif
	    SO_END_OF_OPTIONS
};

CSimpleOpt::SOption g_rgBackupModifyOptions[] = {
#ifdef _WIN32
	{ OPT_PARENTPID, "--parentpid", SO_REQ_SEP },
#endif
	{ OPT_TRACE, "--log", SO_NONE },
	{ OPT_TRACE_DIR, "--logdir", SO_REQ_SEP },
	{ OPT_TRACE_LOG_GROUP, "--loggroup", SO_REQ_SEP },
	{ OPT_QUIET, "-q", SO_NONE },
	{ OPT_QUIET, "--quiet", SO_NONE },
	{ OPT_CRASHONERROR, "--crash", SO_NONE },
	{ OPT_MEMLIMIT, "-m", SO_REQ_SEP },
	{ OPT_MEMLIMIT, "--memory", SO_REQ_SEP },
	{ OPT_HELP, "-?", SO_NONE },
	{ OPT_HELP, "-h", SO_NONE },
	{ OPT_HELP, "--help", SO_NONE },
	{ OPT_DEVHELP, "--dev-help", SO_NONE },
	{ OPT_BLOB_CREDENTIALS, "--blob_credentials", SO_REQ_SEP },
	{ OPT_KNOB, "--knob_", SO_REQ_SEP },
	{ OPT_CLUSTERFILE, "-C", SO_REQ_SEP },
	{ OPT_CLUSTERFILE, "--cluster_file", SO_REQ_SEP },
	{ OPT_TAGNAME, "-t", SO_REQ_SEP },
	{ OPT_TAGNAME, "--tagname", SO_REQ_SEP },
	{ OPT_MOD_VERIFY_UID, "--verify_uid", SO_REQ_SEP },
	{ OPT_DESTCONTAINER, "-d", SO_REQ_SEP },
	{ OPT_DESTCONTAINER, "--destcontainer", SO_REQ_SEP },
	{ OPT_SNAPSHOTINTERVAL, "-s", SO_REQ_SEP },
	{ OPT_SNAPSHOTINTERVAL, "--snapshot_interval", SO_REQ_SEP },
	{ OPT_MOD_ACTIVE_INTERVAL, "--active_snapshot_interval", SO_REQ_SEP },

	SO_END_OF_OPTIONS
};

CSimpleOpt::SOption g_rgBackupStatusOptions[] = {
#ifdef _WIN32
	{ OPT_PARENTPID, "--parentpid", SO_REQ_SEP },
#endif
	{ OPT_CLUSTERFILE, "-C", SO_REQ_SEP },
	{ OPT_CLUSTERFILE, "--cluster_file", SO_REQ_SEP },
	{ OPT_ERRORLIMIT, "-e", SO_REQ_SEP },
	{ OPT_ERRORLIMIT, "--errorlimit", SO_REQ_SEP },
	{ OPT_TAGNAME, "-t", SO_REQ_SEP },
	{ OPT_TAGNAME, "--tagname", SO_REQ_SEP },
	{ OPT_TRACE, "--log", SO_NONE },
	{ OPT_TRACE_DIR, "--logdir", SO_REQ_SEP },
	{ OPT_TRACE_FORMAT, "--trace_format", SO_REQ_SEP },
	{ OPT_TRACE_LOG_GROUP, "--loggroup", SO_REQ_SEP },
	{ OPT_QUIET, "-q", SO_NONE },
	{ OPT_QUIET, "--quiet", SO_NONE },
	{ OPT_CRASHONERROR, "--crash", SO_NONE },
	{ OPT_MEMLIMIT, "-m", SO_REQ_SEP },
	{ OPT_MEMLIMIT, "--memory", SO_REQ_SEP },
	{ OPT_HELP, "-?", SO_NONE },
	{ OPT_HELP, "-h", SO_NONE },
	{ OPT_HELP, "--help", SO_NONE },
	{ OPT_DEVHELP, "--dev-help", SO_NONE },
	{ OPT_JSON, "--json", SO_NONE },
	{ OPT_KNOB, "--knob_", SO_REQ_SEP },
#ifndef TLS_DISABLED
	TLS_OPTION_FLAGS
#endif
	    SO_END_OF_OPTIONS
};

CSimpleOpt::SOption g_rgBackupAbortOptions[] = {
#ifdef _WIN32
	{ OPT_PARENTPID, "--parentpid", SO_REQ_SEP },
#endif
	{ OPT_CLUSTERFILE, "-C", SO_REQ_SEP },
	{ OPT_CLUSTERFILE, "--cluster_file", SO_REQ_SEP },
	{ OPT_TAGNAME, "-t", SO_REQ_SEP },
	{ OPT_TAGNAME, "--tagname", SO_REQ_SEP },
	{ OPT_TRACE, "--log", SO_NONE },
	{ OPT_TRACE_DIR, "--logdir", SO_REQ_SEP },
	{ OPT_TRACE_FORMAT, "--trace_format", SO_REQ_SEP },
	{ OPT_TRACE_LOG_GROUP, "--loggroup", SO_REQ_SEP },
	{ OPT_QUIET, "-q", SO_NONE },
	{ OPT_QUIET, "--quiet", SO_NONE },
	{ OPT_CRASHONERROR, "--crash", SO_NONE },
	{ OPT_MEMLIMIT, "-m", SO_REQ_SEP },
	{ OPT_MEMLIMIT, "--memory", SO_REQ_SEP },
	{ OPT_HELP, "-?", SO_NONE },
	{ OPT_HELP, "-h", SO_NONE },
	{ OPT_HELP, "--help", SO_NONE },
	{ OPT_DEVHELP, "--dev-help", SO_NONE },
	{ OPT_KNOB, "--knob_", SO_REQ_SEP },
#ifndef TLS_DISABLED
	TLS_OPTION_FLAGS
#endif
	    SO_END_OF_OPTIONS
};

CSimpleOpt::SOption g_rgBackupCleanupOptions[] = {
#ifdef _WIN32
	{ OPT_PARENTPID, "--parentpid", SO_REQ_SEP },
#endif
	{ OPT_CLUSTERFILE, "-C", SO_REQ_SEP },
	{ OPT_CLUSTERFILE, "--cluster_file", SO_REQ_SEP },
	{ OPT_TRACE, "--log", SO_NONE },
	{ OPT_TRACE_DIR, "--logdir", SO_REQ_SEP },
	{ OPT_TRACE_FORMAT, "--trace_format", SO_REQ_SEP },
	{ OPT_TRACE_LOG_GROUP, "--loggroup", SO_REQ_SEP },
	{ OPT_QUIET, "-q", SO_NONE },
	{ OPT_QUIET, "--quiet", SO_NONE },
	{ OPT_CRASHONERROR, "--crash", SO_NONE },
	{ OPT_MEMLIMIT, "-m", SO_REQ_SEP },
	{ OPT_MEMLIMIT, "--memory", SO_REQ_SEP },
	{ OPT_HELP, "-?", SO_NONE },
	{ OPT_HELP, "-h", SO_NONE },
	{ OPT_HELP, "--help", SO_NONE },
	{ OPT_DEVHELP, "--dev-help", SO_NONE },
	{ OPT_KNOB, "--knob_", SO_REQ_SEP },
	{ OPT_DELETE_DATA, "--delete_data", SO_NONE },
	{ OPT_MIN_CLEANUP_SECONDS, "--min_cleanup_seconds", SO_REQ_SEP },
#ifndef TLS_DISABLED
	TLS_OPTION_FLAGS
#endif
	    SO_END_OF_OPTIONS
};

CSimpleOpt::SOption g_rgBackupDiscontinueOptions[] = {
#ifdef _WIN32
	{ OPT_PARENTPID, "--parentpid", SO_REQ_SEP },
#endif
	{ OPT_CLUSTERFILE, "-C", SO_REQ_SEP },
	{ OPT_CLUSTERFILE, "--cluster_file", SO_REQ_SEP },
	{ OPT_TAGNAME, "-t", SO_REQ_SEP },
	{ OPT_TAGNAME, "--tagname", SO_REQ_SEP },
	{ OPT_WAITFORDONE, "-w", SO_NONE },
	{ OPT_WAITFORDONE, "--waitfordone", SO_NONE },
	{ OPT_TRACE, "--log", SO_NONE },
	{ OPT_TRACE_DIR, "--logdir", SO_REQ_SEP },
	{ OPT_TRACE_FORMAT, "--trace_format", SO_REQ_SEP },
	{ OPT_TRACE_LOG_GROUP, "--loggroup", SO_REQ_SEP },
	{ OPT_QUIET, "-q", SO_NONE },
	{ OPT_QUIET, "--quiet", SO_NONE },
	{ OPT_CRASHONERROR, "--crash", SO_NONE },
	{ OPT_MEMLIMIT, "-m", SO_REQ_SEP },
	{ OPT_MEMLIMIT, "--memory", SO_REQ_SEP },
	{ OPT_HELP, "-?", SO_NONE },
	{ OPT_HELP, "-h", SO_NONE },
	{ OPT_HELP, "--help", SO_NONE },
	{ OPT_DEVHELP, "--dev-help", SO_NONE },
	{ OPT_KNOB, "--knob_", SO_REQ_SEP },
#ifndef TLS_DISABLED
	TLS_OPTION_FLAGS
#endif
	    SO_END_OF_OPTIONS
};

CSimpleOpt::SOption g_rgBackupWaitOptions[] = {
#ifdef _WIN32
	{ OPT_PARENTPID, "--parentpid", SO_REQ_SEP },
#endif
	{ OPT_CLUSTERFILE, "-C", SO_REQ_SEP },
	{ OPT_CLUSTERFILE, "--cluster_file", SO_REQ_SEP },
	{ OPT_TAGNAME, "-t", SO_REQ_SEP },
	{ OPT_TAGNAME, "--tagname", SO_REQ_SEP },
	{ OPT_NOSTOPWHENDONE, "-z", SO_NONE },
	{ OPT_NOSTOPWHENDONE, "--no-stop-when-done", SO_NONE },
	{ OPT_TRACE, "--log", SO_NONE },
	{ OPT_TRACE_DIR, "--logdir", SO_REQ_SEP },
	{ OPT_TRACE_FORMAT, "--trace_format", SO_REQ_SEP },
	{ OPT_TRACE_LOG_GROUP, "--loggroup", SO_REQ_SEP },
	{ OPT_QUIET, "-q", SO_NONE },
	{ OPT_QUIET, "--quiet", SO_NONE },
	{ OPT_CRASHONERROR, "--crash", SO_NONE },
	{ OPT_MEMLIMIT, "-m", SO_REQ_SEP },
	{ OPT_MEMLIMIT, "--memory", SO_REQ_SEP },
	{ OPT_HELP, "-?", SO_NONE },
	{ OPT_HELP, "-h", SO_NONE },
	{ OPT_HELP, "--help", SO_NONE },
	{ OPT_DEVHELP, "--dev-help", SO_NONE },
	{ OPT_KNOB, "--knob_", SO_REQ_SEP },
#ifndef TLS_DISABLED
	TLS_OPTION_FLAGS
#endif
	    SO_END_OF_OPTIONS
};

CSimpleOpt::SOption g_rgBackupPauseOptions[] = {
#ifdef _WIN32
	{ OPT_PARENTPID, "--parentpid", SO_REQ_SEP },
#endif
	{ OPT_CLUSTERFILE, "-C", SO_REQ_SEP },
	{ OPT_CLUSTERFILE, "--cluster_file", SO_REQ_SEP },
	{ OPT_TRACE, "--log", SO_NONE },
	{ OPT_TRACE_DIR, "--logdir", SO_REQ_SEP },
	{ OPT_TRACE_FORMAT, "--trace_format", SO_REQ_SEP },
	{ OPT_TRACE_LOG_GROUP, "--loggroup", SO_REQ_SEP },
	{ OPT_QUIET, "-q", SO_NONE },
	{ OPT_QUIET, "--quiet", SO_NONE },
	{ OPT_CRASHONERROR, "--crash", SO_NONE },
	{ OPT_MEMLIMIT, "-m", SO_REQ_SEP },
	{ OPT_MEMLIMIT, "--memory", SO_REQ_SEP },
	{ OPT_HELP, "-?", SO_NONE },
	{ OPT_HELP, "-h", SO_NONE },
	{ OPT_HELP, "--help", SO_NONE },
	{ OPT_DEVHELP, "--dev-help", SO_NONE },
	{ OPT_KNOB, "--knob_", SO_REQ_SEP },
#ifndef TLS_DISABLED
	TLS_OPTION_FLAGS
#endif
	    SO_END_OF_OPTIONS
};

CSimpleOpt::SOption g_rgBackupExpireOptions[] = {
#ifdef _WIN32
	{ OPT_PARENTPID, "--parentpid", SO_REQ_SEP },
#endif
	{ OPT_CLUSTERFILE, "-C", SO_REQ_SEP },
	{ OPT_CLUSTERFILE, "--cluster_file", SO_REQ_SEP },
	{ OPT_DESTCONTAINER, "-d", SO_REQ_SEP },
	{ OPT_DESTCONTAINER, "--destcontainer", SO_REQ_SEP },
	{ OPT_TRACE, "--log", SO_NONE },
	{ OPT_TRACE_DIR, "--logdir", SO_REQ_SEP },
	{ OPT_TRACE_FORMAT, "--trace_format", SO_REQ_SEP },
	{ OPT_TRACE_LOG_GROUP, "--loggroup", SO_REQ_SEP },
	{ OPT_QUIET, "-q", SO_NONE },
	{ OPT_QUIET, "--quiet", SO_NONE },
	{ OPT_CRASHONERROR, "--crash", SO_NONE },
	{ OPT_MEMLIMIT, "-m", SO_REQ_SEP },
	{ OPT_MEMLIMIT, "--memory", SO_REQ_SEP },
	{ OPT_HELP, "-?", SO_NONE },
	{ OPT_HELP, "-h", SO_NONE },
	{ OPT_HELP, "--help", SO_NONE },
	{ OPT_DEVHELP, "--dev-help", SO_NONE },
	{ OPT_BLOB_CREDENTIALS, "--blob_credentials", SO_REQ_SEP },
	{ OPT_KNOB, "--knob_", SO_REQ_SEP },
	{ OPT_FORCE, "-f", SO_NONE },
	{ OPT_FORCE, "--force", SO_NONE },
	{ OPT_EXPIRE_RESTORABLE_AFTER_VERSION, "--restorable_after_version", SO_REQ_SEP },
	{ OPT_EXPIRE_RESTORABLE_AFTER_DATETIME, "--restorable_after_timestamp", SO_REQ_SEP },
	{ OPT_EXPIRE_BEFORE_VERSION, "--expire_before_version", SO_REQ_SEP },
	{ OPT_EXPIRE_BEFORE_DATETIME, "--expire_before_timestamp", SO_REQ_SEP },
	{ OPT_EXPIRE_MIN_RESTORABLE_DAYS, "--min_restorable_days", SO_REQ_SEP },
	{ OPT_EXPIRE_DELETE_BEFORE_DAYS, "--delete_before_days", SO_REQ_SEP },
#ifndef TLS_DISABLED
	TLS_OPTION_FLAGS
#endif
	    SO_END_OF_OPTIONS
};

CSimpleOpt::SOption g_rgBackupDeleteOptions[] = {
#ifdef _WIN32
	{ OPT_PARENTPID, "--parentpid", SO_REQ_SEP },
#endif
	{ OPT_DESTCONTAINER, "-d", SO_REQ_SEP },
	{ OPT_DESTCONTAINER, "--destcontainer", SO_REQ_SEP },
	{ OPT_TRACE, "--log", SO_NONE },
	{ OPT_TRACE_DIR, "--logdir", SO_REQ_SEP },
	{ OPT_TRACE_FORMAT, "--trace_format", SO_REQ_SEP },
	{ OPT_TRACE_LOG_GROUP, "--loggroup", SO_REQ_SEP },
	{ OPT_QUIET, "-q", SO_NONE },
	{ OPT_QUIET, "--quiet", SO_NONE },
	{ OPT_CRASHONERROR, "--crash", SO_NONE },
	{ OPT_MEMLIMIT, "-m", SO_REQ_SEP },
	{ OPT_MEMLIMIT, "--memory", SO_REQ_SEP },
	{ OPT_HELP, "-?", SO_NONE },
	{ OPT_HELP, "-h", SO_NONE },
	{ OPT_HELP, "--help", SO_NONE },
	{ OPT_DEVHELP, "--dev-help", SO_NONE },
	{ OPT_BLOB_CREDENTIALS, "--blob_credentials", SO_REQ_SEP },
	{ OPT_KNOB, "--knob_", SO_REQ_SEP },
#ifndef TLS_DISABLED
	TLS_OPTION_FLAGS
#endif
	    SO_END_OF_OPTIONS
};

CSimpleOpt::SOption g_rgBackupDescribeOptions[] = {
#ifdef _WIN32
	{ OPT_PARENTPID, "--parentpid", SO_REQ_SEP },
#endif
	{ OPT_CLUSTERFILE, "-C", SO_REQ_SEP },
	{ OPT_CLUSTERFILE, "--cluster_file", SO_REQ_SEP },
	{ OPT_DESTCONTAINER, "-d", SO_REQ_SEP },
	{ OPT_DESTCONTAINER, "--destcontainer", SO_REQ_SEP },
	{ OPT_TRACE, "--log", SO_NONE },
	{ OPT_TRACE_DIR, "--logdir", SO_REQ_SEP },
	{ OPT_TRACE_FORMAT, "--trace_format", SO_REQ_SEP },
	{ OPT_TRACE_LOG_GROUP, "--loggroup", SO_REQ_SEP },
	{ OPT_QUIET, "-q", SO_NONE },
	{ OPT_QUIET, "--quiet", SO_NONE },
	{ OPT_CRASHONERROR, "--crash", SO_NONE },
	{ OPT_MEMLIMIT, "-m", SO_REQ_SEP },
	{ OPT_MEMLIMIT, "--memory", SO_REQ_SEP },
	{ OPT_HELP, "-?", SO_NONE },
	{ OPT_HELP, "-h", SO_NONE },
	{ OPT_HELP, "--help", SO_NONE },
	{ OPT_DEVHELP, "--dev-help", SO_NONE },
	{ OPT_BLOB_CREDENTIALS, "--blob_credentials", SO_REQ_SEP },
	{ OPT_KNOB, "--knob_", SO_REQ_SEP },
	{ OPT_DESCRIBE_DEEP, "--deep", SO_NONE },
	{ OPT_DESCRIBE_TIMESTAMPS, "--version_timestamps", SO_NONE },
	{ OPT_JSON, "--json", SO_NONE },
#ifndef TLS_DISABLED
	TLS_OPTION_FLAGS
#endif
	    SO_END_OF_OPTIONS
};

CSimpleOpt::SOption g_rgBackupDumpOptions[] = {
#ifdef _WIN32
	{ OPT_PARENTPID, "--parentpid", SO_REQ_SEP },
#endif
	{ OPT_CLUSTERFILE, "-C", SO_REQ_SEP },
	{ OPT_CLUSTERFILE, "--cluster_file", SO_REQ_SEP },
	{ OPT_DESTCONTAINER, "-d", SO_REQ_SEP },
	{ OPT_DESTCONTAINER, "--destcontainer", SO_REQ_SEP },
	{ OPT_TRACE, "--log", SO_NONE },
	{ OPT_TRACE_DIR, "--logdir", SO_REQ_SEP },
	{ OPT_TRACE_LOG_GROUP, "--loggroup", SO_REQ_SEP },
	{ OPT_QUIET, "-q", SO_NONE },
	{ OPT_QUIET, "--quiet", SO_NONE },
	{ OPT_CRASHONERROR, "--crash", SO_NONE },
	{ OPT_MEMLIMIT, "-m", SO_REQ_SEP },
	{ OPT_MEMLIMIT, "--memory", SO_REQ_SEP },
	{ OPT_HELP, "-?", SO_NONE },
	{ OPT_HELP, "-h", SO_NONE },
	{ OPT_HELP, "--help", SO_NONE },
	{ OPT_DEVHELP, "--dev-help", SO_NONE },
	{ OPT_BLOB_CREDENTIALS, "--blob_credentials", SO_REQ_SEP },
	{ OPT_KNOB, "--knob_", SO_REQ_SEP },
	{ OPT_DUMP_BEGIN, "--begin", SO_REQ_SEP },
	{ OPT_DUMP_END, "--end", SO_REQ_SEP },
#ifndef TLS_DISABLED
	TLS_OPTION_FLAGS
#endif
	    SO_END_OF_OPTIONS
};

CSimpleOpt::SOption g_rgBackupListOptions[] = {
#ifdef _WIN32
	{ OPT_PARENTPID, "--parentpid", SO_REQ_SEP },
#endif
	{ OPT_BASEURL, "-b", SO_REQ_SEP },
	{ OPT_BASEURL, "--base_url", SO_REQ_SEP },
	{ OPT_TRACE, "--log", SO_NONE },
	{ OPT_TRACE_DIR, "--logdir", SO_REQ_SEP },
	{ OPT_TRACE_FORMAT, "--trace_format", SO_REQ_SEP },
	{ OPT_TRACE_LOG_GROUP, "--loggroup", SO_REQ_SEP },
	{ OPT_QUIET, "-q", SO_NONE },
	{ OPT_QUIET, "--quiet", SO_NONE },
	{ OPT_CRASHONERROR, "--crash", SO_NONE },
	{ OPT_MEMLIMIT, "-m", SO_REQ_SEP },
	{ OPT_MEMLIMIT, "--memory", SO_REQ_SEP },
	{ OPT_HELP, "-?", SO_NONE },
	{ OPT_HELP, "-h", SO_NONE },
	{ OPT_HELP, "--help", SO_NONE },
	{ OPT_DEVHELP, "--dev-help", SO_NONE },
	{ OPT_BLOB_CREDENTIALS, "--blob_credentials", SO_REQ_SEP },
	{ OPT_KNOB, "--knob_", SO_REQ_SEP },
#ifndef TLS_DISABLED
	TLS_OPTION_FLAGS
#endif
	    SO_END_OF_OPTIONS
};

CSimpleOpt::SOption g_rgBackupQueryOptions[] = {
#ifdef _WIN32
	{ OPT_PARENTPID, "--parentpid", SO_REQ_SEP },
#endif
	{ OPT_RESTORE_TIMESTAMP, "--query_restore_timestamp", SO_REQ_SEP },
	{ OPT_DESTCONTAINER, "-d", SO_REQ_SEP },
	{ OPT_DESTCONTAINER, "--destcontainer", SO_REQ_SEP },
	{ OPT_RESTORE_VERSION, "-qrv", SO_REQ_SEP },
	{ OPT_RESTORE_VERSION, "--query_restore_version", SO_REQ_SEP },
	{ OPT_BACKUPKEYS_FILTER, "-k", SO_REQ_SEP },
	{ OPT_BACKUPKEYS_FILTER, "--keys", SO_REQ_SEP },
	{ OPT_TRACE, "--log", SO_NONE },
	{ OPT_TRACE_DIR, "--logdir", SO_REQ_SEP },
	{ OPT_TRACE_FORMAT, "--trace_format", SO_REQ_SEP },
	{ OPT_TRACE_LOG_GROUP, "--loggroup", SO_REQ_SEP },
	{ OPT_QUIET, "-q", SO_NONE },
	{ OPT_QUIET, "--quiet", SO_NONE },
	{ OPT_VERSION, "-v", SO_NONE },
	{ OPT_VERSION, "--version", SO_NONE },
	{ OPT_CRASHONERROR, "--crash", SO_NONE },
	{ OPT_MEMLIMIT, "-m", SO_REQ_SEP },
	{ OPT_MEMLIMIT, "--memory", SO_REQ_SEP },
	{ OPT_HELP, "-?", SO_NONE },
	{ OPT_HELP, "-h", SO_NONE },
	{ OPT_HELP, "--help", SO_NONE },
	{ OPT_DEVHELP, "--dev-help", SO_NONE },
	{ OPT_BLOB_CREDENTIALS, "--blob_credentials", SO_REQ_SEP },
	{ OPT_KNOB, "--knob_", SO_REQ_SEP },
#ifndef TLS_DISABLED
	TLS_OPTION_FLAGS
#endif
	    SO_END_OF_OPTIONS
};

// g_rgRestoreOptions is used by fdbrestore and fastrestore_tool
CSimpleOpt::SOption g_rgRestoreOptions[] = {
#ifdef _WIN32
	{ OPT_PARENTPID, "--parentpid", SO_REQ_SEP },
#endif
	{ OPT_RESTORE_CLUSTERFILE_DEST, "--dest_cluster_file", SO_REQ_SEP },
	{ OPT_RESTORE_CLUSTERFILE_ORIG, "--orig_cluster_file", SO_REQ_SEP },
	{ OPT_RESTORE_TIMESTAMP, "--timestamp", SO_REQ_SEP },
	{ OPT_KNOB, "--knob_", SO_REQ_SEP },
	{ OPT_RESTORECONTAINER, "-r", SO_REQ_SEP },
	{ OPT_PREFIX_ADD, "--add_prefix", SO_REQ_SEP },
	{ OPT_PREFIX_REMOVE, "--remove_prefix", SO_REQ_SEP },
	{ OPT_TAGNAME, "-t", SO_REQ_SEP },
	{ OPT_TAGNAME, "--tagname", SO_REQ_SEP },
	{ OPT_BACKUPKEYS, "-k", SO_REQ_SEP },
	{ OPT_BACKUPKEYS, "--keys", SO_REQ_SEP },
	{ OPT_WAITFORDONE, "-w", SO_NONE },
	{ OPT_WAITFORDONE, "--waitfordone", SO_NONE },
	{ OPT_RESTORE_VERSION, "--version", SO_REQ_SEP },
	{ OPT_RESTORE_VERSION, "-v", SO_REQ_SEP },
	{ OPT_TRACE, "--log", SO_NONE },
	{ OPT_TRACE_DIR, "--logdir", SO_REQ_SEP },
	{ OPT_TRACE_FORMAT, "--trace_format", SO_REQ_SEP },
	{ OPT_TRACE_LOG_GROUP, "--loggroup", SO_REQ_SEP },
	{ OPT_QUIET, "-q", SO_NONE },
	{ OPT_QUIET, "--quiet", SO_NONE },
	{ OPT_DRYRUN, "-n", SO_NONE },
	{ OPT_DRYRUN, "--dryrun", SO_NONE },
	{ OPT_FORCE, "-f", SO_NONE },
	{ OPT_CRASHONERROR, "--crash", SO_NONE },
	{ OPT_MEMLIMIT, "-m", SO_REQ_SEP },
	{ OPT_MEMLIMIT, "--memory", SO_REQ_SEP },
	{ OPT_HELP, "-?", SO_NONE },
	{ OPT_HELP, "-h", SO_NONE },
	{ OPT_HELP, "--help", SO_NONE },
	{ OPT_DEVHELP, "--dev-help", SO_NONE },
	{ OPT_BLOB_CREDENTIALS, "--blob_credentials", SO_REQ_SEP },
	{ OPT_INCREMENTALONLY, "--incremental", SO_NONE },
	{ OPT_RESTORE_BEGIN_VERSION, "--begin_version", SO_REQ_SEP },
	{ OPT_RESTORE_INCONSISTENT_SNAPSHOT_ONLY, "--inconsistent_snapshot_only", SO_NONE },
	{ OPT_ENCRYPTION_KEY_FILE, "--encryption_key_file", SO_REQ_SEP },
#ifndef TLS_DISABLED
	TLS_OPTION_FLAGS
#endif
	    SO_END_OF_OPTIONS
};

CSimpleOpt::SOption g_rgDBAgentOptions[] = {
#ifdef _WIN32
	{ OPT_PARENTPID, "--parentpid", SO_REQ_SEP },
#endif
	{ OPT_SOURCE_CLUSTER, "-s", SO_REQ_SEP },
	{ OPT_SOURCE_CLUSTER, "--source", SO_REQ_SEP },
	{ OPT_DEST_CLUSTER, "-d", SO_REQ_SEP },
	{ OPT_DEST_CLUSTER, "--destination", SO_REQ_SEP },
	{ OPT_KNOB, "--knob_", SO_REQ_SEP },
	{ OPT_VERSION, "--version", SO_NONE },
	{ OPT_VERSION, "-v", SO_NONE },
	{ OPT_BUILD_FLAGS, "--build_flags", SO_NONE },
	{ OPT_QUIET, "-q", SO_NONE },
	{ OPT_QUIET, "--quiet", SO_NONE },
	{ OPT_TRACE, "--log", SO_NONE },
	{ OPT_TRACE_DIR, "--logdir", SO_REQ_SEP },
	{ OPT_TRACE_FORMAT, "--trace_format", SO_REQ_SEP },
	{ OPT_TRACE_LOG_GROUP, "--loggroup", SO_REQ_SEP },
	{ OPT_CRASHONERROR, "--crash", SO_NONE },
	{ OPT_LOCALITY, "--locality_", SO_REQ_SEP },
	{ OPT_MEMLIMIT, "-m", SO_REQ_SEP },
	{ OPT_MEMLIMIT, "--memory", SO_REQ_SEP },
	{ OPT_HELP, "-?", SO_NONE },
	{ OPT_HELP, "-h", SO_NONE },
	{ OPT_HELP, "--help", SO_NONE },
	{ OPT_DEVHELP, "--dev-help", SO_NONE },
#ifndef TLS_DISABLED
	TLS_OPTION_FLAGS
#endif
	    SO_END_OF_OPTIONS
};

CSimpleOpt::SOption g_rgDBStartOptions[] = {
#ifdef _WIN32
	{ OPT_PARENTPID, "--parentpid", SO_REQ_SEP },
#endif
	{ OPT_SOURCE_CLUSTER, "-s", SO_REQ_SEP },
	{ OPT_SOURCE_CLUSTER, "--source", SO_REQ_SEP },
	{ OPT_DEST_CLUSTER, "-d", SO_REQ_SEP },
	{ OPT_DEST_CLUSTER, "--destination", SO_REQ_SEP },
	{ OPT_TAGNAME, "-t", SO_REQ_SEP },
	{ OPT_TAGNAME, "--tagname", SO_REQ_SEP },
	{ OPT_BACKUPKEYS, "-k", SO_REQ_SEP },
	{ OPT_BACKUPKEYS, "--keys", SO_REQ_SEP },
	{ OPT_TRACE, "--log", SO_NONE },
	{ OPT_TRACE_DIR, "--logdir", SO_REQ_SEP },
	{ OPT_TRACE_FORMAT, "--trace_format", SO_REQ_SEP },
	{ OPT_TRACE_LOG_GROUP, "--loggroup", SO_REQ_SEP },
	{ OPT_QUIET, "-q", SO_NONE },
	{ OPT_QUIET, "--quiet", SO_NONE },
	{ OPT_CRASHONERROR, "--crash", SO_NONE },
	{ OPT_MEMLIMIT, "-m", SO_REQ_SEP },
	{ OPT_MEMLIMIT, "--memory", SO_REQ_SEP },
	{ OPT_HELP, "-?", SO_NONE },
	{ OPT_HELP, "-h", SO_NONE },
	{ OPT_HELP, "--help", SO_NONE },
	{ OPT_DEVHELP, "--dev-help", SO_NONE },
	{ OPT_KNOB, "--knob_", SO_REQ_SEP },
#ifndef TLS_DISABLED
	TLS_OPTION_FLAGS
#endif
	    SO_END_OF_OPTIONS
};

CSimpleOpt::SOption g_rgDBStatusOptions[] = {
#ifdef _WIN32
	{ OPT_PARENTPID, "--parentpid", SO_REQ_SEP },
#endif
	{ OPT_SOURCE_CLUSTER, "-s", SO_REQ_SEP },
	{ OPT_SOURCE_CLUSTER, "--source", SO_REQ_SEP },
	{ OPT_DEST_CLUSTER, "-d", SO_REQ_SEP },
	{ OPT_DEST_CLUSTER, "--destination", SO_REQ_SEP },
	{ OPT_ERRORLIMIT, "-e", SO_REQ_SEP },
	{ OPT_ERRORLIMIT, "--errorlimit", SO_REQ_SEP },
	{ OPT_TAGNAME, "-t", SO_REQ_SEP },
	{ OPT_TAGNAME, "--tagname", SO_REQ_SEP },
	{ OPT_TRACE, "--log", SO_NONE },
	{ OPT_TRACE_DIR, "--logdir", SO_REQ_SEP },
	{ OPT_TRACE_FORMAT, "--trace_format", SO_REQ_SEP },
	{ OPT_TRACE_LOG_GROUP, "--loggroup", SO_REQ_SEP },
	{ OPT_QUIET, "-q", SO_NONE },
	{ OPT_QUIET, "--quiet", SO_NONE },
	{ OPT_CRASHONERROR, "--crash", SO_NONE },
	{ OPT_MEMLIMIT, "-m", SO_REQ_SEP },
	{ OPT_MEMLIMIT, "--memory", SO_REQ_SEP },
	{ OPT_HELP, "-?", SO_NONE },
	{ OPT_HELP, "-h", SO_NONE },
	{ OPT_HELP, "--help", SO_NONE },
	{ OPT_DEVHELP, "--dev-help", SO_NONE },
	{ OPT_KNOB, "--knob_", SO_REQ_SEP },
#ifndef TLS_DISABLED
	TLS_OPTION_FLAGS
#endif
	    SO_END_OF_OPTIONS
};

CSimpleOpt::SOption g_rgDBSwitchOptions[] = {
#ifdef _WIN32
	{ OPT_PARENTPID, "--parentpid", SO_REQ_SEP },
#endif
	{ OPT_SOURCE_CLUSTER, "-s", SO_REQ_SEP },
	{ OPT_SOURCE_CLUSTER, "--source", SO_REQ_SEP },
	{ OPT_DEST_CLUSTER, "-d", SO_REQ_SEP },
	{ OPT_DEST_CLUSTER, "--destination", SO_REQ_SEP },
	{ OPT_TAGNAME, "-t", SO_REQ_SEP },
	{ OPT_TAGNAME, "--tagname", SO_REQ_SEP },
	{ OPT_TRACE, "--log", SO_NONE },
	{ OPT_TRACE_DIR, "--logdir", SO_REQ_SEP },
	{ OPT_TRACE_FORMAT, "--trace_format", SO_REQ_SEP },
	{ OPT_TRACE_LOG_GROUP, "--loggroup", SO_REQ_SEP },
	{ OPT_QUIET, "-q", SO_NONE },
	{ OPT_QUIET, "--quiet", SO_NONE },
	{ OPT_FORCE, "-f", SO_NONE },
	{ OPT_CRASHONERROR, "--crash", SO_NONE },
	{ OPT_MEMLIMIT, "-m", SO_REQ_SEP },
	{ OPT_MEMLIMIT, "--memory", SO_REQ_SEP },
	{ OPT_HELP, "-?", SO_NONE },
	{ OPT_HELP, "-h", SO_NONE },
	{ OPT_HELP, "--help", SO_NONE },
	{ OPT_DEVHELP, "--dev-help", SO_NONE },
	{ OPT_KNOB, "--knob_", SO_REQ_SEP },
#ifndef TLS_DISABLED
	TLS_OPTION_FLAGS
#endif
	    SO_END_OF_OPTIONS
};

CSimpleOpt::SOption g_rgDBAbortOptions[] = {
#ifdef _WIN32
	{ OPT_PARENTPID, "--parentpid", SO_REQ_SEP },
#endif
	{ OPT_SOURCE_CLUSTER, "-s", SO_REQ_SEP },
	{ OPT_SOURCE_CLUSTER, "--source", SO_REQ_SEP },
	{ OPT_DEST_CLUSTER, "-d", SO_REQ_SEP },
	{ OPT_DEST_CLUSTER, "--destination", SO_REQ_SEP },
	{ OPT_CLEANUP, "--cleanup", SO_NONE },
	{ OPT_DSTONLY, "--dstonly", SO_NONE },
	{ OPT_TAGNAME, "-t", SO_REQ_SEP },
	{ OPT_TAGNAME, "--tagname", SO_REQ_SEP },
	{ OPT_TRACE, "--log", SO_NONE },
	{ OPT_TRACE_DIR, "--logdir", SO_REQ_SEP },
	{ OPT_TRACE_FORMAT, "--trace_format", SO_REQ_SEP },
	{ OPT_TRACE_LOG_GROUP, "--loggroup", SO_REQ_SEP },
	{ OPT_QUIET, "-q", SO_NONE },
	{ OPT_QUIET, "--quiet", SO_NONE },
	{ OPT_CRASHONERROR, "--crash", SO_NONE },
	{ OPT_MEMLIMIT, "-m", SO_REQ_SEP },
	{ OPT_MEMLIMIT, "--memory", SO_REQ_SEP },
	{ OPT_HELP, "-?", SO_NONE },
	{ OPT_HELP, "-h", SO_NONE },
	{ OPT_HELP, "--help", SO_NONE },
	{ OPT_DEVHELP, "--dev-help", SO_NONE },
	{ OPT_KNOB, "--knob_", SO_REQ_SEP },
#ifndef TLS_DISABLED
	TLS_OPTION_FLAGS
#endif
	    SO_END_OF_OPTIONS
};

CSimpleOpt::SOption g_rgDBPauseOptions[] = {
#ifdef _WIN32
	{ OPT_PARENTPID, "--parentpid", SO_REQ_SEP },
#endif
	{ OPT_SOURCE_CLUSTER, "-s", SO_REQ_SEP },
	{ OPT_SOURCE_CLUSTER, "--source", SO_REQ_SEP },
	{ OPT_DEST_CLUSTER, "-d", SO_REQ_SEP },
	{ OPT_DEST_CLUSTER, "--destination", SO_REQ_SEP },
	{ OPT_TRACE, "--log", SO_NONE },
	{ OPT_TRACE_DIR, "--logdir", SO_REQ_SEP },
	{ OPT_TRACE_FORMAT, "--trace_format", SO_REQ_SEP },
	{ OPT_TRACE_LOG_GROUP, "--loggroup", SO_REQ_SEP },
	{ OPT_QUIET, "-q", SO_NONE },
	{ OPT_QUIET, "--quiet", SO_NONE },
	{ OPT_CRASHONERROR, "--crash", SO_NONE },
	{ OPT_MEMLIMIT, "-m", SO_REQ_SEP },
	{ OPT_MEMLIMIT, "--memory", SO_REQ_SEP },
	{ OPT_HELP, "-?", SO_NONE },
	{ OPT_HELP, "-h", SO_NONE },
	{ OPT_HELP, "--help", SO_NONE },
	{ OPT_DEVHELP, "--dev-help", SO_NONE },
	{ OPT_KNOB, "--knob_", SO_REQ_SEP },
#ifndef TLS_DISABLED
	TLS_OPTION_FLAGS
#endif
	    SO_END_OF_OPTIONS
};

const KeyRef exeAgent = LiteralStringRef("backup_agent");
const KeyRef exeBackup = LiteralStringRef("fdbbackup");
const KeyRef exeRestore = LiteralStringRef("fdbrestore");
const KeyRef exeFastRestoreTool = LiteralStringRef("fastrestore_tool"); // must be lower case
const KeyRef exeDatabaseAgent = LiteralStringRef("dr_agent");
const KeyRef exeDatabaseBackup = LiteralStringRef("fdbdr");

extern const char* getSourceVersion();

#ifdef _WIN32
void parentWatcher(void* parentHandle) {
	HANDLE parent = (HANDLE)parentHandle;
	int signal = WaitForSingleObject(parent, INFINITE);
	CloseHandle(parentHandle);
	if (signal == WAIT_OBJECT_0)
		criticalError(FDB_EXIT_SUCCESS, "ParentProcessExited", "Parent process exited");
	TraceEvent(SevError, "ParentProcessWaitFailed").detail("RetCode", signal).GetLastError();
}

#endif

static void printVersion() {
	printf("FoundationDB " FDB_VT_PACKAGE_NAME " (v" FDB_VT_VERSION ")\n");
	printf("source version %s\n", getSourceVersion());
	printf("protocol %llx\n", (long long)currentProtocolVersion.version());
}

static void printBuildInformation() {
	printf("%s", jsonBuildInformation().c_str());
}

const char* BlobCredentialInfo =
    "  BLOB CREDENTIALS\n"
    "     Blob account secret keys can optionally be omitted from blobstore:// URLs, in which case they will be\n"
    "     loaded, if possible, from 1 or more blob credentials definition files.\n\n"
    "     These files can be specified with the --blob_credentials argument described above or via the environment "
    "variable\n"
    "     FDB_BLOB_CREDENTIALS, whose value is a colon-separated list of files.  The command line takes priority over\n"
    "     over the environment but all files from both sources are used.\n\n"
    "     At connect time, the specified files are read in order and the first matching account specification "
    "(user@host)\n"
    "     will be used to obtain the secret key.\n\n"
    "     The JSON schema is:\n"
    "        { \"accounts\" : { \"user@host\" : { \"secret\" : \"SECRETKEY\" }, \"user2@host2\" : { \"secret\" : "
    "\"SECRET\" } } }\n";

static void printHelpTeaser(const char* name) {
	fprintf(stderr, "Try `%s --help' for more information.\n", name);
}

static void printAgentUsage(bool devhelp) {
	printf("FoundationDB " FDB_VT_PACKAGE_NAME " (v" FDB_VT_VERSION ")\n");
	printf("Usage: %s [OPTIONS]\n\n", exeAgent.toString().c_str());
	printf("  -C CONNFILE    The path of a file containing the connection string for the\n"
	       "                 FoundationDB cluster. The default is first the value of the\n"
	       "                 FDB_CLUSTER_FILE environment variable, then `./fdb.cluster',\n"
	       "                 then `%s'.\n",
	       platform::getDefaultClusterFilePath().c_str());
	printf("  --log          Enables trace file logging for the CLI session.\n"
	       "  --logdir PATH  Specifes the output directory for trace files. If\n"
	       "                 unspecified, defaults to the current directory. Has\n"
	       "                 no effect unless --log is specified.\n");
	printf("  --loggroup LOG_GROUP\n"
	       "                 Sets the LogGroup field with the specified value for all\n"
	       "                 events in the trace output (defaults to `default').\n");
	printf("  --trace_format FORMAT\n"
	       "                 Select the format of the trace files. xml (the default) and json are supported.\n"
	       "                 Has no effect unless --log is specified.\n");
	printf("  -m SIZE, --memory SIZE\n"
	       "                 Memory limit. The default value is 8GiB. When specified\n"
	       "                 without a unit, MiB is assumed.\n");
#ifndef TLS_DISABLED
	printf(TLS_HELP);
#endif
	printf("  --build_flags  Print build information and exit.\n");
	printf("  -v, --version  Print version information and exit.\n");
	printf("  -h, --help     Display this help and exit.\n");

	if (devhelp) {
#ifdef _WIN32
		printf("  -n             Create a new console.\n");
		printf("  -q             Disable error dialog on crash.\n");
		printf("  --parentpid PID\n");
		printf("                 Specify a process after whose termination to exit.\n");
#endif
	}

	printf("\n");
	puts(BlobCredentialInfo);

	return;
}

void printBackupContainerInfo() {
	printf("                 Backup URL forms:\n\n");
	std::vector<std::string> formats = IBackupContainer::getURLFormats();
	for (const auto& f : formats)
		printf("                     %s\n", f.c_str());
	printf("\n");
}

static void printBackupUsage(bool devhelp) {
	printf("FoundationDB " FDB_VT_PACKAGE_NAME " (v" FDB_VT_VERSION ")\n");
	printf("Usage: %s [TOP_LEVEL_OPTIONS] (start | status | abort | wait | discontinue | pause | resume | expire | "
	       "delete | describe | list | query | cleanup) [ACTION_OPTIONS]\n\n",
	       exeBackup.toString().c_str());
	printf(" TOP LEVEL OPTIONS:\n");
	printf("  --build_flags  Print build information and exit.\n");
	printf("  -v, --version  Print version information and exit.\n");
	printf("  -h, --help     Display this help and exit.\n");
	printf("\n");

	printf(" ACTION OPTIONS:\n");
	printf("  -C CONNFILE    The path of a file containing the connection string for the\n"
	       "                 FoundationDB cluster. The default is first the value of the\n"
	       "                 FDB_CLUSTER_FILE environment variable, then `./fdb.cluster',\n"
	       "                 then `%s'.\n",
	       platform::getDefaultClusterFilePath().c_str());
	printf("  -d, --destcontainer URL\n"
	       "                 The Backup container URL for start, modify, describe, query, expire, and delete "
	       "operations.\n");
	printBackupContainerInfo();
	printf("  -b, --base_url BASEURL\n"
	       "                 Base backup URL for list operations.  This looks like a Backup URL but without a backup "
	       "name.\n");
	printf("  --blob_credentials FILE\n"
	       "                 File containing blob credentials in JSON format.  Can be specified multiple times for "
	       "multiple files.  See below for more details.\n");
	printf("  --expire_before_timestamp DATETIME\n"
	       "                 Datetime cutoff for expire operations.  Requires a cluster file and will use "
	       "version/timestamp metadata\n"
	       "                 in the database to obtain a cutoff version very close to the timestamp given in %s.\n",
	       BackupAgentBase::timeFormat().c_str());
	printf("  --expire_before_version VERSION\n"
	       "                 Version cutoff for expire operations.  Deletes data files containing no data at or after "
	       "VERSION.\n");
	printf("  --delete_before_days NUM_DAYS\n"
	       "                 Another way to specify version cutoff for expire operations.  Deletes data files "
	       "containing no data at or after a\n"
	       "                 version approximately NUM_DAYS days worth of versions prior to the latest log version in "
	       "the backup.\n");
	printf("  -qrv --query_restore_version VERSION\n"
	       "                 For query operations, set target version for restoring a backup. Set -1 for maximum\n"
	       "                 restorable version (default) and -2 for minimum restorable version.\n");
	printf(
	    "  --query_restore_timestamp DATETIME\n"
	    "                 For query operations, instead of a numeric version, use this to specify a timestamp in %s\n",
	    BackupAgentBase::timeFormat().c_str());
	printf(
	    "                 and it will be converted to a version from that time using metadata in the cluster file.\n");
	printf("  --restorable_after_timestamp DATETIME\n"
	       "                 For expire operations, set minimum acceptable restorability to the version equivalent of "
	       "DATETIME and later.\n");
	printf("  --restorable_after_version VERSION\n"
	       "                 For expire operations, set minimum acceptable restorability to the VERSION and later.\n");
	printf("  --min_restorable_days NUM_DAYS\n"
	       "                 For expire operations, set minimum acceptable restorability to approximately NUM_DAYS "
	       "days worth of versions\n"
	       "                 prior to the latest log version in the backup.\n");
	printf("  --version_timestamps\n");
	printf("                 For describe operations, lookup versions in the database to obtain timestamps.  A cluster "
	       "file is required.\n");
	printf(
	    "  -f, --force    For expire operations, force expiration even if minimum restorability would be violated.\n");
	printf("  -s, --snapshot_interval DURATION\n"
	       "                 For start or modify operations, specifies the backup's default target snapshot interval "
	       "as DURATION seconds.  Defaults to %d for start operations.\n",
	       CLIENT_KNOBS->BACKUP_DEFAULT_SNAPSHOT_INTERVAL_SEC);
	printf("  --active_snapshot_interval DURATION\n"
	       "                 For modify operations, sets the desired interval for the backup's currently active "
	       "snapshot, relative to the start of the snapshot.\n");
	printf("  --verify_uid UID\n"
	       "                 Specifies a UID to verify against the BackupUID of the running backup.  If provided, the "
	       "UID is verified in the same transaction\n"
	       "                 which sets the new backup parameters (if the UID matches).\n");
	printf("  -e ERRORLIMIT  The maximum number of errors printed by status (default is 10).\n");
	printf("  -k KEYS        List of key ranges to backup or to filter the backup in query operations.\n"
	       "                 If not specified, the entire database will be backed up or no filter will be applied.\n");
	printf("  --partitioned_log_experimental  Starts with new type of backup system using partitioned logs.\n");
	printf("  -n, --dryrun   For backup start or restore start, performs a trial run with no actual changes made.\n");
	printf("  --log          Enables trace file logging for the CLI session.\n"
	       "  --logdir PATH  Specifes the output directory for trace files. If\n"
	       "                 unspecified, defaults to the current directory. Has\n"
	       "                 no effect unless --log is specified.\n");
	printf("  --loggroup LOG_GROUP\n"
	       "                 Sets the LogGroup field with the specified value for all\n"
	       "                 events in the trace output (defaults to `default').\n");
	printf("  --trace_format FORMAT\n"
	       "                 Select the format of the trace files. xml (the default) and json are supported.\n"
	       "                 Has no effect unless --log is specified.\n");
	printf("  --max_cleanup_seconds SECONDS\n"
	       "                 Specifies the amount of time a backup or DR needs to be stale before cleanup will\n"
	       "                 remove mutations for it. By default this is set to one hour.\n");
	printf("  --delete_data\n"
	       "                 This flag will cause cleanup to remove mutations for the most stale backup or DR.\n");
	printf("  --incremental\n"
	       "                 Performs incremental backup without the base backup.\n"
	       "                 This option indicates to the backup agent that it will only need to record the log files, "
	       "and ignore the range files.\n");
	printf("  --encryption_key_file"
	       "                 The AES-128-GCM key in the provided file is used for encrypting backup files.\n");
#ifndef TLS_DISABLED
	printf(TLS_HELP);
#endif
	printf("  -w, --wait     Wait for the backup to complete (allowed with `start' and `discontinue').\n");
	printf("  -z, --no-stop-when-done\n"
	       "                 Do not stop backup when restorable.\n");
	printf("  -h, --help     Display this help and exit.\n");

	if (devhelp) {
#ifdef _WIN32
		printf("  -n             Create a new console.\n");
		printf("  -q             Disable error dialog on crash.\n");
		printf("  --parentpid PID\n");
		printf("                 Specify a process after whose termination to exit.\n");
#endif
		printf("  --deep         For describe operations, do not use cached metadata.  Warning: Very slow\n");
	}
	printf("\n"
	       "  KEYS FORMAT:   \"<BEGINKEY> <ENDKEY>\" [...]\n");
	printf("\n");
	puts(BlobCredentialInfo);

	return;
}

static void printRestoreUsage(bool devhelp) {
	printf("FoundationDB " FDB_VT_PACKAGE_NAME " (v" FDB_VT_VERSION ")\n");
	printf("Usage: %s [TOP_LEVEL_OPTIONS] (start | status | abort | wait) [OPTIONS]\n\n",
	       exeRestore.toString().c_str());

	printf(" TOP LEVEL OPTIONS:\n");
	printf("  --build_flags  Print build information and exit.\n");
	printf("  -v, --version  Print version information and exit.\n");
	printf("  -h, --help     Display this help and exit.\n");
	printf("\n");

	printf(" ACTION OPTIONS:\n");
	// printf("  FOLDERS        Paths to folders containing the backup files.\n");
	printf("  Options for all commands:\n\n");
	printf("  --dest_cluster_file CONNFILE\n");
	printf("                 The cluster file to restore data into.\n");
	printf("  -t, --tagname TAGNAME\n");
	printf("                 The restore tag to act on.  Default is 'default'\n");
	printf("\n");
	printf("  Options for start:\n\n");
	printf("  -r URL         The Backup URL for the restore to read from.\n");
	printBackupContainerInfo();
	printf("  -w, --waitfordone\n");
	printf("                 Wait for the restore to complete before exiting.  Prints progress updates.\n");
	printf("  -k KEYS        List of key ranges from the backup to restore.\n");
	printf("  --remove_prefix PREFIX\n");
	printf("                 Prefix to remove from the restored keys.\n");
	printf("  --add_prefix PREFIX\n");
	printf("                 Prefix to add to the restored keys\n");
	printf("  -n, --dryrun   Perform a trial run with no changes made.\n");
	printf("  --log          Enables trace file logging for the CLI session.\n"
	       "  --logdir PATH  Specifies the output directory for trace files. If\n"
	       "                 unspecified, defaults to the current directory. Has\n"
	       "                 no effect unless --log is specified.\n");
	printf("  --loggroup LOG_GROUP\n"
	       "                 Sets the LogGroup field with the specified value for all\n"
	       "                 events in the trace output (defaults to `default').\n");
	printf("  --trace_format FORMAT\n"
	       "                 Select the format of the trace files. xml (the default) and json are supported.\n"
	       "                 Has no effect unless --log is specified.\n");
	printf("  --incremental\n"
	       "                 Performs incremental restore without the base backup.\n"
	       "                 This tells the backup agent to only replay the log files from the backup source.\n"
	       "                 This also allows a restore to be performed into a non-empty destination database.\n");
	printf("  --begin_version\n"
	       "                 To be used in conjunction with incremental restore.\n"
	       "                 Indicates to the backup agent to only begin replaying log files from a certain version, "
	       "instead of the entire set.\n");
	printf("  --encryption_key_file"
	       "                 The AES-128-GCM key in the provided file is used for decrypting backup files.\n");
#ifndef TLS_DISABLED
	printf(TLS_HELP);
#endif
	printf("  -v DBVERSION   The version at which the database will be restored.\n");
	printf("  --timestamp    Instead of a numeric version, use this to specify a timestamp in %s\n",
	       BackupAgentBase::timeFormat().c_str());
	printf(
	    "                 and it will be converted to a version from that time using metadata in orig_cluster_file.\n");
	printf("  --orig_cluster_file CONNFILE\n");
	printf("                 The cluster file for the original database from which the backup was created.  The "
	       "original database\n");
	printf("                 is only needed to convert a --timestamp argument to a database version.\n");

	if (devhelp) {
#ifdef _WIN32
		printf("  -q             Disable error dialog on crash.\n");
		printf("  --parentpid PID\n");
		printf("                 Specify a process after whose termination to exit.\n");
#endif
	}

	printf("\n"
	       "  KEYS FORMAT:   \"<BEGINKEY> <ENDKEY>\" [...]\n");
	printf("\n");
	puts(BlobCredentialInfo);

	return;
}

static void printFastRestoreUsage(bool devhelp) {
	printf(" NOTE: Fast restore aims to support the same fdbrestore option list.\n");
	printf("       But fast restore is still under development. The options may not be fully supported.\n");
	printf(" Supported options are: --dest_cluster_file, -r, --waitfordone, --logdir\n");
	printRestoreUsage(devhelp);
	return;
}

static void printDBAgentUsage(bool devhelp) {
	printf("FoundationDB " FDB_VT_PACKAGE_NAME " (v" FDB_VT_VERSION ")\n");
	printf("Usage: %s [OPTIONS]\n\n", exeDatabaseAgent.toString().c_str());
	printf("  -d CONNFILE    The path of a file containing the connection string for the\n"
	       "                 destination FoundationDB cluster.\n");
	printf("  -s CONNFILE    The path of a file containing the connection string for the\n"
	       "                 source FoundationDB cluster.\n");
	printf("  --log          Enables trace file logging for the CLI session.\n"
	       "  --logdir PATH  Specifes the output directory for trace files. If\n"
	       "                 unspecified, defaults to the current directory. Has\n"
	       "                 no effect unless --log is specified.\n");
	printf("  --loggroup LOG_GROUP\n"
	       "                 Sets the LogGroup field with the specified value for all\n"
	       "                 events in the trace output (defaults to `default').\n");
	printf("  --trace_format FORMAT\n"
	       "                 Select the format of the trace files. xml (the default) and json are supported.\n"
	       "                 Has no effect unless --log is specified.\n");
	printf("  -m SIZE, --memory SIZE\n"
	       "                 Memory limit. The default value is 8GiB. When specified\n"
	       "                 without a unit, MiB is assumed.\n");
#ifndef TLS_DISABLED
	printf(TLS_HELP);
#endif
	printf("  --build_flags  Print build information and exit.\n");
	printf("  -v, --version  Print version information and exit.\n");
	printf("  -h, --help     Display this help and exit.\n");
	if (devhelp) {
#ifdef _WIN32
		printf("  -n             Create a new console.\n");
		printf("  -q             Disable error dialog on crash.\n");
		printf("  --parentpid PID\n");
		printf("                 Specify a process after whose termination to exit.\n");
#endif
	}

	return;
}

static void printDBBackupUsage(bool devhelp) {
	printf("FoundationDB " FDB_VT_PACKAGE_NAME " (v" FDB_VT_VERSION ")\n");
	printf("Usage: %s [TOP_LEVEL_OPTIONS] (start | status | switch | abort | pause | resume) [OPTIONS]\n\n",
	       exeDatabaseBackup.toString().c_str());

	printf(" TOP LEVEL OPTIONS:\n");
	printf("  --build_flags  Print build information and exit.\n");
	printf("  -v, --version  Print version information and exit.\n");
	printf("  -h, --help     Display this help and exit.\n");
	printf("\n");

	printf(" ACTION OPTIONS:\n");
	printf("  -d, --destination CONNFILE\n"
	       "                 The path of a file containing the connection string for the\n");
	printf("                 destination FoundationDB cluster.\n");
	printf("  -s, --source CONNFILE\n"
	       "                 The path of a file containing the connection string for the\n"
	       "                 source FoundationDB cluster.\n");
	printf("  -e ERRORLIMIT  The maximum number of errors printed by status (default is 10).\n");
	printf("  -k KEYS        List of key ranges to backup.\n"
	       "                 If not specified, the entire database will be backed up.\n");
	printf("  --cleanup      Abort will attempt to stop mutation logging on the source cluster.\n");
	printf("  --dstonly      Abort will not make any changes on the source cluster.\n");
#ifndef TLS_DISABLED
	printf(TLS_HELP);
#endif
	printf("  --log          Enables trace file logging for the CLI session.\n"
	       "  --logdir PATH  Specifes the output directory for trace files. If\n"
	       "                 unspecified, defaults to the current directory. Has\n"
	       "                 no effect unless --log is specified.\n");
	printf("  --loggroup LOG_GROUP\n"
	       "                 Sets the LogGroup field with the specified value for all\n"
	       "                 events in the trace output (defaults to `default').\n");
	printf("  --trace_format FORMAT\n"
	       "                 Select the format of the trace files. xml (the default) and json are supported.\n"
	       "                 Has no effect unless --log is specified.\n");
	printf("  -h, --help     Display this help and exit.\n");
	printf("\n"
	       "  KEYS FORMAT:   \"<BEGINKEY> <ENDKEY>\" [...]\n");

	if (devhelp) {
#ifdef _WIN32
		printf("  -n             Create a new console.\n");
		printf("  -q             Disable error dialog on crash.\n");
		printf("  --parentpid PID\n");
		printf("                 Specify a process after whose termination to exit.\n");
#endif
	}

	return;
}

static void printUsage(ProgramExe programExe, bool devhelp) {

	switch (programExe) {
	case ProgramExe::AGENT:
		printAgentUsage(devhelp);
		break;
	case ProgramExe::BACKUP:
		printBackupUsage(devhelp);
		break;
	case ProgramExe::RESTORE:
		printRestoreUsage(devhelp);
		break;
	case ProgramExe::FASTRESTORE_TOOL:
		printFastRestoreUsage(devhelp);
		break;
	case ProgramExe::DR_AGENT:
		printDBAgentUsage(devhelp);
		break;
	case ProgramExe::DB_BACKUP:
		printDBBackupUsage(devhelp);
		break;
	case ProgramExe::UNDEFINED:
	default:
		break;
	}

	return;
}

extern bool g_crashOnError;

// Return the type of program executable based on the name of executable file
ProgramExe getProgramType(std::string programExe) {
	ProgramExe enProgramExe = ProgramExe::UNDEFINED;

	// lowercase the string
	std::transform(programExe.begin(), programExe.end(), programExe.begin(), ::tolower);

	// Remove the extension, if Windows
#ifdef _WIN32
	size_t lastDot = programExe.find_last_of(".");
	if (lastDot != std::string::npos) {
		size_t lastSlash = programExe.find_last_of("\\");

		// Ensure last dot is after last slash, if present
		if ((lastSlash == std::string::npos) || (lastSlash < lastDot)) {
			programExe = programExe.substr(0, lastDot);
		}
	}
#endif
	// For debugging convenience, remove .debug suffix if present.
	if (StringRef(programExe).endsWith(LiteralStringRef(".debug")))
		programExe = programExe.substr(0, programExe.size() - 6);

	// Check if backup agent
	if ((programExe.length() >= exeAgent.size()) &&
	    (programExe.compare(programExe.length() - exeAgent.size(), exeAgent.size(), (const char*)exeAgent.begin()) ==
	     0)) {
		enProgramExe = ProgramExe::AGENT;
	}

	// Check if backup
	else if ((programExe.length() >= exeBackup.size()) &&
	         (programExe.compare(
	              programExe.length() - exeBackup.size(), exeBackup.size(), (const char*)exeBackup.begin()) == 0)) {
		enProgramExe = ProgramExe::BACKUP;
	}

	// Check if restore
	else if ((programExe.length() >= exeRestore.size()) &&
	         (programExe.compare(
	              programExe.length() - exeRestore.size(), exeRestore.size(), (const char*)exeRestore.begin()) == 0)) {
		enProgramExe = ProgramExe::RESTORE;
	}

	// Check if restore
	else if ((programExe.length() >= exeFastRestoreTool.size()) &&
	         (programExe.compare(programExe.length() - exeFastRestoreTool.size(),
	                             exeFastRestoreTool.size(),
	                             (const char*)exeFastRestoreTool.begin()) == 0)) {
		enProgramExe = ProgramExe::FASTRESTORE_TOOL;
	}

	// Check if db agent
	else if ((programExe.length() >= exeDatabaseAgent.size()) &&
	         (programExe.compare(programExe.length() - exeDatabaseAgent.size(),
	                             exeDatabaseAgent.size(),
	                             (const char*)exeDatabaseAgent.begin()) == 0)) {
		enProgramExe = ProgramExe::DR_AGENT;
	}

	// Check if db backup
	else if ((programExe.length() >= exeDatabaseBackup.size()) &&
	         (programExe.compare(programExe.length() - exeDatabaseBackup.size(),
	                             exeDatabaseBackup.size(),
	                             (const char*)exeDatabaseBackup.begin()) == 0)) {
		enProgramExe = ProgramExe::DB_BACKUP;
	}

	return enProgramExe;
}

BackupType getBackupType(std::string backupType) {
	BackupType enBackupType = BackupType::UNDEFINED;

	// lowercase the string
	std::transform(backupType.begin(), backupType.end(), backupType.begin(), ::tolower);

	static std::map<std::string, BackupType> values;
	if (values.empty()) {
		values["start"] = BackupType::START;
		values["status"] = BackupType::STATUS;
		values["abort"] = BackupType::ABORT;
		values["cleanup"] = BackupType::CLEANUP;
		values["wait"] = BackupType::WAIT;
		values["discontinue"] = BackupType::DISCONTINUE;
		values["pause"] = BackupType::PAUSE;
		values["resume"] = BackupType::RESUME;
		values["expire"] = BackupType::EXPIRE;
		values["delete"] = BackupType::DELETE_BACKUP;
		values["describe"] = BackupType::DESCRIBE;
		values["list"] = BackupType::LIST;
		values["query"] = BackupType::QUERY;
		values["dump"] = BackupType::DUMP;
		values["modify"] = BackupType::MODIFY;
	}

	auto i = values.find(backupType);
	if (i != values.end())
		enBackupType = i->second;

	return enBackupType;
}

RestoreType getRestoreType(std::string name) {
	if (name == "start")
		return RestoreType::START;
	if (name == "abort")
		return RestoreType::ABORT;
	if (name == "status")
		return RestoreType::STATUS;
	if (name == "wait")
		return RestoreType::WAIT;
	return RestoreType::UNKNOWN;
}

DBType getDBType(std::string dbType) {
	DBType enBackupType = DBType::UNDEFINED;

	// lowercase the string
	std::transform(dbType.begin(), dbType.end(), dbType.begin(), ::tolower);

	static std::map<std::string, DBType> values;
	if (values.empty()) {
		values["start"] = DBType::START;
		values["status"] = DBType::STATUS;
		values["switch"] = DBType::SWITCH;
		values["abort"] = DBType::ABORT;
		values["pause"] = DBType::PAUSE;
		values["resume"] = DBType::RESUME;
	}

	auto i = values.find(dbType);
	if (i != values.end())
		enBackupType = i->second;

	return enBackupType;
}

ACTOR Future<std::string> getLayerStatus(Reference<ReadYourWritesTransaction> tr,
                                         std::string name,
                                         std::string id,
                                         ProgramExe exe,
                                         Database dest,
                                         Snapshot snapshot = Snapshot::FALSE) {
	// This process will write a document that looks like this:
	// { backup : { $expires : {<subdoc>}, version: <version from approximately 30 seconds from now> }
	// so that the value under 'backup' will eventually expire to null and thus be ignored by
	// readers of status.  This is because if all agents die then they can no longer clean up old
	// status docs from other dead agents.

	state Version readVer = wait(tr->getReadVersion());

	state json_spirit::mValue layersRootValue; // Will contain stuff that goes into the doc at the layers status root
	JSONDoc layersRoot(layersRootValue); // Convenient mutator / accessor for the layers root
	JSONDoc op = layersRoot.subDoc(name); // Operator object for the $expires operation
	// Create the $expires key which is where the rest of the status output will go

	state JSONDoc layerRoot = op.subDoc("$expires");
	// Set the version argument in the $expires operator object.
	op.create("version") = readVer + 120 * CLIENT_KNOBS->CORE_VERSIONSPERSECOND;

	layerRoot.create("instances_running.$sum") = 1;
	layerRoot.create("last_updated.$max") = now();

	state JSONDoc o = layerRoot.subDoc("instances." + id);

	o.create("version") = FDB_VT_VERSION;
	o.create("id") = id;
	o.create("last_updated") = now();
	o.create("memory_usage") = (int64_t)getMemoryUsage();
	o.create("resident_size") = (int64_t)getResidentMemoryUsage();
	o.create("main_thread_cpu_seconds") = getProcessorTimeThread();
	o.create("process_cpu_seconds") = getProcessorTimeProcess();
	o.create("configured_workers") = CLIENT_KNOBS->BACKUP_TASKS_PER_AGENT;

	if (exe == ProgramExe::AGENT) {
		static S3BlobStoreEndpoint::Stats last_stats;
		static double last_ts = 0;
		S3BlobStoreEndpoint::Stats current_stats = S3BlobStoreEndpoint::s_stats;
		JSONDoc blobstats = o.create("blob_stats");
		blobstats.create("total") = current_stats.getJSON();
		S3BlobStoreEndpoint::Stats diff = current_stats - last_stats;
		json_spirit::mObject diffObj = diff.getJSON();
		if (last_ts > 0)
			diffObj["bytes_per_second"] = double(current_stats.bytes_sent - last_stats.bytes_sent) / (now() - last_ts);
		blobstats.create("recent") = diffObj;
		last_stats = current_stats;
		last_ts = now();

		JSONDoc totalBlobStats = layerRoot.subDoc("blob_recent_io");
		for (auto& p : diffObj)
			totalBlobStats.create(p.first + ".$sum") = p.second;

		state FileBackupAgent fba;
		state std::vector<KeyBackedTag> backupTags = wait(getAllBackupTags(tr, snapshot));
		state std::vector<Future<Optional<Version>>> tagLastRestorableVersions;
		state std::vector<Future<EBackupState>> tagStates;
		state std::vector<Future<Reference<IBackupContainer>>> tagContainers;
		state std::vector<Future<int64_t>> tagRangeBytes;
		state std::vector<Future<int64_t>> tagLogBytes;
		state Future<Optional<Value>> fBackupPaused = tr->get(fba.taskBucket->getPauseKey(), snapshot);

		tr->setOption(FDBTransactionOptions::ACCESS_SYSTEM_KEYS);
		tr->setOption(FDBTransactionOptions::LOCK_AWARE);
		state std::vector<KeyBackedTag>::iterator tag;
		state std::vector<UID> backupTagUids;
		for (tag = backupTags.begin(); tag != backupTags.end(); tag++) {
			UidAndAbortedFlagT uidAndAbortedFlag = wait(tag->getOrThrow(tr, snapshot));
			BackupConfig config(uidAndAbortedFlag.first);
			backupTagUids.push_back(config.getUid());

			tagStates.push_back(config.stateEnum().getOrThrow(tr, snapshot));
			tagRangeBytes.push_back(config.rangeBytesWritten().getD(tr, snapshot, 0));
			tagLogBytes.push_back(config.logBytesWritten().getD(tr, snapshot, 0));
			tagContainers.push_back(config.backupContainer().getOrThrow(tr, snapshot));
			tagLastRestorableVersions.push_back(fba.getLastRestorable(tr, StringRef(tag->tagName), snapshot));
		}

		wait(waitForAll(tagLastRestorableVersions) && waitForAll(tagStates) && waitForAll(tagContainers) &&
		     waitForAll(tagRangeBytes) && waitForAll(tagLogBytes) && success(fBackupPaused));

		JSONDoc tagsRoot = layerRoot.subDoc("tags.$latest");
		layerRoot.create("tags.timestamp") = now();
		layerRoot.create("total_workers.$sum") =
		    fBackupPaused.get().present() ? 0 : CLIENT_KNOBS->BACKUP_TASKS_PER_AGENT;
		layerRoot.create("paused.$latest") = fBackupPaused.get().present();

		int j = 0;
		for (KeyBackedTag eachTag : backupTags) {
			EBackupState status = tagStates[j].get();
			const char* statusText = fba.getStateText(status);

			// The object for this backup tag inside this instance's subdocument
			JSONDoc tagRoot = tagsRoot.subDoc(eachTag.tagName);
			tagRoot.create("current_container") = tagContainers[j].get()->getURL();
			tagRoot.create("current_status") = statusText;
			if (tagLastRestorableVersions[j].get().present()) {
				Version last_restorable_version = tagLastRestorableVersions[j].get().get();
				double last_restorable_seconds_behind =
				    ((double)readVer - last_restorable_version) / CLIENT_KNOBS->CORE_VERSIONSPERSECOND;
				tagRoot.create("last_restorable_version") = last_restorable_version;
				tagRoot.create("last_restorable_seconds_behind") = last_restorable_seconds_behind;
			}
			tagRoot.create("running_backup") =
			    (status == EBackupState::STATE_RUNNING_DIFFERENTIAL || status == EBackupState::STATE_RUNNING);
			tagRoot.create("running_backup_is_restorable") = (status == EBackupState::STATE_RUNNING_DIFFERENTIAL);
			tagRoot.create("range_bytes_written") = tagRangeBytes[j].get();
			tagRoot.create("mutation_log_bytes_written") = tagLogBytes[j].get();
			tagRoot.create("mutation_stream_id") = backupTagUids[j].toString();

			j++;
		}
	} else if (exe == ProgramExe::DR_AGENT) {
		state DatabaseBackupAgent dba;
		state Reference<ReadYourWritesTransaction> tr2(new ReadYourWritesTransaction(dest));
		tr2->setOption(FDBTransactionOptions::ACCESS_SYSTEM_KEYS);
		tr2->setOption(FDBTransactionOptions::LOCK_AWARE);
		state RangeResult tagNames = wait(tr2->getRange(dba.tagNames.range(), 10000, snapshot));
		state std::vector<Future<Optional<Key>>> backupVersion;
		state std::vector<Future<EBackupState>> backupStatus;
		state std::vector<Future<int64_t>> tagRangeBytesDR;
		state std::vector<Future<int64_t>> tagLogBytesDR;
		state Future<Optional<Value>> fDRPaused = tr->get(dba.taskBucket->getPauseKey(), snapshot);

		state std::vector<UID> drTagUids;
		for (int i = 0; i < tagNames.size(); i++) {
			backupVersion.push_back(tr2->get(tagNames[i].value.withPrefix(applyMutationsBeginRange.begin), snapshot));
			UID tagUID = BinaryReader::fromStringRef<UID>(tagNames[i].value, Unversioned());
			drTagUids.push_back(tagUID);
			backupStatus.push_back(dba.getStateValue(tr2, tagUID, snapshot));
			tagRangeBytesDR.push_back(dba.getRangeBytesWritten(tr2, tagUID, snapshot));
			tagLogBytesDR.push_back(dba.getLogBytesWritten(tr2, tagUID, snapshot));
		}

		wait(waitForAll(backupStatus) && waitForAll(backupVersion) && waitForAll(tagRangeBytesDR) &&
		     waitForAll(tagLogBytesDR) && success(fDRPaused));

		JSONDoc tagsRoot = layerRoot.subDoc("tags.$latest");
		layerRoot.create("tags.timestamp") = now();
		layerRoot.create("total_workers.$sum") = fDRPaused.get().present() ? 0 : CLIENT_KNOBS->BACKUP_TASKS_PER_AGENT;
		layerRoot.create("paused.$latest") = fDRPaused.get().present();

		for (int i = 0; i < tagNames.size(); i++) {
			std::string tagName = dba.sourceTagNames.unpack(tagNames[i].key).getString(0).toString();

			auto status = backupStatus[i].get();

			JSONDoc tagRoot = tagsRoot.create(tagName);
			tagRoot.create("running_backup") =
			    (status == EBackupState::STATE_RUNNING_DIFFERENTIAL || status == EBackupState::STATE_RUNNING);
			tagRoot.create("running_backup_is_restorable") = (status == EBackupState::STATE_RUNNING_DIFFERENTIAL);
			tagRoot.create("range_bytes_written") = tagRangeBytesDR[i].get();
			tagRoot.create("mutation_log_bytes_written") = tagLogBytesDR[i].get();
			tagRoot.create("mutation_stream_id") = drTagUids[i].toString();

			if (backupVersion[i].get().present()) {
				double seconds_behind = ((double)readVer - BinaryReader::fromStringRef<Version>(
				                                               backupVersion[i].get().get(), Unversioned())) /
				                        CLIENT_KNOBS->CORE_VERSIONSPERSECOND;
				tagRoot.create("seconds_behind") = seconds_behind;
				//TraceEvent("BackupMetrics").detail("SecondsBehind", seconds_behind);
			}

			tagRoot.create("backup_state") = BackupAgentBase::getStateText(status);
		}
	}

	std::string json = json_spirit::write_string(layersRootValue);
	return json;
}

// Check for unparseable or expired statuses and delete them.
// First checks the first doc in the key range, and if it is valid, alive and not "me" then
// returns.  Otherwise, checks the rest of the range as well.
ACTOR Future<Void> cleanupStatus(Reference<ReadYourWritesTransaction> tr,
                                 std::string rootKey,
                                 std::string name,
                                 std::string id,
                                 int limit = 1) {
	state RangeResult docs = wait(tr->getRange(KeyRangeRef(rootKey, strinc(rootKey)), limit, Snapshot::TRUE));
	state bool readMore = false;
	state int i;
	for (i = 0; i < docs.size(); ++i) {
		json_spirit::mValue docValue;
		try {
			json_spirit::read_string(docs[i].value.toString(), docValue);
			JSONDoc doc(docValue);
			// Update the reference version for $expires
			JSONDoc::expires_reference_version = tr->getReadVersion().get();
			// Evaluate the operators in the document, which will reduce to nothing if it is expired.
			doc.cleanOps();
			if (!doc.has(name + ".last_updated"))
				throw Error();

			// Alive and valid.
			// If limit == 1 and id is present then read more
			if (limit == 1 && doc.has(name + ".instances." + id))
				readMore = true;
		} catch (Error& e) {
			// If doc can't be parsed or isn't alive, delete it.
			TraceEvent(SevWarn, "RemovedDeadBackupLayerStatus").detail("Key", docs[i].key);
			tr->clear(docs[i].key);
			// If limit is 1 then read more.
			if (limit == 1)
				readMore = true;
		}
		if (readMore) {
			limit = 10000;
			RangeResult docs2 = wait(tr->getRange(KeyRangeRef(rootKey, strinc(rootKey)), limit, Snapshot::TRUE));
			docs = std::move(docs2);
			readMore = false;
		}
	}

	return Void();
}

// Get layer status document for just this layer
ACTOR Future<json_spirit::mObject> getLayerStatus(Database src, std::string rootKey) {
	state Transaction tr(src);

	loop {
		try {
			tr.setOption(FDBTransactionOptions::ACCESS_SYSTEM_KEYS);
			tr.setOption(FDBTransactionOptions::LOCK_AWARE);
			state RangeResult kvPairs =
			    wait(tr.getRange(KeyRangeRef(rootKey, strinc(rootKey)), GetRangeLimits::ROW_LIMIT_UNLIMITED));
			json_spirit::mObject statusDoc;
			JSONDoc modifier(statusDoc);
			for (auto& kv : kvPairs) {
				json_spirit::mValue docValue;
				json_spirit::read_string(kv.value.toString(), docValue);
				modifier.absorb(docValue);
			}
			JSONDoc::expires_reference_version = (uint64_t)tr.getReadVersion().get();
			modifier.cleanOps();
			return statusDoc;
		} catch (Error& e) {
			wait(tr.onError(e));
		}
	}
}

// Read layer status for this layer and get the total count of agent processes (instances) then adjust the poll delay
// based on that and BACKUP_AGGREGATE_POLL_RATE
ACTOR Future<Void> updateAgentPollRate(Database src,
                                       std::string rootKey,
                                       std::string name,
                                       std::shared_ptr<double> pollDelay) {
	loop {
		try {
			json_spirit::mObject status = wait(getLayerStatus(src, rootKey));
			int64_t processes = 0;
			// If instances count is present and greater than 0 then update pollDelay
			if (JSONDoc(status).tryGet<int64_t>(name + ".instances_running", processes) && processes > 0) {
				// The aggregate poll rate is the target poll rate for all agent processes in the cluster
				// The poll rate (polls/sec) for a single processes is aggregate poll rate / processes, and pollDelay is
				// the inverse of that
				*pollDelay = (double)processes / CLIENT_KNOBS->BACKUP_AGGREGATE_POLL_RATE;
			}
		} catch (Error& e) {
			TraceEvent(SevWarn, "BackupAgentPollRateUpdateError").error(e);
		}
		wait(delay(CLIENT_KNOBS->BACKUP_AGGREGATE_POLL_RATE_UPDATE_INTERVAL));
	}
}

ACTOR Future<Void> statusUpdateActor(Database statusUpdateDest,
                                     std::string name,
                                     ProgramExe exe,
                                     std::shared_ptr<double> pollDelay,
                                     Database taskDest = Database(),
                                     std::string id = nondeterministicRandom()->randomUniqueID().toString()) {
	state std::string metaKey = layerStatusMetaPrefixRange.begin.toString() + "json/" + name;
	state std::string rootKey = backupStatusPrefixRange.begin.toString() + name + "/json";
	state std::string instanceKey = rootKey + "/" + "agent-" + id;
	state Reference<ReadYourWritesTransaction> tr(new ReadYourWritesTransaction(statusUpdateDest));
	state Future<Void> pollRateUpdater;

	// Register the existence of this layer in the meta key space
	loop {
		try {
			tr->setOption(FDBTransactionOptions::ACCESS_SYSTEM_KEYS);
			tr->setOption(FDBTransactionOptions::LOCK_AWARE);
			tr->set(metaKey, rootKey);
			wait(tr->commit());
			break;
		} catch (Error& e) {
			wait(tr->onError(e));
		}
	}

	// Write status periodically
	loop {
		tr->reset();
		try {
			loop {
				try {
					tr->setOption(FDBTransactionOptions::ACCESS_SYSTEM_KEYS);
					tr->setOption(FDBTransactionOptions::LOCK_AWARE);
					state Future<std::string> futureStatusDoc =
					    getLayerStatus(tr, name, id, exe, taskDest, Snapshot::TRUE);
					wait(cleanupStatus(tr, rootKey, name, id));
					std::string statusdoc = wait(futureStatusDoc);
					tr->set(instanceKey, statusdoc);
					wait(tr->commit());
					break;
				} catch (Error& e) {
					wait(tr->onError(e));
				}
			}

			wait(delay(CLIENT_KNOBS->BACKUP_STATUS_DELAY *
			           ((1.0 - CLIENT_KNOBS->BACKUP_STATUS_JITTER) +
			            2 * deterministicRandom()->random01() * CLIENT_KNOBS->BACKUP_STATUS_JITTER)));

			// Now that status was written at least once by this process (and hopefully others), start the poll rate
			// control updater if it wasn't started yet
			if (!pollRateUpdater.isValid())
				pollRateUpdater = updateAgentPollRate(statusUpdateDest, rootKey, name, pollDelay);
		} catch (Error& e) {
			TraceEvent(SevWarnAlways, "UnableToWriteStatus").error(e);
			wait(delay(10.0));
		}
	}
}

ACTOR Future<Void> runDBAgent(Database src, Database dest) {
	state std::shared_ptr<double> pollDelay = std::make_shared<double>(1.0 / CLIENT_KNOBS->BACKUP_AGGREGATE_POLL_RATE);
	std::string id = nondeterministicRandom()->randomUniqueID().toString();
	state Future<Void> status = statusUpdateActor(src, "dr_backup", ProgramExe::DR_AGENT, pollDelay, dest, id);
	state Future<Void> status_other =
	    statusUpdateActor(dest, "dr_backup_dest", ProgramExe::DR_AGENT, pollDelay, dest, id);

	state DatabaseBackupAgent backupAgent(src);

	loop {
		try {
			wait(backupAgent.run(dest, pollDelay, CLIENT_KNOBS->BACKUP_TASKS_PER_AGENT));
			break;
		} catch (Error& e) {
			if (e.code() == error_code_operation_cancelled)
				throw;

			TraceEvent(SevError, "DA_runAgent").error(e);
			fprintf(stderr, "ERROR: DR agent encountered fatal error `%s'\n", e.what());

			wait(delay(FLOW_KNOBS->PREVENT_FAST_SPIN_DELAY));
		}
	}

	return Void();
}

ACTOR Future<Void> runAgent(Database db) {
	state std::shared_ptr<double> pollDelay = std::make_shared<double>(1.0 / CLIENT_KNOBS->BACKUP_AGGREGATE_POLL_RATE);
	state Future<Void> status = statusUpdateActor(db, "backup", ProgramExe::AGENT, pollDelay);

	state FileBackupAgent backupAgent;

	loop {
		try {
			wait(backupAgent.run(db, pollDelay, CLIENT_KNOBS->BACKUP_TASKS_PER_AGENT));
			break;
		} catch (Error& e) {
			if (e.code() == error_code_operation_cancelled)
				throw;

			TraceEvent(SevError, "BA_runAgent").error(e);
			fprintf(stderr, "ERROR: backup agent encountered fatal error `%s'\n", e.what());

			wait(delay(FLOW_KNOBS->PREVENT_FAST_SPIN_DELAY));
		}
	}

	return Void();
}

ACTOR Future<Void> submitDBBackup(Database src,
                                  Database dest,
                                  Standalone<VectorRef<KeyRangeRef>> backupRanges,
                                  std::string tagName) {
	try {
		state DatabaseBackupAgent backupAgent(src);

		// Backup everything, if no ranges were specified
		if (backupRanges.size() == 0) {
			backupRanges.push_back_deep(backupRanges.arena(), normalKeys);
		}

		wait(backupAgent.submitBackup(
		    dest, KeyRef(tagName), backupRanges, StopWhenDone::FALSE, StringRef(), StringRef(), LockDB::TRUE));

		// Check if a backup agent is running
		bool agentRunning = wait(backupAgent.checkActive(dest));

		if (!agentRunning) {
			printf("The DR on tag `%s' was successfully submitted but no DR agents are responding.\n",
			       printable(StringRef(tagName)).c_str());

			// Throw an error that will not display any additional information
			throw actor_cancelled();
		} else {
			printf("The DR on tag `%s' was successfully submitted.\n", printable(StringRef(tagName)).c_str());
		}
	}

	catch (Error& e) {
		if (e.code() == error_code_actor_cancelled)
			throw;
		switch (e.code()) {
		case error_code_backup_error:
			fprintf(stderr, "ERROR: An error was encountered during submission\n");
			break;
		case error_code_backup_duplicate:
			fprintf(stderr, "ERROR: A DR is already running on tag `%s'\n", printable(StringRef(tagName)).c_str());
			break;
		default:
			fprintf(stderr, "ERROR: %s\n", e.what());
			break;
		}

		throw backup_error();
	}

	return Void();
}

ACTOR Future<Void> submitBackup(Database db,
                                std::string url,
                                int initialSnapshotIntervalSeconds,
                                int snapshotIntervalSeconds,
                                Standalone<VectorRef<KeyRangeRef>> backupRanges,
                                std::string tagName,
                                bool dryRun,
                                WaitForComplete waitForCompletion,
                                StopWhenDone stopWhenDone,
                                UsePartitionedLog usePartitionedLog,
                                IncrementalBackupOnly incrementalBackupOnly) {
	try {
		state FileBackupAgent backupAgent;

		// Backup everything, if no ranges were specified
		if (backupRanges.size() == 0) {
			backupRanges.push_back_deep(backupRanges.arena(), normalKeys);
		}

		if (dryRun) {
			state KeyBackedTag tag = makeBackupTag(tagName);
			Optional<UidAndAbortedFlagT> uidFlag = wait(tag.get(db));

			if (uidFlag.present()) {
				BackupConfig config(uidFlag.get().first);
				EBackupState backupStatus = wait(config.stateEnum().getOrThrow(db));

				// Throw error if a backup is currently running until we support parallel backups
				if (BackupAgentBase::isRunnable(backupStatus)) {
					throw backup_duplicate();
				}
			}

			if (waitForCompletion) {
				printf("Submitted and now waiting for the backup on tag `%s' to complete. (DRY RUN)\n",
				       printable(StringRef(tagName)).c_str());
			}

			else {
				// Check if a backup agent is running
				bool agentRunning = wait(backupAgent.checkActive(db));

				if (!agentRunning) {
					printf("The backup on tag `%s' was successfully submitted but no backup agents are responding. "
					       "(DRY RUN)\n",
					       printable(StringRef(tagName)).c_str());

					// Throw an error that will not display any additional information
					throw actor_cancelled();
				} else {
					printf("The backup on tag `%s' was successfully submitted. (DRY RUN)\n",
					       printable(StringRef(tagName)).c_str());
				}
			}
		}

		else {
			wait(backupAgent.submitBackup(db,
			                              KeyRef(url),
			                              initialSnapshotIntervalSeconds,
			                              snapshotIntervalSeconds,
			                              tagName,
			                              backupRanges,
			                              stopWhenDone,
			                              usePartitionedLog,
			                              incrementalBackupOnly));

			// Wait for the backup to complete, if requested
			if (waitForCompletion) {
				printf("Submitted and now waiting for the backup on tag `%s' to complete.\n",
				       printable(StringRef(tagName)).c_str());
				wait(success(backupAgent.waitBackup(db, tagName)));
			} else {
				// Check if a backup agent is running
				bool agentRunning = wait(backupAgent.checkActive(db));

				if (!agentRunning) {
					printf("The backup on tag `%s' was successfully submitted but no backup agents are responding.\n",
					       printable(StringRef(tagName)).c_str());

					// Throw an error that will not display any additional information
					throw actor_cancelled();
				} else {
					printf("The backup on tag `%s' was successfully submitted.\n",
					       printable(StringRef(tagName)).c_str());
				}
			}
		}
	} catch (Error& e) {
		if (e.code() == error_code_actor_cancelled)
			throw;
		switch (e.code()) {
		case error_code_backup_error:
			fprintf(stderr, "ERROR: An error was encountered during submission\n");
			break;
		case error_code_backup_duplicate:
			fprintf(stderr, "ERROR: A backup is already running on tag `%s'\n", printable(StringRef(tagName)).c_str());
			break;
		default:
			fprintf(stderr, "ERROR: %s\n", e.what());
			break;
		}

		throw backup_error();
	}

	return Void();
}

ACTOR Future<Void> switchDBBackup(Database src,
                                  Database dest,
                                  Standalone<VectorRef<KeyRangeRef>> backupRanges,
                                  std::string tagName,
                                  ForceAction forceAction) {
	try {
		state DatabaseBackupAgent backupAgent(src);

		// Backup everything, if no ranges were specified
		if (backupRanges.size() == 0) {
			backupRanges.push_back_deep(backupRanges.arena(), normalKeys);
		}

		wait(backupAgent.atomicSwitchover(dest, KeyRef(tagName), backupRanges, StringRef(), StringRef(), forceAction));
		printf("The DR on tag `%s' was successfully switched.\n", printable(StringRef(tagName)).c_str());
	}

	catch (Error& e) {
		if (e.code() == error_code_actor_cancelled)
			throw;
		switch (e.code()) {
		case error_code_backup_error:
			fprintf(stderr, "ERROR: An error was encountered during submission\n");
			break;
		case error_code_backup_duplicate:
			fprintf(stderr, "ERROR: A DR is already running on tag `%s'\n", printable(StringRef(tagName)).c_str());
			break;
		default:
			fprintf(stderr, "ERROR: %s\n", e.what());
			break;
		}

		throw backup_error();
	}

	return Void();
}

ACTOR Future<Void> statusDBBackup(Database src, Database dest, std::string tagName, int errorLimit) {
	try {
		state DatabaseBackupAgent backupAgent(src);

		std::string statusText = wait(backupAgent.getStatus(dest, errorLimit, StringRef(tagName)));
		printf("%s\n", statusText.c_str());
	} catch (Error& e) {
		if (e.code() == error_code_actor_cancelled)
			throw;
		fprintf(stderr, "ERROR: %s\n", e.what());
		throw;
	}

	return Void();
}

ACTOR Future<Void> statusBackup(Database db, std::string tagName, ShowErrors showErrors, bool json) {
	try {
		state FileBackupAgent backupAgent;

		std::string statusText =
		    wait(json ? backupAgent.getStatusJSON(db, tagName) : backupAgent.getStatus(db, showErrors, tagName));
		printf("%s\n", statusText.c_str());
	} catch (Error& e) {
		if (e.code() == error_code_actor_cancelled)
			throw;
		fprintf(stderr, "ERROR: %s\n", e.what());
		throw;
	}

	return Void();
}

ACTOR Future<Void> abortDBBackup(Database src,
                                 Database dest,
                                 std::string tagName,
                                 PartialBackup partial,
                                 DstOnly dstOnly) {
	try {
		state DatabaseBackupAgent backupAgent(src);

		wait(backupAgent.abortBackup(dest, Key(tagName), partial, AbortOldBackup::FALSE, dstOnly));
		wait(backupAgent.unlockBackup(dest, Key(tagName)));

		printf("The DR on tag `%s' was successfully aborted.\n", printable(StringRef(tagName)).c_str());
	} catch (Error& e) {
		if (e.code() == error_code_actor_cancelled)
			throw;
		switch (e.code()) {
		case error_code_backup_error:
			fprintf(stderr, "ERROR: An error was encountered during submission\n");
			break;
		case error_code_backup_unneeded:
			fprintf(stderr, "ERROR: A DR was not running on tag `%s'\n", printable(StringRef(tagName)).c_str());
			break;
		default:
			fprintf(stderr, "ERROR: %s\n", e.what());
			break;
		}
		throw;
	}

	return Void();
}

ACTOR Future<Void> abortBackup(Database db, std::string tagName) {
	try {
		state FileBackupAgent backupAgent;

		wait(backupAgent.abortBackup(db, tagName));

		printf("The backup on tag `%s' was successfully aborted.\n", printable(StringRef(tagName)).c_str());
	} catch (Error& e) {
		if (e.code() == error_code_actor_cancelled)
			throw;
		switch (e.code()) {
		case error_code_backup_error:
			fprintf(stderr, "ERROR: An error was encountered during submission\n");
			break;
		case error_code_backup_unneeded:
			fprintf(stderr, "ERROR: A backup was not running on tag `%s'\n", printable(StringRef(tagName)).c_str());
			break;
		default:
			fprintf(stderr, "ERROR: %s\n", e.what());
			break;
		}
		throw;
	}

	return Void();
}

ACTOR Future<Void> cleanupMutations(Database db, DeleteData deleteData) {
	try {
		wait(cleanupBackup(db, deleteData));
	} catch (Error& e) {
		if (e.code() == error_code_actor_cancelled)
			throw;
		fprintf(stderr, "ERROR: %s\n", e.what());
		throw;
	}

	return Void();
}

ACTOR Future<Void> waitBackup(Database db, std::string tagName, StopWhenDone stopWhenDone) {
	try {
		state FileBackupAgent backupAgent;

		EBackupState status = wait(backupAgent.waitBackup(db, tagName, stopWhenDone));

		printf("The backup on tag `%s' %s.\n",
		       printable(StringRef(tagName)).c_str(),
		       BackupAgentBase::getStateText(status));
	} catch (Error& e) {
		if (e.code() == error_code_actor_cancelled)
			throw;
		fprintf(stderr, "ERROR: %s\n", e.what());
		throw;
	}

	return Void();
}

ACTOR Future<Void> discontinueBackup(Database db, std::string tagName, WaitForComplete waitForCompletion) {
	try {
		state FileBackupAgent backupAgent;

		wait(backupAgent.discontinueBackup(db, StringRef(tagName)));

		// Wait for the backup to complete, if requested
		if (waitForCompletion) {
			printf("Discontinued and now waiting for the backup on tag `%s' to complete.\n",
			       printable(StringRef(tagName)).c_str());
			wait(success(backupAgent.waitBackup(db, tagName)));
		} else {
			printf("The backup on tag `%s' was successfully discontinued.\n", printable(StringRef(tagName)).c_str());
		}

	} catch (Error& e) {
		if (e.code() == error_code_actor_cancelled)
			throw;
		switch (e.code()) {
		case error_code_backup_error:
			fprintf(stderr, "ERROR: An encounter was error during submission\n");
			break;
		case error_code_backup_unneeded:
			fprintf(stderr, "ERROR: A backup in not running on tag `%s'\n", printable(StringRef(tagName)).c_str());
			break;
		case error_code_backup_duplicate:
			fprintf(stderr,
			        "ERROR: The backup on tag `%s' is already discontinued\n",
			        printable(StringRef(tagName)).c_str());
			break;
		default:
			fprintf(stderr, "ERROR: %s\n", e.what());
			break;
		}
		throw;
	}

	return Void();
}

ACTOR Future<Void> changeBackupResumed(Database db, bool pause) {
	try {
		FileBackupAgent backupAgent;
		wait(backupAgent.changePause(db, pause));
		printf("All backup agents have been %s.\n", pause ? "paused" : "resumed");
	} catch (Error& e) {
		if (e.code() == error_code_actor_cancelled)
			throw;
		fprintf(stderr, "ERROR: %s\n", e.what());
		throw;
	}

	return Void();
}

ACTOR Future<Void> changeDBBackupResumed(Database src, Database dest, bool pause) {
	try {
		state DatabaseBackupAgent backupAgent(src);
		wait(backupAgent.taskBucket->changePause(dest, pause));
		printf("All DR agents have been %s.\n", pause ? "paused" : "resumed");
	} catch (Error& e) {
		if (e.code() == error_code_actor_cancelled)
			throw;
		fprintf(stderr, "ERROR: %s\n", e.what());
		throw;
	}

	return Void();
}

Reference<IBackupContainer> openBackupContainer(const char* name,
                                                std::string destinationContainer,
                                                Optional<std::string> const& encryptionKeyFile = {}) {
	// Error, if no dest container was specified
	if (destinationContainer.empty()) {
		fprintf(stderr, "ERROR: No backup destination was specified.\n");
		printHelpTeaser(name);
		throw backup_error();
	}

	Reference<IBackupContainer> c;
	try {
		c = IBackupContainer::openContainer(destinationContainer, encryptionKeyFile);
	} catch (Error& e) {
		std::string msg = format("ERROR: '%s' on URL '%s'", e.what(), destinationContainer.c_str());
		if (e.code() == error_code_backup_invalid_url && !IBackupContainer::lastOpenError.empty()) {
			msg += format(": %s", IBackupContainer::lastOpenError.c_str());
		}
		fprintf(stderr, "%s\n", msg.c_str());
		printHelpTeaser(name);
		throw;
	}

	return c;
}

// Submit the restore request to the database if "performRestore" is true. Otherwise,
// check if the restore can be performed.
ACTOR Future<Void> runRestore(Database db,
                              std::string originalClusterFile,
                              std::string tagName,
                              std::string container,
                              Standalone<VectorRef<KeyRangeRef>> ranges,
                              Version beginVersion,
                              Version targetVersion,
                              std::string targetTimestamp,
                              bool performRestore,
                              Verbose verbose,
                              WaitForComplete waitForDone,
                              std::string addPrefix,
                              std::string removePrefix,
<<<<<<< HEAD
                              OnlyApplyMutationLogs onlyApplyMutationLogs,
                              InconsistentSnapshotOnly inconsistentSnapshotOnly) {
=======
                              bool onlyApplyMutationLogs,
                              bool inconsistentSnapshotOnly,
                              Optional<std::string> encryptionKeyFile) {
>>>>>>> f24581b6
	if (ranges.empty()) {
		ranges.push_back_deep(ranges.arena(), normalKeys);
	}

	if (targetVersion != invalidVersion && !targetTimestamp.empty()) {
		fprintf(stderr, "Restore target version and target timestamp cannot both be specified\n");
		throw restore_error();
	}

	state Optional<Database> origDb;

	// Resolve targetTimestamp if given
	if (!targetTimestamp.empty()) {
		if (originalClusterFile.empty()) {
			fprintf(stderr,
			        "An original cluster file must be given in order to resolve restore target timestamp '%s'\n",
			        targetTimestamp.c_str());
			throw restore_error();
		}

		if (!fileExists(originalClusterFile)) {
			fprintf(
			    stderr, "Original source database cluster file '%s' does not exist.\n", originalClusterFile.c_str());
			throw restore_error();
		}

		origDb = Database::createDatabase(originalClusterFile, Database::API_VERSION_LATEST);
		Version v = wait(timeKeeperVersionFromDatetime(targetTimestamp, origDb.get()));
		printf("Timestamp '%s' resolves to version %" PRId64 "\n", targetTimestamp.c_str(), v);
		targetVersion = v;
	}

	try {
		state FileBackupAgent backupAgent;

		state Reference<IBackupContainer> bc =
		    openBackupContainer(exeRestore.toString().c_str(), container, encryptionKeyFile);

		// If targetVersion is unset then use the maximum restorable version from the backup description
		if (targetVersion == invalidVersion) {
			if (verbose)
				printf(
				    "No restore target version given, will use maximum restorable version from backup description.\n");

			BackupDescription desc = wait(bc->describeBackup());

			if (onlyApplyMutationLogs && desc.contiguousLogEnd.present()) {
				targetVersion = desc.contiguousLogEnd.get() - 1;
			} else if (desc.maxRestorableVersion.present()) {
				targetVersion = desc.maxRestorableVersion.get();
			} else {
				fprintf(stderr, "The specified backup is not restorable to any version.\n");
				throw restore_error();
			}

			if (verbose)
				printf("Using target restore version %" PRId64 "\n", targetVersion);
		}

		if (performRestore) {
			Version restoredVersion = wait(backupAgent.restore(db,
			                                                   origDb,
			                                                   KeyRef(tagName),
			                                                   KeyRef(container),
			                                                   ranges,
			                                                   waitForDone,
			                                                   targetVersion,
			                                                   verbose,
			                                                   KeyRef(addPrefix),
			                                                   KeyRef(removePrefix),
<<<<<<< HEAD
			                                                   LockDB::TRUE,
=======
			                                                   true,
>>>>>>> f24581b6
			                                                   onlyApplyMutationLogs,
			                                                   inconsistentSnapshotOnly,
			                                                   beginVersion,
			                                                   encryptionKeyFile));

			if (waitForDone && verbose) {
				// If restore is now complete then report version restored
				printf("Restored to version %" PRId64 "\n", restoredVersion);
			}
		} else {
			state Optional<RestorableFileSet> rset = wait(bc->getRestoreSet(targetVersion, ranges));

			if (!rset.present()) {
				fprintf(stderr,
				        "Insufficient data to restore to version %" PRId64 ".  Describe backup for more information.\n",
				        targetVersion);
				throw restore_invalid_version();
			}

			printf("Backup can be used to restore to version %" PRId64 "\n", targetVersion);
		}

	} catch (Error& e) {
		if (e.code() == error_code_actor_cancelled)
			throw;
		fprintf(stderr, "ERROR: %s\n", e.what());
		throw;
	}

	return Void();
}

// Fast restore agent that kicks off the restore: send restore requests to restore workers.
ACTOR Future<Void> runFastRestoreTool(Database db,
                                      std::string tagName,
                                      std::string container,
                                      Standalone<VectorRef<KeyRangeRef>> ranges,
                                      Version dbVersion,
                                      bool performRestore,
                                      Verbose verbose,
                                      WaitForComplete waitForDone) {
	try {
		state FileBackupAgent backupAgent;
		state Version restoreVersion = invalidVersion;

		if (ranges.size() > 1) {
			fprintf(stdout, "[WARNING] Currently only a single restore range is tested!\n");
		}

		if (ranges.size() == 0) {
			ranges.push_back(ranges.arena(), normalKeys);
		}

		printf("[INFO] runFastRestoreTool: restore_ranges:%d first range:%s\n",
		       ranges.size(),
		       ranges.front().toString().c_str());
		TraceEvent ev("FastRestoreTool");
		ev.detail("RestoreRanges", ranges.size());
		for (int i = 0; i < ranges.size(); ++i) {
			ev.detail(format("Range%d", i), ranges[i]);
		}

		if (performRestore) {
			if (dbVersion == invalidVersion) {
				TraceEvent("FastRestoreTool").detail("TargetRestoreVersion", "Largest restorable version");
				BackupDescription desc = wait(IBackupContainer::openContainer(container)->describeBackup());
				if (!desc.maxRestorableVersion.present()) {
					fprintf(stderr, "The specified backup is not restorable to any version.\n");
					throw restore_error();
				}

				dbVersion = desc.maxRestorableVersion.get();
				TraceEvent("FastRestoreTool").detail("TargetRestoreVersion", dbVersion);
			}
			state UID randomUID = deterministicRandom()->randomUniqueID();
			TraceEvent("FastRestoreTool")
			    .detail("SubmitRestoreRequests", ranges.size())
			    .detail("RestoreUID", randomUID);
			wait(backupAgent.submitParallelRestore(db,
			                                       KeyRef(tagName),
			                                       ranges,
			                                       KeyRef(container),
			                                       dbVersion,
			                                       LockDB::TRUE,
			                                       randomUID,
			                                       LiteralStringRef(""),
			                                       LiteralStringRef("")));
			// TODO: Support addPrefix and removePrefix
			if (waitForDone) {
				// Wait for parallel restore to finish and unlock DB after that
				TraceEvent("FastRestoreTool").detail("BackupAndParallelRestore", "WaitForRestoreToFinish");
				wait(backupAgent.parallelRestoreFinish(db, randomUID));
				TraceEvent("FastRestoreTool").detail("BackupAndParallelRestore", "RestoreFinished");
			} else {
				TraceEvent("FastRestoreTool")
				    .detail("RestoreUID", randomUID)
				    .detail("OperationGuide", "Manually unlock DB when restore finishes");
				printf("WARNING: DB will be in locked state after restore. Need UID:%s to unlock DB\n",
				       randomUID.toString().c_str());
			}

			restoreVersion = dbVersion;
		} else {
			state Reference<IBackupContainer> bc = IBackupContainer::openContainer(container);
			state BackupDescription description = wait(bc->describeBackup());

			if (dbVersion <= 0) {
				wait(description.resolveVersionTimes(db));
				if (description.maxRestorableVersion.present())
					restoreVersion = description.maxRestorableVersion.get();
				else {
					fprintf(stderr, "Backup is not restorable\n");
					throw restore_invalid_version();
				}
			} else {
				restoreVersion = dbVersion;
			}

			state Optional<RestorableFileSet> rset = wait(bc->getRestoreSet(restoreVersion));
			if (!rset.present()) {
				fprintf(stderr, "Insufficient data to restore to version %" PRId64 "\n", restoreVersion);
				throw restore_invalid_version();
			}

			// Display the restore information, if requested
			if (verbose) {
				printf("[DRY RUN] Restoring backup to version: %" PRId64 "\n", restoreVersion);
				printf("%s\n", description.toString().c_str());
			}
		}

		if (waitForDone && verbose) {
			// If restore completed then report version restored
			printf("Restored to version %" PRId64 "%s\n", restoreVersion, (performRestore) ? "" : " (DRY RUN)");
		}
	} catch (Error& e) {
		if (e.code() == error_code_actor_cancelled)
			throw;
		fprintf(stderr, "ERROR: %s\n", e.what());
		throw;
	}

	return Void();
}

ACTOR Future<Void> dumpBackupData(const char* name,
                                  std::string destinationContainer,
                                  Version beginVersion,
                                  Version endVersion) {
	state Reference<IBackupContainer> c = openBackupContainer(name, destinationContainer);

	if (beginVersion < 0 || endVersion < 0) {
		BackupDescription desc = wait(c->describeBackup());

		if (!desc.maxLogEnd.present()) {
			fprintf(stderr, "ERROR: Backup must have log data in order to use relative begin/end versions.\n");
			throw backup_invalid_info();
		}

		if (beginVersion < 0) {
			beginVersion += desc.maxLogEnd.get();
		}

		if (endVersion < 0) {
			endVersion += desc.maxLogEnd.get();
		}
	}

	printf("Scanning version range %" PRId64 " to %" PRId64 "\n", beginVersion, endVersion);
	BackupFileList files = wait(c->dumpFileList(beginVersion, endVersion));
	files.toStream(stdout);

	return Void();
}

ACTOR Future<Void> expireBackupData(const char* name,
                                    std::string destinationContainer,
                                    Version endVersion,
                                    std::string endDatetime,
                                    Database db,
                                    bool force,
                                    Version restorableAfterVersion,
                                    std::string restorableAfterDatetime,
                                    Optional<std::string> encryptionKeyFile) {
	if (!endDatetime.empty()) {
		Version v = wait(timeKeeperVersionFromDatetime(endDatetime, db));
		endVersion = v;
	}

	if (!restorableAfterDatetime.empty()) {
		Version v = wait(timeKeeperVersionFromDatetime(restorableAfterDatetime, db));
		restorableAfterVersion = v;
	}

	if (endVersion == invalidVersion) {
		fprintf(stderr, "ERROR: No version or date/time is specified.\n");
		printHelpTeaser(name);
		throw backup_error();
		;
	}

	try {
		Reference<IBackupContainer> c = openBackupContainer(name, destinationContainer, encryptionKeyFile);

		state IBackupContainer::ExpireProgress progress;
		state std::string lastProgress;
		state Future<Void> expire = c->expireData(endVersion, force, &progress, restorableAfterVersion);

		loop {
			choose {
				when(wait(delay(5))) {
					std::string p = progress.toString();
					if (p != lastProgress) {
						int spaces = lastProgress.size() - p.size();
						printf("\r%s%s", p.c_str(), (spaces > 0 ? std::string(spaces, ' ').c_str() : ""));
						lastProgress = p;
					}
				}
				when(wait(expire)) { break; }
			}
		}

		std::string p = progress.toString();
		int spaces = lastProgress.size() - p.size();
		printf("\r%s%s\n", p.c_str(), (spaces > 0 ? std::string(spaces, ' ').c_str() : ""));

		if (endVersion < 0)
			printf("All data before %" PRId64 " versions (%" PRId64
			       " days) prior to latest backup log has been deleted.\n",
			       -endVersion,
			       -endVersion / ((int64_t)24 * 3600 * CLIENT_KNOBS->CORE_VERSIONSPERSECOND));
		else
			printf("All data before version %" PRId64 " has been deleted.\n", endVersion);
	} catch (Error& e) {
		if (e.code() == error_code_actor_cancelled)
			throw;
		if (e.code() == error_code_backup_cannot_expire)
			fprintf(stderr,
			        "ERROR: Requested expiration would be unsafe.  Backup would not meet minimum restorability.  Use "
			        "--force to delete data anyway.\n");
		else
			fprintf(stderr, "ERROR: %s\n", e.what());
		throw;
	}

	return Void();
}

ACTOR Future<Void> deleteBackupContainer(const char* name, std::string destinationContainer) {
	try {
		state Reference<IBackupContainer> c = openBackupContainer(name, destinationContainer);
		state int numDeleted = 0;
		state Future<Void> done = c->deleteContainer(&numDeleted);

		state int lastUpdate = -1;
		printf("Deleting %s...\n", destinationContainer.c_str());

		loop {
			choose {
				when(wait(done)) { break; }
				when(wait(delay(5))) {
					if (numDeleted != lastUpdate) {
						printf("\r%d...", numDeleted);
						lastUpdate = numDeleted;
					}
				}
			}
		}
		printf("\r%d objects deleted\n", numDeleted);
		printf("The entire container has been deleted.\n");
	} catch (Error& e) {
		if (e.code() == error_code_actor_cancelled)
			throw;
		fprintf(stderr, "ERROR: %s\n", e.what());
		throw;
	}

	return Void();
}

ACTOR Future<Void> describeBackup(const char* name,
                                  std::string destinationContainer,
                                  bool deep,
                                  Optional<Database> cx,
                                  bool json,
                                  Optional<std::string> encryptionKeyFile) {
	try {
		Reference<IBackupContainer> c = openBackupContainer(name, destinationContainer, encryptionKeyFile);
		state BackupDescription desc = wait(c->describeBackup(deep));
		if (cx.present())
			wait(desc.resolveVersionTimes(cx.get()));
		printf("%s\n", (json ? desc.toJSON() : desc.toString()).c_str());
	} catch (Error& e) {
		if (e.code() == error_code_actor_cancelled)
			throw;
		fprintf(stderr, "ERROR: %s\n", e.what());
		throw;
	}

	return Void();
}

static void reportBackupQueryError(UID operationId, JsonBuilderObject& result, std::string errorMessage) {
	result["error"] = errorMessage;
	printf("%s\n", result.getJson().c_str());
	TraceEvent("BackupQueryFailure").detail("OperationId", operationId).detail("Reason", errorMessage);
}

// If restoreVersion is invalidVersion or latestVersion, use the maximum or minimum restorable version respectively for
// selected key ranges. If restoreTimestamp is specified, any specified restoreVersion will be overriden to the version
// resolved to that timestamp.
ACTOR Future<Void> queryBackup(const char* name,
                               std::string destinationContainer,
                               Standalone<VectorRef<KeyRangeRef>> keyRangesFilter,
                               Version restoreVersion,
                               std::string originalClusterFile,
                               std::string restoreTimestamp,
                               Verbose verbose) {
	state UID operationId = deterministicRandom()->randomUniqueID();
	state JsonBuilderObject result;
	state std::string errorMessage;
	result["key_ranges_filter"] = printable(keyRangesFilter);
	result["destination_container"] = destinationContainer;

	TraceEvent("BackupQueryStart")
	    .detail("OperationId", operationId)
	    .detail("DestinationContainer", destinationContainer)
	    .detail("KeyRangesFilter", printable(keyRangesFilter))
	    .detail("SpecifiedRestoreVersion", restoreVersion)
	    .detail("RestoreTimestamp", restoreTimestamp)
	    .detail("BackupClusterFile", originalClusterFile);

	// Resolve restoreTimestamp if given
	if (!restoreTimestamp.empty()) {
		if (originalClusterFile.empty()) {
			reportBackupQueryError(
			    operationId,
			    result,
			    format("an original cluster file must be given in order to resolve restore target timestamp '%s'",
			           restoreTimestamp.c_str()));
			return Void();
		}

		if (!fileExists(originalClusterFile)) {
			reportBackupQueryError(operationId,
			                       result,
			                       format("The specified original source database cluster file '%s' does not exist\n",
			                              originalClusterFile.c_str()));
			return Void();
		}

		Database origDb = Database::createDatabase(originalClusterFile, Database::API_VERSION_LATEST);
		Version v = wait(timeKeeperVersionFromDatetime(restoreTimestamp, origDb));
		result["restore_timestamp"] = restoreTimestamp;
		result["restore_timestamp_resolved_version"] = v;
		restoreVersion = v;
	}

	try {
		state Reference<IBackupContainer> bc = openBackupContainer(name, destinationContainer);
		if (restoreVersion == invalidVersion) {
			BackupDescription desc = wait(bc->describeBackup());
			if (desc.maxRestorableVersion.present()) {
				restoreVersion = desc.maxRestorableVersion.get();
				// Use continuous log end version for the maximum restorable version for the key ranges.
			} else if (keyRangesFilter.size() && desc.contiguousLogEnd.present()) {
				restoreVersion = desc.contiguousLogEnd.get();
			} else {
				reportBackupQueryError(
				    operationId,
				    result,
				    errorMessage = format("the backup for the specified key ranges is not restorable to any version"));
			}
		}

		if (restoreVersion < 0 && restoreVersion != latestVersion) {
			reportBackupQueryError(operationId,
			                       result,
			                       errorMessage =
			                           format("the specified restorable version %ld is not valid", restoreVersion));
			return Void();
		}
		Optional<RestorableFileSet> fileSet = wait(bc->getRestoreSet(restoreVersion, keyRangesFilter));
		if (fileSet.present()) {
			int64_t totalRangeFilesSize = 0, totalLogFilesSize = 0;
			result["restore_version"] = fileSet.get().targetVersion;
			JsonBuilderArray rangeFilesJson;
			JsonBuilderArray logFilesJson;
			for (const auto& rangeFile : fileSet.get().ranges) {
				JsonBuilderObject object;
				object["file_name"] = rangeFile.fileName;
				object["file_size"] = rangeFile.fileSize;
				object["version"] = rangeFile.version;
				object["key_range"] = fileSet.get().keyRanges.count(rangeFile.fileName) == 0
				                          ? "none"
				                          : fileSet.get().keyRanges.at(rangeFile.fileName).toString();
				rangeFilesJson.push_back(object);
				totalRangeFilesSize += rangeFile.fileSize;
			}
			for (const auto& log : fileSet.get().logs) {
				JsonBuilderObject object;
				object["file_name"] = log.fileName;
				object["file_size"] = log.fileSize;
				object["begin_version"] = log.beginVersion;
				object["end_version"] = log.endVersion;
				logFilesJson.push_back(object);
				totalLogFilesSize += log.fileSize;
			}

			result["total_range_files_size"] = totalRangeFilesSize;
			result["total_log_files_size"] = totalLogFilesSize;

			if (verbose) {
				result["ranges"] = rangeFilesJson;
				result["logs"] = logFilesJson;
			}

			TraceEvent("BackupQueryReceivedRestorableFilesSet")
			    .detail("DestinationContainer", destinationContainer)
			    .detail("KeyRangesFilter", printable(keyRangesFilter))
			    .detail("ActualRestoreVersion", fileSet.get().targetVersion)
			    .detail("NumRangeFiles", fileSet.get().ranges.size())
			    .detail("NumLogFiles", fileSet.get().logs.size())
			    .detail("RangeFilesBytes", totalRangeFilesSize)
			    .detail("LogFilesBytes", totalLogFilesSize);
		} else {
			reportBackupQueryError(operationId, result, "no restorable files set found for specified key ranges");
			return Void();
		}

	} catch (Error& e) {
		reportBackupQueryError(operationId, result, e.what());
		return Void();
	}

	printf("%s\n", result.getJson().c_str());
	return Void();
}

ACTOR Future<Void> listBackup(std::string baseUrl) {
	try {
		std::vector<std::string> containers = wait(IBackupContainer::listContainers(baseUrl));
		for (std::string container : containers) {
			printf("%s\n", container.c_str());
		}
	} catch (Error& e) {
		std::string msg = format("ERROR: %s", e.what());
		if (e.code() == error_code_backup_invalid_url && !IBackupContainer::lastOpenError.empty()) {
			msg += format(": %s", IBackupContainer::lastOpenError.c_str());
		}
		fprintf(stderr, "%s\n", msg.c_str());
		throw;
	}

	return Void();
}

struct BackupModifyOptions {
	Optional<std::string> verifyUID;
	Optional<std::string> destURL;
	Optional<int> snapshotIntervalSeconds;
	Optional<int> activeSnapshotIntervalSeconds;
	bool hasChanges() const {
		return destURL.present() || snapshotIntervalSeconds.present() || activeSnapshotIntervalSeconds.present();
	}
};

ACTOR Future<Void> modifyBackup(Database db, std::string tagName, BackupModifyOptions options) {
	if (!options.hasChanges()) {
		fprintf(stderr, "No changes were specified, nothing to do!\n");
		throw backup_error();
	}

	state KeyBackedTag tag = makeBackupTag(tagName);

	state Reference<IBackupContainer> bc;
	if (options.destURL.present()) {
		bc = openBackupContainer(exeBackup.toString().c_str(), options.destURL.get());
		try {
			wait(timeoutError(bc->create(), 30));
		} catch (Error& e) {
			if (e.code() == error_code_actor_cancelled)
				throw;
			fprintf(stderr,
			        "ERROR: Could not create backup container at '%s': %s\n",
			        options.destURL.get().c_str(),
			        e.what());
			throw backup_error();
		}
	}

	state Reference<ReadYourWritesTransaction> tr(new ReadYourWritesTransaction(db));
	loop {
		try {
			tr->setOption(FDBTransactionOptions::ACCESS_SYSTEM_KEYS);
			tr->setOption(FDBTransactionOptions::LOCK_AWARE);

			state Optional<UidAndAbortedFlagT> uidFlag = wait(tag.get(db));

			if (!uidFlag.present()) {
				fprintf(stderr, "No backup exists on tag '%s'\n", tagName.c_str());
				throw backup_error();
			}

			if (uidFlag.get().second) {
				fprintf(stderr, "Cannot modify aborted backup on tag '%s'\n", tagName.c_str());
				throw backup_error();
			}

			state BackupConfig config(uidFlag.get().first);
			EBackupState s = wait(config.stateEnum().getOrThrow(tr, Snapshot::FALSE, backup_invalid_info()));
			if (!FileBackupAgent::isRunnable(s)) {
				fprintf(stderr, "Backup on tag '%s' is not runnable.\n", tagName.c_str());
				throw backup_error();
			}

			if (options.verifyUID.present() && options.verifyUID.get() != uidFlag.get().first.toString()) {
				fprintf(stderr,
				        "UID verification failed, backup on tag '%s' is '%s' but '%s' was specified.\n",
				        tagName.c_str(),
				        uidFlag.get().first.toString().c_str(),
				        options.verifyUID.get().c_str());
				throw backup_error();
			}

			if (options.snapshotIntervalSeconds.present()) {
				config.snapshotIntervalSeconds().set(tr, options.snapshotIntervalSeconds.get());
			}

			if (options.activeSnapshotIntervalSeconds.present()) {
				Version begin = wait(config.snapshotBeginVersion().getOrThrow(tr, Snapshot::FALSE, backup_error()));
				config.snapshotTargetEndVersion().set(tr,
				                                      begin + ((int64_t)options.activeSnapshotIntervalSeconds.get() *
				                                               CLIENT_KNOBS->CORE_VERSIONSPERSECOND));
			}

			if (options.destURL.present()) {
				config.backupContainer().set(tr, bc);
			}

			wait(tr->commit());
			break;
		} catch (Error& e) {
			wait(tr->onError(e));
		}
	}

	return Void();
}

static std::vector<std::vector<StringRef>> parseLine(std::string& line, bool& err, bool& partial) {
	err = false;
	partial = false;

	bool quoted = false;
	std::vector<StringRef> buf;
	std::vector<std::vector<StringRef>> ret;

	size_t i = line.find_first_not_of(' ');
	size_t offset = i;

	bool forcetoken = false;

	while (i <= line.length()) {
		switch (line[i]) {
		case ';':
			if (!quoted) {
				if (i > offset)
					buf.push_back(StringRef((uint8_t*)(line.data() + offset), i - offset));
				ret.push_back(std::move(buf));
				offset = i = line.find_first_not_of(' ', i + 1);
			} else
				i++;
			break;
		case '"':
			quoted = !quoted;
			line.erase(i, 1);
			if (quoted)
				forcetoken = true;
			break;
		case ' ':
			if (!quoted) {
				buf.push_back(StringRef((uint8_t*)(line.data() + offset), i - offset));
				offset = i = line.find_first_not_of(' ', i);
				forcetoken = false;
			} else
				i++;
			break;
		case '\\':
			if (i + 2 > line.length()) {
				err = true;
				ret.push_back(std::move(buf));
				return ret;
			}
			switch (line[i + 1]) {
				char ent, save;
			case '"':
			case '\\':
			case ' ':
			case ';':
				line.erase(i, 1);
				break;
			case 'x':
				if (i + 4 > line.length()) {
					err = true;
					ret.push_back(std::move(buf));
					return ret;
				}
				char* pEnd;
				save = line[i + 4];
				line[i + 4] = 0;
				ent = char(strtoul(line.data() + i + 2, &pEnd, 16));
				if (*pEnd) {
					err = true;
					ret.push_back(std::move(buf));
					return ret;
				}
				line[i + 4] = save;
				line.replace(i, 4, 1, ent);
				break;
			default:
				err = true;
				ret.push_back(std::move(buf));
				return ret;
			}
		default:
			i++;
		}
	}

	i -= 1;
	if (i > offset || forcetoken)
		buf.push_back(StringRef((uint8_t*)(line.data() + offset), i - offset));

	ret.push_back(std::move(buf));

	if (quoted)
		partial = true;

	return ret;
}

static void addKeyRange(std::string optionValue, Standalone<VectorRef<KeyRangeRef>>& keyRanges) {
	bool err = false, partial = false;
	int tokenArray = 0, tokenIndex = 0;

	auto parsed = parseLine(optionValue, err, partial);

	for (auto tokens : parsed) {
		tokenArray++;
		tokenIndex = 0;

		/*
		for (auto token : tokens)
		{
		    tokenIndex++;

		    printf("%4d token #%2d: %s\n", tokenArray, tokenIndex, printable(token).c_str());
		}
		*/

		// Process the keys
		// <begin> [end]
		switch (tokens.size()) {
			// empty
		case 0:
			break;

			// single key range
		case 1:
			keyRanges.push_back_deep(keyRanges.arena(), KeyRangeRef(tokens.at(0), strinc(tokens.at(0))));
			break;

			// full key range
		case 2:
			try {
				keyRanges.push_back_deep(keyRanges.arena(), KeyRangeRef(tokens.at(0), tokens.at(1)));
			} catch (Error& e) {
				fprintf(stderr,
				        "ERROR: Invalid key range `%s %s' reported error %s\n",
				        tokens.at(0).toString().c_str(),
				        tokens.at(1).toString().c_str(),
				        e.what());
				throw invalid_option_value();
			}
			break;

			// Too many keys
		default:
			fprintf(stderr, "ERROR: Invalid key range identified with %ld keys", tokens.size());
			throw invalid_option_value();
			break;
		}
	}

	return;
}

Version parseVersion(const char* str) {
	StringRef s((const uint8_t*)str, strlen(str));

	if (s.endsWith(LiteralStringRef("days")) || s.endsWith(LiteralStringRef("d"))) {
		float days;
		if (sscanf(str, "%f", &days) != 1) {
			fprintf(stderr, "Could not parse version: %s\n", str);
			flushAndExit(FDB_EXIT_ERROR);
		}
		return (double)CLIENT_KNOBS->CORE_VERSIONSPERSECOND * 24 * 3600 * -days;
	}

	Version ver;
	if (sscanf(str, "%" SCNd64, &ver) != 1) {
		fprintf(stderr, "Could not parse version: %s\n", str);
		flushAndExit(FDB_EXIT_ERROR);
	}
	return ver;
}

#ifdef ALLOC_INSTRUMENTATION
extern uint8_t* g_extra_memory;
#endif

int main(int argc, char* argv[]) {
	platformInit();

	int status = FDB_EXIT_SUCCESS;

	std::string commandLine;
	for (int a = 0; a < argc; a++) {
		if (a)
			commandLine += ' ';
		commandLine += argv[a];
	}

	try {
#ifdef ALLOC_INSTRUMENTATION
		g_extra_memory = new uint8_t[1000000];
#endif
		registerCrashHandler();

		// Set default of line buffering standard out and error
		setvbuf(stdout, NULL, _IONBF, 0);
		setvbuf(stderr, NULL, _IONBF, 0);

		ProgramExe programExe = getProgramType(argv[0]);
		BackupType backupType = BackupType::UNDEFINED;
		RestoreType restoreType = RestoreType::UNKNOWN;
		DBType dbType = DBType::UNDEFINED;

		std::unique_ptr<CSimpleOpt> args;

		switch (programExe) {
		case ProgramExe::AGENT:
			args = std::make_unique<CSimpleOpt>(argc, argv, g_rgAgentOptions, SO_O_EXACT);
			break;
		case ProgramExe::DR_AGENT:
			args = std::make_unique<CSimpleOpt>(argc, argv, g_rgDBAgentOptions, SO_O_EXACT);
			break;
		case ProgramExe::BACKUP:
			// Display backup help, if no arguments
			if (argc < 2) {
				printBackupUsage(false);
				return FDB_EXIT_ERROR;
			} else {
				// Get the backup type
				backupType = getBackupType(argv[1]);

				// Create the appropriate simple opt
				switch (backupType) {
				case BackupType::START:
					args = std::make_unique<CSimpleOpt>(argc - 1, &argv[1], g_rgBackupStartOptions, SO_O_EXACT);
					break;
				case BackupType::STATUS:
					args = std::make_unique<CSimpleOpt>(argc - 1, &argv[1], g_rgBackupStatusOptions, SO_O_EXACT);
					break;
				case BackupType::ABORT:
					args = std::make_unique<CSimpleOpt>(argc - 1, &argv[1], g_rgBackupAbortOptions, SO_O_EXACT);
					break;
				case BackupType::CLEANUP:
					args = std::make_unique<CSimpleOpt>(argc - 1, &argv[1], g_rgBackupCleanupOptions, SO_O_EXACT);
					break;
				case BackupType::WAIT:
					args = std::make_unique<CSimpleOpt>(argc - 1, &argv[1], g_rgBackupWaitOptions, SO_O_EXACT);
					break;
				case BackupType::DISCONTINUE:
					args = std::make_unique<CSimpleOpt>(argc - 1, &argv[1], g_rgBackupDiscontinueOptions, SO_O_EXACT);
					break;
				case BackupType::PAUSE:
					args = std::make_unique<CSimpleOpt>(argc - 1, &argv[1], g_rgBackupPauseOptions, SO_O_EXACT);
					break;
				case BackupType::RESUME:
					args = std::make_unique<CSimpleOpt>(argc - 1, &argv[1], g_rgBackupPauseOptions, SO_O_EXACT);
					break;
				case BackupType::EXPIRE:
					args = std::make_unique<CSimpleOpt>(argc - 1, &argv[1], g_rgBackupExpireOptions, SO_O_EXACT);
					break;
				case BackupType::DELETE_BACKUP:
					args = std::make_unique<CSimpleOpt>(argc - 1, &argv[1], g_rgBackupDeleteOptions, SO_O_EXACT);
					break;
				case BackupType::DESCRIBE:
					args = std::make_unique<CSimpleOpt>(argc - 1, &argv[1], g_rgBackupDescribeOptions, SO_O_EXACT);
					break;
				case BackupType::DUMP:
					args = std::make_unique<CSimpleOpt>(argc - 1, &argv[1], g_rgBackupDumpOptions, SO_O_EXACT);
					break;
				case BackupType::LIST:
					args = std::make_unique<CSimpleOpt>(argc - 1, &argv[1], g_rgBackupListOptions, SO_O_EXACT);
					break;
				case BackupType::QUERY:
					args = std::make_unique<CSimpleOpt>(argc - 1, &argv[1], g_rgBackupQueryOptions, SO_O_EXACT);
					break;
				case BackupType::MODIFY:
					args = std::make_unique<CSimpleOpt>(argc - 1, &argv[1], g_rgBackupModifyOptions, SO_O_EXACT);
					break;
				case BackupType::UNDEFINED:
				default:
					args = std::make_unique<CSimpleOpt>(argc, argv, g_rgOptions, SO_O_EXACT);
					break;
				}
			}
			break;
		case ProgramExe::DB_BACKUP:
			// Display backup help, if no arguments
			if (argc < 2) {
				printDBBackupUsage(false);
				return FDB_EXIT_ERROR;
			} else {
				// Get the backup type
				dbType = getDBType(argv[1]);

				// Create the appropriate simple opt
				switch (dbType) {
				case DBType::START:
					args = std::make_unique<CSimpleOpt>(argc - 1, &argv[1], g_rgDBStartOptions, SO_O_EXACT);
					break;
				case DBType::STATUS:
					args = std::make_unique<CSimpleOpt>(argc - 1, &argv[1], g_rgDBStatusOptions, SO_O_EXACT);
					break;
				case DBType::SWITCH:
					args = std::make_unique<CSimpleOpt>(argc - 1, &argv[1], g_rgDBSwitchOptions, SO_O_EXACT);
					break;
				case DBType::ABORT:
					args = std::make_unique<CSimpleOpt>(argc - 1, &argv[1], g_rgDBAbortOptions, SO_O_EXACT);
					break;
				case DBType::PAUSE:
					args = std::make_unique<CSimpleOpt>(argc - 1, &argv[1], g_rgDBPauseOptions, SO_O_EXACT);
					break;
				case DBType::RESUME:
					args = std::make_unique<CSimpleOpt>(argc - 1, &argv[1], g_rgDBPauseOptions, SO_O_EXACT);
					break;
				case DBType::UNDEFINED:
				default:
					args = std::make_unique<CSimpleOpt>(argc, argv, g_rgOptions, SO_O_EXACT);
					break;
				}
			}
			break;
		case ProgramExe::RESTORE:
			if (argc < 2) {
				printRestoreUsage(false);
				return FDB_EXIT_ERROR;
			}
			// Get the restore operation type
			restoreType = getRestoreType(argv[1]);
			if (restoreType == RestoreType::UNKNOWN) {
				args = std::make_unique<CSimpleOpt>(argc, argv, g_rgOptions, SO_O_EXACT);
			} else {
				args = std::make_unique<CSimpleOpt>(argc - 1, argv + 1, g_rgRestoreOptions, SO_O_EXACT);
			}
			break;
		case ProgramExe::FASTRESTORE_TOOL:
			if (argc < 2) {
				printFastRestoreUsage(false);
				return FDB_EXIT_ERROR;
			}
			// Get the restore operation type
			restoreType = getRestoreType(argv[1]);
			if (restoreType == RestoreType::UNKNOWN) {
				args = std::make_unique<CSimpleOpt>(argc, argv, g_rgOptions, SO_O_EXACT);
			} else {
				args = std::make_unique<CSimpleOpt>(argc - 1, argv + 1, g_rgRestoreOptions, SO_O_EXACT);
			}
			break;
		case ProgramExe::UNDEFINED:
		default:
			fprintf(stderr, "FoundationDB " FDB_VT_PACKAGE_NAME " (v" FDB_VT_VERSION ")\n");
			fprintf(stderr, "ERROR: Unable to determine program type based on executable `%s'\n", argv[0]);
			return FDB_EXIT_ERROR;
			break;
		}

		std::string destinationContainer;
		bool describeDeep = false;
		bool describeTimestamps = false;
		int initialSnapshotIntervalSeconds =
		    0; // The initial snapshot has a desired duration of 0, meaning go as fast as possible.
		int snapshotIntervalSeconds = CLIENT_KNOBS->BACKUP_DEFAULT_SNAPSHOT_INTERVAL_SEC;
		std::string clusterFile;
		std::string sourceClusterFile;
		std::string baseUrl;
		std::string expireDatetime;
		Version expireVersion = invalidVersion;
		std::string expireRestorableAfterDatetime;
		Version expireRestorableAfterVersion = std::numeric_limits<Version>::max();
		std::vector<std::pair<std::string, std::string>> knobs;
		std::string tagName = BackupAgentBase::getDefaultTag().toString();
		bool tagProvided = false;
		std::string restoreContainer;
		std::string addPrefix;
		std::string removePrefix;
		Standalone<VectorRef<KeyRangeRef>> backupKeys;
		Standalone<VectorRef<KeyRangeRef>> backupKeysFilter;
		int maxErrors = 20;
		Version beginVersion = invalidVersion;
		Version restoreVersion = invalidVersion;
		std::string restoreTimestamp;
<<<<<<< HEAD
		WaitForComplete waitForDone{ false };
		StopWhenDone stopWhenDone{ true };
		UsePartitionedLog usePartitionedLog{ false }; // Set to true to use new backup system
		IncrementalBackupOnly incrementalBackupOnly{ false };
		OnlyApplyMutationLogs onlyApplyMutationLogs{ false };
		InconsistentSnapshotOnly inconsistentSnapshotOnly{ false };
		ForceAction forceAction{ false };
=======
		bool waitForDone = false;
		bool stopWhenDone = true;
		bool usePartitionedLog = false; // Set to true to use new backup system
		bool incrementalBackupOnly = false;
		bool onlyApplyMutationLogs = false;
		bool inconsistentSnapshotOnly = false;
		bool forceAction = false;
>>>>>>> f24581b6
		bool trace = false;
		bool quietDisplay = false;
		bool dryRun = false;
		std::string traceDir = "";
		std::string traceFormat = "";
		std::string traceLogGroup;
		uint64_t traceRollSize = TRACE_DEFAULT_ROLL_SIZE;
		uint64_t traceMaxLogsSize = TRACE_DEFAULT_MAX_LOGS_SIZE;
		ESOError lastError;
		PartialBackup partial{ true };
		DstOnly dstOnly{ false };
		LocalityData localities;
		uint64_t memLimit = 8LL << 30;
		Optional<uint64_t> ti;
		BackupTLSConfig tlsConfig;
		Version dumpBegin = 0;
		Version dumpEnd = std::numeric_limits<Version>::max();
		std::string restoreClusterFileDest;
		std::string restoreClusterFileOrig;
		bool jsonOutput = false;
<<<<<<< HEAD
		DeleteData deleteData{ false };
=======
		bool deleteData = false;
		Optional<std::string> encryptionKeyFile;
>>>>>>> f24581b6

		BackupModifyOptions modifyOptions;

		if (argc == 1) {
			printUsage(programExe, false);
			return FDB_EXIT_ERROR;
		}

#ifdef _WIN32
		// Windows needs a gentle nudge to format floats correctly
		//_set_output_format(_TWO_DIGIT_EXPONENT);
#endif

		while (args->Next()) {
			lastError = args->LastError();

			switch (lastError) {
			case SO_SUCCESS:
				break;

			case SO_ARG_INVALID_DATA:
				fprintf(stderr, "ERROR: invalid argument to option `%s'\n", args->OptionText());
				printHelpTeaser(argv[0]);
				return FDB_EXIT_ERROR;
				break;

			case SO_ARG_INVALID:
				fprintf(stderr, "ERROR: argument given for option `%s'\n", args->OptionText());
				printHelpTeaser(argv[0]);
				return FDB_EXIT_ERROR;
				break;

			case SO_ARG_MISSING:
				fprintf(stderr, "ERROR: missing argument for option `%s'\n", args->OptionText());
				printHelpTeaser(argv[0]);
				return FDB_EXIT_ERROR;

			case SO_OPT_INVALID:
				fprintf(stderr, "ERROR: unknown option `%s'\n", args->OptionText());
				printHelpTeaser(argv[0]);
				return FDB_EXIT_ERROR;
				break;

			default:
				fprintf(stderr, "ERROR: argument given for option `%s'\n", args->OptionText());
				printHelpTeaser(argv[0]);
				return FDB_EXIT_ERROR;
				break;
			}

			int optId = args->OptionId();
			switch (optId) {
			case OPT_HELP:
				printUsage(programExe, false);
				return FDB_EXIT_SUCCESS;
				break;
			case OPT_DEVHELP:
				printUsage(programExe, true);
				return FDB_EXIT_SUCCESS;
				break;
			case OPT_VERSION:
				printVersion();
				return FDB_EXIT_SUCCESS;
				break;
			case OPT_BUILD_FLAGS:
				printBuildInformation();
				return FDB_EXIT_SUCCESS;
				break;
			case OPT_NOBUFSTDOUT:
				setvbuf(stdout, NULL, _IONBF, 0);
				setvbuf(stderr, NULL, _IONBF, 0);
				break;
			case OPT_BUFSTDOUTERR:
				setvbuf(stdout, NULL, _IOFBF, BUFSIZ);
				setvbuf(stderr, NULL, _IOFBF, BUFSIZ);
				break;
			case OPT_QUIET:
				quietDisplay = true;
				break;
			case OPT_DRYRUN:
				dryRun = true;
				break;
			case OPT_DELETE_DATA:
				deleteData.set(true);
				break;
			case OPT_MIN_CLEANUP_SECONDS:
				knobs.emplace_back("min_cleanup_seconds", args->OptionArg());
				break;
			case OPT_FORCE:
				forceAction.set(true);
				break;
			case OPT_TRACE:
				trace = true;
				break;
			case OPT_TRACE_DIR:
				trace = true;
				traceDir = args->OptionArg();
				break;
			case OPT_TRACE_FORMAT:
				if (!validateTraceFormat(args->OptionArg())) {
					fprintf(stderr, "WARNING: Unrecognized trace format `%s'\n", args->OptionArg());
				}
				traceFormat = args->OptionArg();
				break;
			case OPT_TRACE_LOG_GROUP:
				traceLogGroup = args->OptionArg();
				break;
			case OPT_LOCALITY: {
				std::string syn = args->OptionSyntax();
				if (!StringRef(syn).startsWith(LiteralStringRef("--locality_"))) {
					fprintf(stderr, "ERROR: unable to parse locality key '%s'\n", syn.c_str());
					return FDB_EXIT_ERROR;
				}
				syn = syn.substr(11);
				std::transform(syn.begin(), syn.end(), syn.begin(), ::tolower);
				localities.set(Standalone<StringRef>(syn), Standalone<StringRef>(std::string(args->OptionArg())));
				break;
			}
			case OPT_EXPIRE_BEFORE_DATETIME:
				expireDatetime = args->OptionArg();
				break;
			case OPT_EXPIRE_RESTORABLE_AFTER_DATETIME:
				expireRestorableAfterDatetime = args->OptionArg();
				break;
			case OPT_EXPIRE_BEFORE_VERSION:
			case OPT_EXPIRE_RESTORABLE_AFTER_VERSION:
			case OPT_EXPIRE_MIN_RESTORABLE_DAYS:
			case OPT_EXPIRE_DELETE_BEFORE_DAYS: {
				const char* a = args->OptionArg();
				long long ver = 0;
				if (!sscanf(a, "%lld", &ver)) {
					fprintf(stderr, "ERROR: Could not parse expiration version `%s'\n", a);
					printHelpTeaser(argv[0]);
					return FDB_EXIT_ERROR;
				}

				// Interpret the value as days worth of versions relative to now (negative)
				if (optId == OPT_EXPIRE_MIN_RESTORABLE_DAYS || optId == OPT_EXPIRE_DELETE_BEFORE_DAYS) {
					ver = -ver * 24 * 60 * 60 * CLIENT_KNOBS->CORE_VERSIONSPERSECOND;
				}

				if (optId == OPT_EXPIRE_BEFORE_VERSION || optId == OPT_EXPIRE_DELETE_BEFORE_DAYS)
					expireVersion = ver;
				else
					expireRestorableAfterVersion = ver;
				break;
			}
			case OPT_RESTORE_TIMESTAMP:
				restoreTimestamp = args->OptionArg();
				break;
			case OPT_BASEURL:
				baseUrl = args->OptionArg();
				break;
			case OPT_RESTORE_CLUSTERFILE_DEST:
				restoreClusterFileDest = args->OptionArg();
				break;
			case OPT_RESTORE_CLUSTERFILE_ORIG:
				restoreClusterFileOrig = args->OptionArg();
				break;
			case OPT_CLUSTERFILE:
				clusterFile = args->OptionArg();
				break;
			case OPT_DEST_CLUSTER:
				clusterFile = args->OptionArg();
				break;
			case OPT_SOURCE_CLUSTER:
				sourceClusterFile = args->OptionArg();
				break;
			case OPT_CLEANUP:
				partial.set(false);
				break;
			case OPT_DSTONLY:
				dstOnly.set(true);
				break;
			case OPT_KNOB: {
				std::string syn = args->OptionSyntax();
				if (!StringRef(syn).startsWith(LiteralStringRef("--knob_"))) {
					fprintf(stderr, "ERROR: unable to parse knob option '%s'\n", syn.c_str());
					return FDB_EXIT_ERROR;
				}
				syn = syn.substr(7);
				knobs.emplace_back(syn, args->OptionArg());
				break;
			}
			case OPT_BACKUPKEYS:
				try {
					addKeyRange(args->OptionArg(), backupKeys);
				} catch (Error&) {
					printHelpTeaser(argv[0]);
					return FDB_EXIT_ERROR;
				}
				break;
			case OPT_BACKUPKEYS_FILTER:
				try {
					addKeyRange(args->OptionArg(), backupKeysFilter);
				} catch (Error&) {
					printHelpTeaser(argv[0]);
					return FDB_EXIT_ERROR;
				}
				break;
			case OPT_DESTCONTAINER:
				destinationContainer = args->OptionArg();
				// If the url starts with '/' then prepend "file://" for backwards compatibility
				if (StringRef(destinationContainer).startsWith(LiteralStringRef("/")))
					destinationContainer = std::string("file://") + destinationContainer;
				modifyOptions.destURL = destinationContainer;
				break;
			case OPT_SNAPSHOTINTERVAL:
			case OPT_INITIAL_SNAPSHOT_INTERVAL:
			case OPT_MOD_ACTIVE_INTERVAL: {
				const char* a = args->OptionArg();
				int seconds;
				if (!sscanf(a, "%d", &seconds)) {
					fprintf(stderr, "ERROR: Could not parse snapshot interval `%s'\n", a);
					printHelpTeaser(argv[0]);
					return FDB_EXIT_ERROR;
				}
				if (optId == OPT_SNAPSHOTINTERVAL) {
					snapshotIntervalSeconds = seconds;
					modifyOptions.snapshotIntervalSeconds = seconds;
				} else if (optId == OPT_INITIAL_SNAPSHOT_INTERVAL) {
					initialSnapshotIntervalSeconds = seconds;
				} else if (optId == OPT_MOD_ACTIVE_INTERVAL) {
					modifyOptions.activeSnapshotIntervalSeconds = seconds;
				}
				break;
			}
			case OPT_MOD_VERIFY_UID:
				modifyOptions.verifyUID = args->OptionArg();
				break;
			case OPT_WAITFORDONE:
				waitForDone.set(true);
				break;
			case OPT_NOSTOPWHENDONE:
				stopWhenDone.set(false);
				break;
			case OPT_USE_PARTITIONED_LOG:
				usePartitionedLog.set(true);
				break;
			case OPT_INCREMENTALONLY:
<<<<<<< HEAD
				incrementalBackupOnly.set(true);
				onlyApplyMutationLogs.set(true);
=======
				incrementalBackupOnly = true;
				onlyApplyMutationLogs = true;
				break;
			case OPT_ENCRYPTION_KEY_FILE:
				encryptionKeyFile = args->OptionArg();
>>>>>>> f24581b6
				break;
			case OPT_RESTORECONTAINER:
				restoreContainer = args->OptionArg();
				// If the url starts with '/' then prepend "file://" for backwards compatibility
				if (StringRef(restoreContainer).startsWith(LiteralStringRef("/")))
					restoreContainer = std::string("file://") + restoreContainer;
				break;
			case OPT_DESCRIBE_DEEP:
				describeDeep = true;
				break;
			case OPT_DESCRIBE_TIMESTAMPS:
				describeTimestamps = true;
				break;
			case OPT_PREFIX_ADD:
				addPrefix = args->OptionArg();
				break;
			case OPT_PREFIX_REMOVE:
				removePrefix = args->OptionArg();
				break;
			case OPT_ERRORLIMIT: {
				const char* a = args->OptionArg();
				if (!sscanf(a, "%d", &maxErrors)) {
					fprintf(stderr, "ERROR: Could not parse max number of errors `%s'\n", a);
					printHelpTeaser(argv[0]);
					return FDB_EXIT_ERROR;
				}
				break;
			}
			case OPT_RESTORE_BEGIN_VERSION: {
				const char* a = args->OptionArg();
				long long ver = 0;
				if (!sscanf(a, "%lld", &ver)) {
					fprintf(stderr, "ERROR: Could not parse database beginVersion `%s'\n", a);
					printHelpTeaser(argv[0]);
					return FDB_EXIT_ERROR;
				}
				beginVersion = ver;
				break;
			}
			case OPT_RESTORE_VERSION: {
				const char* a = args->OptionArg();
				long long ver = 0;
				if (!sscanf(a, "%lld", &ver)) {
					fprintf(stderr, "ERROR: Could not parse database version `%s'\n", a);
					printHelpTeaser(argv[0]);
					return FDB_EXIT_ERROR;
				}
				restoreVersion = ver;
				break;
			}
			case OPT_RESTORE_INCONSISTENT_SNAPSHOT_ONLY: {
				inconsistentSnapshotOnly.set(true);
				break;
			}
#ifdef _WIN32
			case OPT_PARENTPID: {
				auto pid_str = args->OptionArg();
				int parent_pid = atoi(pid_str);
				auto pHandle = OpenProcess(SYNCHRONIZE, FALSE, parent_pid);
				if (!pHandle) {
					TraceEvent("ParentProcessOpenError").GetLastError();
					fprintf(stderr, "Could not open parent process at pid %d (error %d)", parent_pid, GetLastError());
					throw platform_error();
				}
				startThread(&parentWatcher, pHandle);
				break;
			}
#endif
			case OPT_TAGNAME:
				tagName = args->OptionArg();
				tagProvided = true;
				break;
			case OPT_CRASHONERROR:
				g_crashOnError = true;
				break;
			case OPT_MEMLIMIT:
				ti = parse_with_suffix(args->OptionArg(), "MiB");
				if (!ti.present()) {
					fprintf(stderr, "ERROR: Could not parse memory limit from `%s'\n", args->OptionArg());
					printHelpTeaser(argv[0]);
					flushAndExit(FDB_EXIT_ERROR);
				}
				memLimit = ti.get();
				break;
			case OPT_BLOB_CREDENTIALS:
				tlsConfig.blobCredentials.push_back(args->OptionArg());
				break;
#ifndef TLS_DISABLED
			case TLSConfig::OPT_TLS_PLUGIN:
				args->OptionArg();
				break;
			case TLSConfig::OPT_TLS_CERTIFICATES:
				tlsConfig.tlsCertPath = args->OptionArg();
				break;
			case TLSConfig::OPT_TLS_PASSWORD:
				tlsConfig.tlsPassword = args->OptionArg();
				break;
			case TLSConfig::OPT_TLS_CA_FILE:
				tlsConfig.tlsCAPath = args->OptionArg();
				break;
			case TLSConfig::OPT_TLS_KEY:
				tlsConfig.tlsKeyPath = args->OptionArg();
				break;
			case TLSConfig::OPT_TLS_VERIFY_PEERS:
				tlsConfig.tlsVerifyPeers = args->OptionArg();
				break;
#endif
			case OPT_DUMP_BEGIN:
				dumpBegin = parseVersion(args->OptionArg());
				break;
			case OPT_DUMP_END:
				dumpEnd = parseVersion(args->OptionArg());
				break;
			case OPT_JSON:
				jsonOutput = true;
				break;
			}
		}

		// Process the extra arguments
		for (int argLoop = 0; argLoop < args->FileCount(); argLoop++) {
			switch (programExe) {
			case ProgramExe::AGENT:
				fprintf(stderr, "ERROR: Backup Agent does not support argument value `%s'\n", args->File(argLoop));
				printHelpTeaser(argv[0]);
				return FDB_EXIT_ERROR;
				break;

				// Add the backup key range
			case ProgramExe::BACKUP:
				// Error, if the keys option was not specified
				if (backupKeys.size() == 0) {
					fprintf(stderr, "ERROR: Unknown backup option value `%s'\n", args->File(argLoop));
					printHelpTeaser(argv[0]);
					return FDB_EXIT_ERROR;
				}
				// Otherwise, assume the item is a key range
				else {
					try {
						addKeyRange(args->File(argLoop), backupKeys);
					} catch (Error&) {
						printHelpTeaser(argv[0]);
						return FDB_EXIT_ERROR;
					}
				}
				break;

			case ProgramExe::RESTORE:
				fprintf(stderr, "ERROR: FDB Restore does not support argument value `%s'\n", args->File(argLoop));
				printHelpTeaser(argv[0]);
				return FDB_EXIT_ERROR;
				break;

			case ProgramExe::FASTRESTORE_TOOL:
				fprintf(
				    stderr, "ERROR: FDB Fast Restore Tool does not support argument value `%s'\n", args->File(argLoop));
				printHelpTeaser(argv[0]);
				return FDB_EXIT_ERROR;
				break;

			case ProgramExe::DR_AGENT:
				fprintf(stderr, "ERROR: DR Agent does not support argument value `%s'\n", args->File(argLoop));
				printHelpTeaser(argv[0]);
				return FDB_EXIT_ERROR;
				break;

			case ProgramExe::DB_BACKUP:
				// Error, if the keys option was not specified
				if (backupKeys.size() == 0) {
					fprintf(stderr, "ERROR: Unknown DR option value `%s'\n", args->File(argLoop));
					printHelpTeaser(argv[0]);
					return FDB_EXIT_ERROR;
				}
				// Otherwise, assume the item is a key range
				else {
					try {
						addKeyRange(args->File(argLoop), backupKeys);
					} catch (Error&) {
						printHelpTeaser(argv[0]);
						return FDB_EXIT_ERROR;
					}
				}
				break;

			case ProgramExe::UNDEFINED:
			default:
				return FDB_EXIT_ERROR;
			}
		}

		IKnobCollection::setGlobalKnobCollection(IKnobCollection::Type::CLIENT, Randomize::FALSE, IsSimulated::FALSE);
		auto& g_knobs = IKnobCollection::getMutableGlobalKnobCollection();
		for (const auto& [knobName, knobValueString] : knobs) {
			try {
				auto knobValue = g_knobs.parseKnobValue(knobName, knobValueString);
				g_knobs.setKnob(knobName, knobValue);
			} catch (Error& e) {
				if (e.code() == error_code_invalid_option_value) {
					fprintf(stderr,
					        "WARNING: Invalid value '%s' for knob option '%s'\n",
					        knobValueString.c_str(),
					        knobName.c_str());
					TraceEvent(SevWarnAlways, "InvalidKnobValue")
					    .detail("Knob", printable(knobName))
					    .detail("Value", printable(knobValueString));
				} else {
					fprintf(stderr, "ERROR: Failed to set knob option '%s': %s\n", knobName.c_str(), e.what());
					TraceEvent(SevError, "FailedToSetKnob")
					    .detail("Knob", printable(knobName))
					    .detail("Value", printable(knobValueString))
					    .error(e);
					throw;
				}
			}
		}

		// Reinitialize knobs in order to update knobs that are dependent on explicitly set knobs
		g_knobs.initialize(Randomize::FALSE, IsSimulated::FALSE);

		if (trace) {
			if (!traceLogGroup.empty())
				setNetworkOption(FDBNetworkOptions::TRACE_LOG_GROUP, StringRef(traceLogGroup));

			if (traceDir.empty())
				setNetworkOption(FDBNetworkOptions::TRACE_ENABLE);
			else
				setNetworkOption(FDBNetworkOptions::TRACE_ENABLE, StringRef(traceDir));
			if (!traceFormat.empty()) {
				setNetworkOption(FDBNetworkOptions::TRACE_FORMAT, StringRef(traceFormat));
			}

			setNetworkOption(FDBNetworkOptions::ENABLE_SLOW_TASK_PROFILING);
		}
		setNetworkOption(FDBNetworkOptions::DISABLE_CLIENT_STATISTICS_LOGGING);

		// deferred TLS options
		if (!tlsConfig.setupTLS()) {
			return 1;
		}

		Error::init();
		std::set_new_handler(&platform::outOfMemory);
		setMemoryQuota(memLimit);

		Reference<ClusterConnectionFile> ccf;
		Database db;
		Reference<ClusterConnectionFile> sourceCcf;
		Database sourceDb;
		FileBackupAgent ba;
		Key tag;
		Future<Optional<Void>> f;
		Future<Optional<int>> fstatus;
		Reference<IBackupContainer> c;

		try {
			setupNetwork(0, UseMetrics::TRUE);
		} catch (Error& e) {
			fprintf(stderr, "ERROR: %s\n", e.what());
			return FDB_EXIT_ERROR;
		}

		TraceEvent("ProgramStart")
		    .setMaxEventLength(12000)
		    .detail("SourceVersion", getSourceVersion())
		    .detail("Version", FDB_VT_VERSION)
		    .detail("PackageName", FDB_VT_PACKAGE_NAME)
		    .detailf("ActualTime", "%lld", DEBUG_DETERMINISM ? 0 : time(NULL))
		    .setMaxFieldLength(10000)
		    .detail("CommandLine", commandLine)
		    .setMaxFieldLength(0)
		    .detail("MemoryLimit", memLimit)
		    .trackLatest("ProgramStart");

		// Ordinarily, this is done when the network is run. However, network thread should be set before TraceEvents
		// are logged. This thread will eventually run the network, so call it now.
		TraceEvent::setNetworkThread();

		// Sets up blob credentials, including one from the environment FDB_BLOB_CREDENTIALS.
		tlsConfig.setupBlobCredentials();

		// Opens a trace file if trace is set (and if a trace file isn't already open)
		// For most modes, initCluster() will open a trace file, but some fdbbackup operations do not require
		// a cluster so they should use this instead.
		auto initTraceFile = [&]() {
			if (trace)
				openTraceFile(NetworkAddress(), traceRollSize, traceMaxLogsSize, traceDir, "trace", traceLogGroup);
		};

		auto initCluster = [&](bool quiet = false) {
			auto resolvedClusterFile = ClusterConnectionFile::lookupClusterFileName(clusterFile);
			try {
				ccf = makeReference<ClusterConnectionFile>(resolvedClusterFile.first);
			} catch (Error& e) {
				if (!quiet)
					fprintf(stderr, "%s\n", ClusterConnectionFile::getErrorString(resolvedClusterFile, e).c_str());
				return false;
			}

			try {
				db = Database::createDatabase(ccf, -1, IsInternal::TRUE, localities);
			} catch (Error& e) {
				fprintf(stderr, "ERROR: %s\n", e.what());
				fprintf(stderr, "ERROR: Unable to connect to cluster from `%s'\n", ccf->getFilename().c_str());
				return false;
			}

			return true;
		};

		if (sourceClusterFile.size()) {
			auto resolvedSourceClusterFile = ClusterConnectionFile::lookupClusterFileName(sourceClusterFile);
			try {
				sourceCcf = makeReference<ClusterConnectionFile>(resolvedSourceClusterFile.first);
			} catch (Error& e) {
				fprintf(stderr, "%s\n", ClusterConnectionFile::getErrorString(resolvedSourceClusterFile, e).c_str());
				return FDB_EXIT_ERROR;
			}

			try {
				sourceDb = Database::createDatabase(sourceCcf, -1, IsInternal::TRUE, localities);
			} catch (Error& e) {
				fprintf(stderr, "ERROR: %s\n", e.what());
				fprintf(stderr, "ERROR: Unable to connect to cluster from `%s'\n", sourceCcf->getFilename().c_str());
				return FDB_EXIT_ERROR;
			}
		}

		switch (programExe) {
		case ProgramExe::AGENT:
			if (!initCluster())
				return FDB_EXIT_ERROR;
			f = stopAfter(runAgent(db));
			break;
		case ProgramExe::BACKUP:
			switch (backupType) {
			case BackupType::START: {
				if (!initCluster())
					return FDB_EXIT_ERROR;
				// Test out the backup url to make sure it parses.  Doesn't test to make sure it's actually writeable.
				openBackupContainer(argv[0], destinationContainer, encryptionKeyFile);
				f = stopAfter(submitBackup(db,
				                           destinationContainer,
				                           initialSnapshotIntervalSeconds,
				                           snapshotIntervalSeconds,
				                           backupKeys,
				                           tagName,
				                           dryRun,
				                           waitForDone,
				                           stopWhenDone,
				                           usePartitionedLog,
				                           incrementalBackupOnly));
				break;
			}

			case BackupType::MODIFY: {
				if (!initCluster())
					return FDB_EXIT_ERROR;

				f = stopAfter(modifyBackup(db, tagName, modifyOptions));
				break;
			}

			case BackupType::STATUS:
				if (!initCluster())
					return FDB_EXIT_ERROR;
				f = stopAfter(statusBackup(db, tagName, ShowErrors::TRUE, jsonOutput));
				break;

			case BackupType::ABORT:
				if (!initCluster())
					return FDB_EXIT_ERROR;
				f = stopAfter(abortBackup(db, tagName));
				break;

			case BackupType::CLEANUP:
				if (!initCluster())
					return FDB_EXIT_ERROR;
				f = stopAfter(cleanupMutations(db, deleteData));
				break;

			case BackupType::WAIT:
				if (!initCluster())
					return FDB_EXIT_ERROR;
				f = stopAfter(waitBackup(db, tagName, stopWhenDone));
				break;

			case BackupType::DISCONTINUE:
				if (!initCluster())
					return FDB_EXIT_ERROR;
				f = stopAfter(discontinueBackup(db, tagName, waitForDone));
				break;

			case BackupType::PAUSE:
				if (!initCluster())
					return FDB_EXIT_ERROR;
				f = stopAfter(changeBackupResumed(db, true));
				break;

			case BackupType::RESUME:
				if (!initCluster())
					return FDB_EXIT_ERROR;
				f = stopAfter(changeBackupResumed(db, false));
				break;

			case BackupType::EXPIRE:
				initTraceFile();
				// Must have a usable cluster if either expire DateTime options were used
				if (!expireDatetime.empty() || !expireRestorableAfterDatetime.empty()) {
					if (!initCluster())
						return FDB_EXIT_ERROR;
				}
				f = stopAfter(expireBackupData(argv[0],
				                               destinationContainer,
				                               expireVersion,
				                               expireDatetime,
				                               db,
				                               forceAction,
				                               expireRestorableAfterVersion,
				                               expireRestorableAfterDatetime,
				                               encryptionKeyFile));
				break;

			case BackupType::DELETE_BACKUP:
				initTraceFile();
				f = stopAfter(deleteBackupContainer(argv[0], destinationContainer));
				break;

			case BackupType::DESCRIBE:
				initTraceFile();
				// If timestamp lookups are desired, require a cluster file
				if (describeTimestamps && !initCluster())
					return FDB_EXIT_ERROR;

				// Only pass database optionDatabase Describe will lookup version timestamps if a cluster file was
				// given, but quietly skip them if not.
				f = stopAfter(describeBackup(argv[0],
				                             destinationContainer,
				                             describeDeep,
				                             describeTimestamps ? Optional<Database>(db) : Optional<Database>(),
				                             jsonOutput,
				                             encryptionKeyFile));
				break;

			case BackupType::LIST:
				initTraceFile();
				f = stopAfter(listBackup(baseUrl));
				break;

			case BackupType::QUERY:
				initTraceFile();
				f = stopAfter(queryBackup(argv[0],
				                          destinationContainer,
				                          backupKeysFilter,
				                          restoreVersion,
				                          restoreClusterFileOrig,
				                          restoreTimestamp,
				                          Verbose{ !quietDisplay }));
				break;

			case BackupType::DUMP:
				initTraceFile();
				f = stopAfter(dumpBackupData(argv[0], destinationContainer, dumpBegin, dumpEnd));
				break;

			case BackupType::UNDEFINED:
			default:
				fprintf(stderr, "ERROR: Unsupported backup action %s\n", argv[1]);
				printHelpTeaser(argv[0]);
				return FDB_EXIT_ERROR;
				break;
			}

			break;
		case ProgramExe::RESTORE:
			if (dryRun) {
				if (restoreType != RestoreType::START) {
					fprintf(stderr, "Restore dry run only works for 'start' command\n");
					return FDB_EXIT_ERROR;
				}

				// Must explicitly call trace file options handling if not calling Database::createDatabase()
				initTraceFile();
			} else {
				if (restoreClusterFileDest.empty()) {
					fprintf(stderr, "Restore destination cluster file must be specified explicitly.\n");
					return FDB_EXIT_ERROR;
				}

				if (!fileExists(restoreClusterFileDest)) {
					fprintf(stderr,
					        "Restore destination cluster file '%s' does not exist.\n",
					        restoreClusterFileDest.c_str());
					return FDB_EXIT_ERROR;
				}

				try {
					db = Database::createDatabase(restoreClusterFileDest, Database::API_VERSION_LATEST);
				} catch (Error& e) {
					fprintf(stderr,
					        "Restore destination cluster file '%s' invalid: %s\n",
					        restoreClusterFileDest.c_str(),
					        e.what());
					return FDB_EXIT_ERROR;
				}
			}

			switch (restoreType) {
			case RestoreType::START:
				f = stopAfter(runRestore(db,
				                         restoreClusterFileOrig,
				                         tagName,
				                         restoreContainer,
				                         backupKeys,
				                         beginVersion,
				                         restoreVersion,
				                         restoreTimestamp,
				                         !dryRun,
				                         Verbose{ !quietDisplay },
				                         waitForDone,
				                         addPrefix,
				                         removePrefix,
				                         onlyApplyMutationLogs,
<<<<<<< HEAD
				                         inconsistentSnapshotOnly));
=======
				                         inconsistentSnapshotOnly,
				                         encryptionKeyFile));
>>>>>>> f24581b6
				break;
			case RestoreType::WAIT:
				f = stopAfter(success(ba.waitRestore(db, KeyRef(tagName), Verbose::TRUE)));
				break;
			case RestoreType::ABORT:
				f = stopAfter(
				    map(ba.abortRestore(db, KeyRef(tagName)), [tagName](FileBackupAgent::ERestoreState s) -> Void {
					    printf("RESTORE_ABORT Tag: %s  State: %s\n",
					           tagName.c_str(),
					           FileBackupAgent::restoreStateText(s).toString().c_str());
					    return Void();
				    }));
				break;
			case RestoreType::STATUS:
				// If no tag is specifically provided then print all tag status, don't just use "default"
				if (tagProvided)
					tag = tagName;
				f = stopAfter(map(ba.restoreStatus(db, KeyRef(tag)), [](std::string s) -> Void {
					printf("%s\n", s.c_str());
					return Void();
				}));
				break;
			default:
				throw restore_error();
			}
			break;
		case ProgramExe::FASTRESTORE_TOOL:
			// Support --dest_cluster_file option as fdbrestore does
			if (dryRun) {
				if (restoreType != RestoreType::START) {
					fprintf(stderr, "Restore dry run only works for 'start' command\n");
					return FDB_EXIT_ERROR;
				}

				// Must explicitly call trace file options handling if not calling Database::createDatabase()
				initTraceFile();
			} else {
				if (restoreClusterFileDest.empty()) {
					fprintf(stderr, "Restore destination cluster file must be specified explicitly.\n");
					return FDB_EXIT_ERROR;
				}

				if (!fileExists(restoreClusterFileDest)) {
					fprintf(stderr,
					        "Restore destination cluster file '%s' does not exist.\n",
					        restoreClusterFileDest.c_str());
					return FDB_EXIT_ERROR;
				}

				try {
					db = Database::createDatabase(restoreClusterFileDest, Database::API_VERSION_LATEST);
				} catch (Error& e) {
					fprintf(stderr,
					        "Restore destination cluster file '%s' invalid: %s\n",
					        restoreClusterFileDest.c_str(),
					        e.what());
					return FDB_EXIT_ERROR;
				}
			}
			// TODO: We have not implemented the code commented out in this case
			switch (restoreType) {
			case RestoreType::START:
				f = stopAfter(runFastRestoreTool(db,
				                                 tagName,
				                                 restoreContainer,
				                                 backupKeys,
				                                 restoreVersion,
				                                 !dryRun,
				                                 Verbose{ !quietDisplay },
				                                 waitForDone));
				break;
			case RestoreType::WAIT:
				printf("[TODO][ERROR] FastRestore does not support RESTORE_WAIT yet!\n");
				throw restore_error();
				//					f = stopAfter( success(ba.waitRestore(db, KeyRef(tagName), true)) );
				break;
			case RestoreType::ABORT:
				printf("[TODO][ERROR] FastRestore does not support RESTORE_ABORT yet!\n");
				throw restore_error();
				//					f = stopAfter( map(ba.abortRestore(db, KeyRef(tagName)),
				//[tagName](FileBackupAgent::ERestoreState s) -> Void { 						printf("Tag: %s  State:
				//%s\n", tagName.c_str(),
				// FileBackupAgent::restoreStateText(s).toString().c_str()); 						return Void();
				//					}) );
				break;
			case RestoreType::STATUS:
				printf("[TODO][ERROR] FastRestore does not support RESTORE_STATUS yet!\n");
				throw restore_error();
				// If no tag is specifically provided then print all tag status, don't just use "default"
				if (tagProvided)
					tag = tagName;
				//					f = stopAfter( map(ba.restoreStatus(db, KeyRef(tag)), [](std::string s) -> Void {
				//						printf("%s\n", s.c_str());
				//						return Void();
				//					}) );
				break;
			default:
				throw restore_error();
			}
			break;
		case ProgramExe::DR_AGENT:
			if (!initCluster())
				return FDB_EXIT_ERROR;
			f = stopAfter(runDBAgent(sourceDb, db));
			break;
		case ProgramExe::DB_BACKUP:
			if (!initCluster())
				return FDB_EXIT_ERROR;
			switch (dbType) {
			case DBType::START:
				f = stopAfter(submitDBBackup(sourceDb, db, backupKeys, tagName));
				break;
			case DBType::STATUS:
				f = stopAfter(statusDBBackup(sourceDb, db, tagName, maxErrors));
				break;
			case DBType::SWITCH:
				f = stopAfter(switchDBBackup(sourceDb, db, backupKeys, tagName, forceAction));
				break;
			case DBType::ABORT:
				f = stopAfter(abortDBBackup(sourceDb, db, tagName, partial, dstOnly));
				break;
			case DBType::PAUSE:
				f = stopAfter(changeDBBackupResumed(sourceDb, db, true));
				break;
			case DBType::RESUME:
				f = stopAfter(changeDBBackupResumed(sourceDb, db, false));
				break;
			case DBType::UNDEFINED:
			default:
				fprintf(stderr, "ERROR: Unsupported DR action %s\n", argv[1]);
				printHelpTeaser(argv[0]);
				return FDB_EXIT_ERROR;
				break;
			}
			break;
		case ProgramExe::UNDEFINED:
		default:
			return FDB_EXIT_ERROR;
		}

		runNetwork();

		if (f.isValid() && f.isReady() && !f.isError() && !f.get().present()) {
			status = FDB_EXIT_ERROR;
		}

		if (fstatus.isValid() && fstatus.isReady() && !fstatus.isError() && fstatus.get().present()) {
			status = fstatus.get().get();
		}

#ifdef ALLOC_INSTRUMENTATION
		{
			cout << "Page Counts: " << FastAllocator<16>::pageCount << " " << FastAllocator<32>::pageCount << " "
			     << FastAllocator<64>::pageCount << " " << FastAllocator<128>::pageCount << " "
			     << FastAllocator<256>::pageCount << " " << FastAllocator<512>::pageCount << " "
			     << FastAllocator<1024>::pageCount << " " << FastAllocator<2048>::pageCount << " "
			     << FastAllocator<4096>::pageCount << " " << FastAllocator<8192>::pageCount << " "
			     << FastAllocator<16384>::pageCount << endl;

			vector<std::pair<std::string, const char*>> typeNames;
			for (auto i = allocInstr.begin(); i != allocInstr.end(); ++i) {
				std::string s;

#ifdef __linux__
				char* demangled = abi::__cxa_demangle(i->first, NULL, NULL, NULL);
				if (demangled) {
					s = demangled;
					if (StringRef(s).startsWith(LiteralStringRef("(anonymous namespace)::")))
						s = s.substr(LiteralStringRef("(anonymous namespace)::").size());
					free(demangled);
				} else
					s = i->first;
#else
				s = i->first;
				if (StringRef(s).startsWith(LiteralStringRef("class `anonymous namespace'::")))
					s = s.substr(LiteralStringRef("class `anonymous namespace'::").size());
				else if (StringRef(s).startsWith(LiteralStringRef("class ")))
					s = s.substr(LiteralStringRef("class ").size());
				else if (StringRef(s).startsWith(LiteralStringRef("struct ")))
					s = s.substr(LiteralStringRef("struct ").size());
#endif

				typeNames.emplace_back(s, i->first);
			}
			std::sort(typeNames.begin(), typeNames.end());
			for (int i = 0; i < typeNames.size(); i++) {
				const char* n = typeNames[i].second;
				auto& f = allocInstr[n];
				printf("%+d\t%+d\t%d\t%d\t%s\n",
				       f.allocCount,
				       -f.deallocCount,
				       f.allocCount - f.deallocCount,
				       f.maxAllocated,
				       typeNames[i].first.c_str());
			}

			// We're about to exit and clean up data structures, this will wreak havoc on allocation recording
			memSample_entered = true;
		}
#endif
	} catch (Error& e) {
		TraceEvent(SevError, "MainError").error(e);
		status = FDB_EXIT_MAIN_ERROR;
	} catch (boost::system::system_error& e) {
		if (g_network) {
			TraceEvent(SevError, "MainError").error(unknown_error()).detail("RootException", e.what());
		} else {
			fprintf(stderr, "ERROR: %s (%d)\n", e.what(), e.code().value());
		}
		status = FDB_EXIT_MAIN_EXCEPTION;
	} catch (std::exception& e) {
		TraceEvent(SevError, "MainError").error(unknown_error()).detail("RootException", e.what());
		status = FDB_EXIT_MAIN_EXCEPTION;
	}

	flushAndExit(status);
}<|MERGE_RESOLUTION|>--- conflicted
+++ resolved
@@ -2277,14 +2277,9 @@
                               WaitForComplete waitForDone,
                               std::string addPrefix,
                               std::string removePrefix,
-<<<<<<< HEAD
                               OnlyApplyMutationLogs onlyApplyMutationLogs,
-                              InconsistentSnapshotOnly inconsistentSnapshotOnly) {
-=======
-                              bool onlyApplyMutationLogs,
-                              bool inconsistentSnapshotOnly,
+                              InconsistentSnapshotOnly inconsistentSnapshotOnly,
                               Optional<std::string> encryptionKeyFile) {
->>>>>>> f24581b6
 	if (ranges.empty()) {
 		ranges.push_back_deep(ranges.arena(), normalKeys);
 	}
@@ -2355,11 +2350,7 @@
 			                                                   verbose,
 			                                                   KeyRef(addPrefix),
 			                                                   KeyRef(removePrefix),
-<<<<<<< HEAD
 			                                                   LockDB::TRUE,
-=======
-			                                                   true,
->>>>>>> f24581b6
 			                                                   onlyApplyMutationLogs,
 			                                                   inconsistentSnapshotOnly,
 			                                                   beginVersion,
@@ -3276,7 +3267,6 @@
 		Version beginVersion = invalidVersion;
 		Version restoreVersion = invalidVersion;
 		std::string restoreTimestamp;
-<<<<<<< HEAD
 		WaitForComplete waitForDone{ false };
 		StopWhenDone stopWhenDone{ true };
 		UsePartitionedLog usePartitionedLog{ false }; // Set to true to use new backup system
@@ -3284,15 +3274,6 @@
 		OnlyApplyMutationLogs onlyApplyMutationLogs{ false };
 		InconsistentSnapshotOnly inconsistentSnapshotOnly{ false };
 		ForceAction forceAction{ false };
-=======
-		bool waitForDone = false;
-		bool stopWhenDone = true;
-		bool usePartitionedLog = false; // Set to true to use new backup system
-		bool incrementalBackupOnly = false;
-		bool onlyApplyMutationLogs = false;
-		bool inconsistentSnapshotOnly = false;
-		bool forceAction = false;
->>>>>>> f24581b6
 		bool trace = false;
 		bool quietDisplay = false;
 		bool dryRun = false;
@@ -3313,12 +3294,8 @@
 		std::string restoreClusterFileDest;
 		std::string restoreClusterFileOrig;
 		bool jsonOutput = false;
-<<<<<<< HEAD
 		DeleteData deleteData{ false };
-=======
-		bool deleteData = false;
 		Optional<std::string> encryptionKeyFile;
->>>>>>> f24581b6
 
 		BackupModifyOptions modifyOptions;
 
@@ -3559,16 +3536,11 @@
 				usePartitionedLog.set(true);
 				break;
 			case OPT_INCREMENTALONLY:
-<<<<<<< HEAD
 				incrementalBackupOnly.set(true);
 				onlyApplyMutationLogs.set(true);
-=======
-				incrementalBackupOnly = true;
-				onlyApplyMutationLogs = true;
 				break;
 			case OPT_ENCRYPTION_KEY_FILE:
 				encryptionKeyFile = args->OptionArg();
->>>>>>> f24581b6
 				break;
 			case OPT_RESTORECONTAINER:
 				restoreContainer = args->OptionArg();
@@ -4091,12 +4063,8 @@
 				                         addPrefix,
 				                         removePrefix,
 				                         onlyApplyMutationLogs,
-<<<<<<< HEAD
-				                         inconsistentSnapshotOnly));
-=======
 				                         inconsistentSnapshotOnly,
 				                         encryptionKeyFile));
->>>>>>> f24581b6
 				break;
 			case RestoreType::WAIT:
 				f = stopAfter(success(ba.waitRestore(db, KeyRef(tagName), Verbose::TRUE)));
